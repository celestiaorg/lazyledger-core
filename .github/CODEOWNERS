# CODEOWNERS: https://help.github.com/articles/about-codeowners/

# Everything goes through the following "global owners" by default.
# Unless a later match takes precedence, these three will be
# requested for review when someone opens a PR.
# Note that the last matching pattern takes precedence, so
# global owners are only requested if there isn't a more specific
# codeowner specified below. For this reason, the global codeowners
# are often repeated in package-level definitions.
<<<<<<< HEAD
*       @marbar3778 @liamsi @musalbas

# Overrides for tooling packages
.circleci/ @marbar3778 @liamsi
.github/ @marbar3778 @liamsi
DOCKER/ @marbar3778 @liamsi
=======
*       @alexanderbez @ebuchman @melekes @tessr

# Overrides for tooling packages
.github/ @marbar3778 @alexanderbez @ebuchman @melekes @tessr
DOCKER/ @marbar3778 @alexanderbez @ebuchman @melekes @tessr

# Overrides for core Tendermint packages
abci/  @marbar3778 @alexanderbez @ebuchman @melekes @tessr
evidence/ @cmwaters @ebuchman @melekes @tessr
light/ @cmwaters @melekes @ebuchman @tessr

# Overrides for docs
*.md @marbar3778 @alexanderbez @ebuchman @melekes @tessr
docs/ @marbar3778 @alexanderbez @ebuchman @melekes @tessr

>>>>>>> 11523b13
<|MERGE_RESOLUTION|>--- conflicted
+++ resolved
@@ -7,27 +7,8 @@
 # global owners are only requested if there isn't a more specific
 # codeowner specified below. For this reason, the global codeowners
 # are often repeated in package-level definitions.
-<<<<<<< HEAD
 *       @marbar3778 @liamsi @musalbas
 
 # Overrides for tooling packages
-.circleci/ @marbar3778 @liamsi
 .github/ @marbar3778 @liamsi
-DOCKER/ @marbar3778 @liamsi
-=======
-*       @alexanderbez @ebuchman @melekes @tessr
-
-# Overrides for tooling packages
-.github/ @marbar3778 @alexanderbez @ebuchman @melekes @tessr
-DOCKER/ @marbar3778 @alexanderbez @ebuchman @melekes @tessr
-
-# Overrides for core Tendermint packages
-abci/  @marbar3778 @alexanderbez @ebuchman @melekes @tessr
-evidence/ @cmwaters @ebuchman @melekes @tessr
-light/ @cmwaters @melekes @ebuchman @tessr
-
-# Overrides for docs
-*.md @marbar3778 @alexanderbez @ebuchman @melekes @tessr
-docs/ @marbar3778 @alexanderbez @ebuchman @melekes @tessr
-
->>>>>>> 11523b13
+DOCKER/ @marbar3778 @liamsi