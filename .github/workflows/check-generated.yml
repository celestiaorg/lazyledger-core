# Verify that generated code is up-to-date.
#
# Note that we run these checks regardless whether the input files have
# changed, because generated code can change in response to toolchain updates
# even if no files in the repository are modified.
name: Check generated code
on:
  pull_request:
    branches:
<<<<<<< HEAD
      - v0.34.x-celestia
=======
      - main
      - v0.34.x
>>>>>>> 45e98ef8

permissions:
  contents: read

jobs:
<<<<<<< HEAD
  # Mocks have been disabled. See https://github.com/celestiaorg/celestia-core/pull/917
  # check-mocks:
  #   runs-on: ubuntu-latest
  #   steps:
  #     - uses: actions/setup-go@v3
  #       with:
  #         go-version: "1.19"
=======
  check-mocks:
    runs-on: ubuntu-latest
    steps:
      - uses: actions/setup-go@v4
        with:
          go-version: "1.19"
>>>>>>> 45e98ef8

  #     - uses: actions/checkout@v3

  #     - name: "Check generated mocks"
  #       run: |
  #         set -euo pipefail

<<<<<<< HEAD
  #         make mockery
=======
          make mockery
>>>>>>> 45e98ef8

  #         if ! git diff --stat --exit-code ; then
  #           echo ">> ERROR:"
  #           echo ">>"
  #           echo ">> Generated mocks require update (either Mockery or source files may have changed)."
  #           echo ">> Ensure your tools are up-to-date, re-run 'make mockery' and update this PR."
  #           echo ">>"
  #           exit 1
  #         fi

  check-proto:
    runs-on: ubuntu-latest
    steps:
      - uses: actions/setup-go@v4
        with:
          go-version: '1.19'

      - uses: actions/checkout@v3
        with:
          fetch-depth: 1  # we need a .git directory to run git diff

      - name: "Check protobuf generated code"
        run: |
          set -euo pipefail

          make proto-gen
          if ! git diff --stat --exit-code ; then
            echo ">> ERROR:"
            echo ">>"
            echo ">> Protobuf generated code requires update (either tools or .proto files may have changed)."
            echo ">> Ensure your tools are up-to-date, re-run 'make proto-gen' and update this PR."
            echo ">>"
            git diff
            exit 1
          fi<|MERGE_RESOLUTION|>--- conflicted
+++ resolved
@@ -7,18 +7,12 @@
 on:
   pull_request:
     branches:
-<<<<<<< HEAD
       - v0.34.x-celestia
-=======
-      - main
-      - v0.34.x
->>>>>>> 45e98ef8
 
 permissions:
   contents: read
 
 jobs:
-<<<<<<< HEAD
   # Mocks have been disabled. See https://github.com/celestiaorg/celestia-core/pull/917
   # check-mocks:
   #   runs-on: ubuntu-latest
@@ -26,14 +20,6 @@
   #     - uses: actions/setup-go@v3
   #       with:
   #         go-version: "1.19"
-=======
-  check-mocks:
-    runs-on: ubuntu-latest
-    steps:
-      - uses: actions/setup-go@v4
-        with:
-          go-version: "1.19"
->>>>>>> 45e98ef8
 
   #     - uses: actions/checkout@v3
 
@@ -41,11 +27,7 @@
   #       run: |
   #         set -euo pipefail
 
-<<<<<<< HEAD
   #         make mockery
-=======
-          make mockery
->>>>>>> 45e98ef8
 
   #         if ! git diff --stat --exit-code ; then
   #           echo ">> ERROR:"
