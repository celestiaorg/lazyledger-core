--- conflicted
+++ resolved
@@ -6,38 +6,6 @@
       - v0.34.x-celestia
 
 jobs:
-<<<<<<< HEAD
-  split-test-files:
-    runs-on: ubuntu-latest
-    steps:
-      - uses: actions/checkout@v4
-      - uses: actions/setup-go@v4
-        with:
-          go-version-file: "go.mod"
-      - name: Create a file with all the pkgs
-        run: go list ./... > pkgs.txt
-      - name: Split pkgs into 4 files
-        run: split -d -n l/4 pkgs.txt pkgs.txt.part.
-      # cache multiple
-      - uses: actions/upload-artifact@v4
-        with:
-          name: "${{ github.sha }}-00"
-          path: ./pkgs.txt.part.00
-      - uses: actions/upload-artifact@v4
-        with:
-          name: "${{ github.sha }}-01"
-          path: ./pkgs.txt.part.01
-      - uses: actions/upload-artifact@v4
-        with:
-          name: "${{ github.sha }}-02"
-          path: ./pkgs.txt.part.02
-      - uses: actions/upload-artifact@v4
-        with:
-          name: "${{ github.sha }}-03"
-          path: ./pkgs.txt.part.03
-
-=======
->>>>>>> 1f5923d5
   build-linux:
     name: Build
     runs-on: ubuntu-latest
@@ -49,12 +17,8 @@
     env:
       GITHUB_TOKEN: "${{ secrets.GITHUB_TOKEN }}"
     steps:
-<<<<<<< HEAD
       - uses: actions/checkout@v4
-      - uses: actions/setup-go@v4
-=======
       - uses: actions/setup-go@v5
->>>>>>> 1f5923d5
         with:
           go-version-file: "go.mod"
       - uses: technote-space/get-diff-action@v6
@@ -72,12 +36,7 @@
     strategy:
       fail-fast: true
     steps:
-<<<<<<< HEAD
-      - uses: actions/checkout@v4
-      - uses: actions/setup-go@v4
-=======
       - uses: actions/setup-go@v5
->>>>>>> 1f5923d5
         with:
           go-version-file: "go.mod"
       - uses: technote-space/get-diff-action@v6
