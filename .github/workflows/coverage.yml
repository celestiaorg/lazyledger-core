name: Test Coverage
on:
  pull_request:
  push:
    branches:
      - v[0-9]+.[0-9]+.x-celestia
      - release/**

jobs:
  split-test-files:
    runs-on: ubuntu-latest
    steps:
      - uses: actions/checkout@v3
      - name: Create a file with all the pkgs
        run: go list ./... > pkgs.txt
      - name: Split pkgs into 4 files
        run: split -d -n l/4 pkgs.txt pkgs.txt.part.
      # cache multiple
      - uses: actions/upload-artifact@v3
        with:
          name: "${{ github.sha }}-00"
          path: ./pkgs.txt.part.00
      - uses: actions/upload-artifact@v3
        with:
          name: "${{ github.sha }}-01"
          path: ./pkgs.txt.part.01
      - uses: actions/upload-artifact@v3
        with:
          name: "${{ github.sha }}-02"
          path: ./pkgs.txt.part.02
      - uses: actions/upload-artifact@v3
        with:
          name: "${{ github.sha }}-03"
          path: ./pkgs.txt.part.03

  build-linux:
    name: Build
    runs-on: ubuntu-latest
    strategy:
      fail-fast: false
      matrix:
        goarch: ["arm", "amd64"]
    timeout-minutes: 5
    steps:
      - uses: actions/setup-go@v3
        with:
<<<<<<< HEAD
          go-version: "1.17"
=======
          go-version: "1.18"
>>>>>>> e0f68fe6
      - uses: actions/checkout@v3
      - uses: technote-space/get-diff-action@v6
        with:
          PATTERNS: |
            **/**.go
            go.mod
            go.sum
      - name: install
        run: GOOS=linux GOARCH=${{ matrix.goarch }} make build
        if: "env.GIT_DIFF != ''"

  tests:
    runs-on: ubuntu-latest
    needs: split-test-files
    strategy:
      fail-fast: false
      matrix:
        part: ["00", "01", "02", "03"]
    steps:
      - uses: actions/setup-go@v3
        with:
<<<<<<< HEAD
          go-version: "1.17"
=======
          go-version: "1.18"
>>>>>>> e0f68fe6
      - uses: actions/checkout@v3
      - uses: technote-space/get-diff-action@v6
        with:
          PATTERNS: |
            **/**.go
            go.mod
            go.sum
      - uses: actions/download-artifact@v3
        with:
          name: "${{ github.sha }}-${{ matrix.part }}"
        if: env.GIT_DIFF
      - name: test & coverage report creation
        run: |
          cat pkgs.txt.part.${{ matrix.part }} | xargs go test -mod=readonly -timeout 8m -race -coverprofile=${{ matrix.part }}profile.out -covermode=atomic
        if: env.GIT_DIFF
      - uses: actions/upload-artifact@v3
        with:
          name: "${{ github.sha }}-${{ matrix.part }}-coverage"
          path: ./${{ matrix.part }}profile.out

  upload-coverage-report:
    runs-on: ubuntu-latest
    needs: tests
    steps:
      - uses: actions/checkout@v3
      - uses: technote-space/get-diff-action@v6
        with:
          PATTERNS: |
            **/**.go
            go.mod
            go.sum
      - uses: actions/download-artifact@v3
        with:
          name: "${{ github.sha }}-00-coverage"
        if: env.GIT_DIFF
      - uses: actions/download-artifact@v3
        with:
          name: "${{ github.sha }}-01-coverage"
        if: env.GIT_DIFF
      - uses: actions/download-artifact@v3
        with:
          name: "${{ github.sha }}-02-coverage"
        if: env.GIT_DIFF
      - uses: actions/download-artifact@v3
        with:
          name: "${{ github.sha }}-03-coverage"
        if: env.GIT_DIFF
      - run: |
          cat ./*profile.out | grep -v "mode: atomic" >> coverage.txt
        if: env.GIT_DIFF
      - uses: codecov/codecov-action@v3
        with:
          file: ./coverage.txt
        if: env.GIT_DIFF<|MERGE_RESOLUTION|>--- conflicted
+++ resolved
@@ -44,11 +44,7 @@
     steps:
       - uses: actions/setup-go@v3
         with:
-<<<<<<< HEAD
-          go-version: "1.17"
-=======
           go-version: "1.18"
->>>>>>> e0f68fe6
       - uses: actions/checkout@v3
       - uses: technote-space/get-diff-action@v6
         with:
@@ -70,11 +66,7 @@
     steps:
       - uses: actions/setup-go@v3
         with:
-<<<<<<< HEAD
-          go-version: "1.17"
-=======
           go-version: "1.18"
->>>>>>> e0f68fe6
       - uses: actions/checkout@v3
       - uses: technote-space/get-diff-action@v6
         with:
