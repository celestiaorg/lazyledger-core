name: e2e
# Runs the CI end-to-end test network on all pushes to master or release branches
# and every pull request, but only if any Go files have been changed.
on:
  pull_request:
  push:
    branches:
      - v0.34.x

jobs:
  e2e-test:
    runs-on: ubuntu-latest
    timeout-minutes: 15
    steps:
      - uses: actions/setup-go@v5
        with:
<<<<<<< HEAD
          go-version: '1.23.1'
      - uses: actions/checkout@v3
=======
          go-version: '1.22'
      - uses: actions/checkout@v4
>>>>>>> 46db8f4a
      - uses: technote-space/get-diff-action@v6
        with:
          PATTERNS: |
            **/**.go
            go.mod
            go.sum

      - name: Build
        working-directory: test/e2e
        # Run two make jobs in parallel, since we can't run steps in parallel.
        run: make -j2 docker runner
        if: "env.GIT_DIFF != ''"

      - name: Run CI testnet
        working-directory: test/e2e
        run: ./build/runner -f networks/ci.toml
        if: "env.GIT_DIFF != ''"

      - name: Emit logs on failure
        if: ${{ failure() }}
        working-directory: test/e2e
        run: ./build/runner -f networks/ci.toml logs<|MERGE_RESOLUTION|>--- conflicted
+++ resolved
@@ -14,13 +14,8 @@
     steps:
       - uses: actions/setup-go@v5
         with:
-<<<<<<< HEAD
           go-version: '1.23.1'
       - uses: actions/checkout@v3
-=======
-          go-version: '1.22'
-      - uses: actions/checkout@v4
->>>>>>> 46db8f4a
       - uses: technote-space/get-diff-action@v6
         with:
           PATTERNS: |
