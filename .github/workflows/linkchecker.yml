--- conflicted
+++ resolved
@@ -6,11 +6,7 @@
   markdown-link-check:
     runs-on: ubuntu-latest
     steps:
-<<<<<<< HEAD
-      - uses: actions/checkout@master
-=======
       - uses: actions/checkout@v2.3.4
->>>>>>> 9b458a1c
       - uses: gaurav-nelson/github-action-markdown-link-check@1.0.13
         with:
           folder-path: "docs"