name: Golang Linter
# Lint runs golangci-lint over the entire CometBFT repository.
#
# This workflow is run on every pull request and push to main.
#
# The `golangci` job will pass without running if no *.{go, mod, sum}
# files have been modified.
#
# To run this locally, simply run `make lint` from the root of the repo.

on:
  pull_request:
    paths:
      - '**/*.go'
      - 'go.mod'
      - 'go.sum'
  push:
    branches:
      - main
      - v[0-9]+.[0-9]+.x-celestia
    paths:
      - '**/*.go'
      - 'go.mod'
      - 'go.sum'

jobs:
  golangci:
    name: golangci-lint
    runs-on: ubuntu-latest
    timeout-minutes: 8
    steps:
<<<<<<< HEAD
      - uses: actions/checkout@v4

      - uses: actions/setup-go@v5
=======
      - uses: actions/checkout@v3
      - uses: actions/setup-go@v4
        with:
          go-version: '1.22'
      - uses: technote-space/get-diff-action@v6
>>>>>>> 17e482d2
        with:
          go-version-file: 'go.mod'

      - uses: golangci/golangci-lint-action@v4.0.0
        with:
          # Required: the version of golangci-lint is required and
          # must be specified without patch version: we always use the
          # latest patch version.
          version: v1.55.2
          args: --timeout 10m
          github-token: ${{ secrets.github_token }}<|MERGE_RESOLUTION|>--- conflicted
+++ resolved
@@ -29,17 +29,9 @@
     runs-on: ubuntu-latest
     timeout-minutes: 8
     steps:
-<<<<<<< HEAD
       - uses: actions/checkout@v4
-
+      
       - uses: actions/setup-go@v5
-=======
-      - uses: actions/checkout@v3
-      - uses: actions/setup-go@v4
-        with:
-          go-version: '1.22'
-      - uses: technote-space/get-diff-action@v6
->>>>>>> 17e482d2
         with:
           go-version-file: 'go.mod'
 
