--- conflicted
+++ resolved
@@ -15,11 +15,7 @@
     timeout-minutes: 5
     steps:
       - uses: actions/checkout@v3
-<<<<<<< HEAD
-      - uses: bufbuild/buf-setup-action@v1.8.0
-=======
       - uses: bufbuild/buf-setup-action@v1.14.0
->>>>>>> 5989a731
       - uses: bufbuild/buf-lint-action@v1
         with:
           input: 'proto'