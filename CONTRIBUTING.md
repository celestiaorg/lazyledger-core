--- conflicted
+++ resolved
@@ -1,36 +1,5 @@
 # Contributing
 
-<<<<<<< HEAD
-Thank you for your interest in contributing to Tendermint! Before
-contributing, it may be helpful to understand the goal of the project. The goal
-of Tendermint is to develop a BFT consensus engine robust enough to
-support permissionless value-carrying networks. While all contributions are
-welcome, contributors should bear this goal in mind in deciding if they should
-target the main Tendermint project or a potential fork. When targeting the
-main Tendermint project, the following process leads to the best chance of
-landing changes in master.
-
-All work on the code base should be motivated by a [Github
-Issue](https://github.com/tendermint/tendermint/issues).
-[Search](https://github.com/tendermint/tendermint/issues?q=is%3Aopen+is%3Aissue+label%3A%22help+wanted%22)
-is a good place start when looking for places to contribute. If you
-would like to work on an issue which already exists, please indicate so
-by leaving a comment.
-
-All new contributions should start with a [Github
-Issue](https://github.com/tendermint/tendermint/issues/new/choose). The
-issue helps capture the problem you're trying to solve and allows for
-early feedback. Once the issue is created the process can proceed in different
-directions depending on how well defined the problem and potential
-solution are. If the change is simple and well understood, maintainers
-will indicate their support with a heartfelt emoji.
-
-If the issue would benefit from thorough discussion, maintainers may
-request that you create a [Request For
-Comment](https://github.com/tendermint/tendermint/tree/main/rfc). Discussion
-at the RFC stage will build collective understanding of the dimensions
-of the problems and help structure conversations around trade-offs.
-=======
 Thank you for your interest in contributing to CometBFT! Before contributing, it
 may be helpful to understand the goal of the project. The goal of CometBFT is to
 develop a BFT consensus engine robust enough to support permissionless
@@ -60,7 +29,6 @@
 CometBFT repo. Discussion at the RFC stage will build collective
 understanding of the dimensions of the problems and help structure conversations
 around trade-offs.
->>>>>>> 5989a731
 
 When the problem is well understood but the solution leads to large structural
 changes to the code base, these changes should be proposed in the form of an
