#!/usr/bin/make -f

PACKAGES=$(shell go list ./...)
BUILDDIR ?= $(CURDIR)/build

BUILD_TAGS?=tendermint

# If building a release, please checkout the version tag to get the correct version setting
ifneq ($(shell git symbolic-ref -q --short HEAD),)
VERSION := unreleased-$(shell git symbolic-ref -q --short HEAD)-$(shell git rev-parse HEAD)
else
VERSION := $(shell git describe)
endif

<<<<<<< HEAD
LD_FLAGS = -X github.com/celestiaorg/celestia-core/version.TMCoreSemVer=$(VERSION)
=======
LD_FLAGS = -X github.com/tendermint/tendermint/version.TMVersion=$(VERSION)
>>>>>>> 9b458a1c
BUILD_FLAGS = -mod=readonly -ldflags "$(LD_FLAGS)"
HTTPS_GIT := https://github.com/celestiaorg/celestia-core.git
DOCKER_BUF := docker run -v $(shell pwd):/workspace --workdir /workspace bufbuild/buf
CGO_ENABLED ?= 0

# handle nostrip
ifeq (,$(findstring nostrip,$(TENDERMINT_BUILD_OPTIONS)))
  BUILD_FLAGS += -trimpath
  LD_FLAGS += -s -w
endif

# handle race
ifeq (race,$(findstring race,$(TENDERMINT_BUILD_OPTIONS)))
  CGO_ENABLED=1
  BUILD_FLAGS += -race
endif

# handle cleveldb
ifeq (cleveldb,$(findstring cleveldb,$(TENDERMINT_BUILD_OPTIONS)))
  CGO_ENABLED=1
  BUILD_TAGS += cleveldb
endif

# handle badgerdb
ifeq (badgerdb,$(findstring badgerdb,$(TENDERMINT_BUILD_OPTIONS)))
  BUILD_TAGS += badgerdb
endif

# handle rocksdb
ifeq (rocksdb,$(findstring rocksdb,$(TENDERMINT_BUILD_OPTIONS)))
  CGO_ENABLED=1
  BUILD_TAGS += rocksdb
endif

# handle boltdb
ifeq (boltdb,$(findstring boltdb,$(TENDERMINT_BUILD_OPTIONS)))
  BUILD_TAGS += boltdb
endif

# allow users to pass additional flags via the conventional LDFLAGS variable
LD_FLAGS += $(LDFLAGS)

all: check build test install
.PHONY: all

include test/Makefile

###############################################################################
###                                Build Tendermint                         ###
###############################################################################

build: $(BUILDDIR)/
	CGO_ENABLED=$(CGO_ENABLED) go build $(BUILD_FLAGS) -tags '$(BUILD_TAGS)' -o $(BUILDDIR)/ ./cmd/tendermint/
.PHONY: build

install:
	CGO_ENABLED=$(CGO_ENABLED) go install $(BUILD_FLAGS) -tags $(BUILD_TAGS) ./cmd/tendermint
.PHONY: install

$(BUILDDIR)/:
	mkdir -p $@

###############################################################################
###                                Protobuf                                 ###
###############################################################################

proto-all: proto-gen proto-lint proto-check-breaking
.PHONY: proto-all

proto-gen:
	@docker pull -q tendermintdev/docker-build-proto
	@echo "Generating Protobuf files"
	@docker run -v $(shell pwd):/workspace --workdir /workspace tendermintdev/docker-build-proto sh ./scripts/protocgen.sh
.PHONY: proto-gen

proto-lint:
	@$(DOCKER_BUF) check lint --error-format=json
.PHONY: proto-lint

proto-format:
	@echo "Formatting Protobuf files"
	docker run -v $(shell pwd):/workspace --workdir /workspace tendermintdev/docker-build-proto find ./ -not -path "./third_party/*" -name *.proto -exec clang-format -i {} \;
.PHONY: proto-format

proto-check-breaking:
	@$(DOCKER_BUF) check breaking --against-input .git#branch=master
.PHONY: proto-check-breaking

proto-check-breaking-ci:
	@$(DOCKER_BUF) check breaking --against-input $(HTTPS_GIT)#branch=master
.PHONY: proto-check-breaking-ci

###############################################################################
<<<<<<< HEAD
=======
###                              Build ABCI                                 ###
###############################################################################

build_abci:
	@go build -mod=readonly -i ./abci/cmd/...
.PHONY: build_abci

install_abci:
	@go install -mod=readonly ./abci/cmd/...
.PHONY: install_abci

###############################################################################
###                           	Privval Server                              ###
###############################################################################

build_privval_server:
	@go build -mod=readonly -o $(BUILDDIR)/ -i ./cmd/priv_val_server/...
.PHONY: build_privval_server

generate_test_cert:
	# generate self signing ceritificate authority
	@certstrap init --common-name "root CA" --expires "20 years"
	# generate server cerificate
	@certstrap request-cert -cn server -ip 127.0.0.1
	# self-sign server cerificate with rootCA
	@certstrap sign server --CA "root CA" 
	# generate client cerificate
	@certstrap request-cert -cn client -ip 127.0.0.1
	# self-sign client cerificate with rootCA
	@certstrap sign client --CA "root CA" 
.PHONY: generate_test_cert

###############################################################################
>>>>>>> 9b458a1c
###                              Distribution                               ###
###############################################################################

# dist builds binaries for all platforms and packages them for distribution
# TODO add abci to these scripts
dist:
	@BUILD_TAGS=$(BUILD_TAGS) sh -c "'$(CURDIR)/scripts/dist.sh'"
.PHONY: dist

go-mod-cache: go.sum
	@echo "--> Download go modules to local cache"
	@go mod download
.PHONY: go-mod-cache

go.sum: go.mod
	@echo "--> Ensure dependencies have not been modified"
	@go mod verify
	@go mod tidy

draw_deps:
	@# requires brew install graphviz or apt-get install graphviz
	go get github.com/RobotsAndPencils/goviz
	@goviz -i github.com/tendermint/tendermint/cmd/tendermint -d 3 | dot -Tpng -o dependency-graph.png
.PHONY: draw_deps

get_deps_bin_size:
	@# Copy of build recipe with additional flags to perform binary size analysis
	$(eval $(shell go build -work -a $(BUILD_FLAGS) -tags $(BUILD_TAGS) -o $(BUILDDIR)/ ./cmd/tendermint/ 2>&1))
	@find $(WORK) -type f -name "*.a" | xargs -I{} du -hxs "{}" | sort -rh | sed -e s:${WORK}/::g > deps_bin_size.log
	@echo "Results can be found here: $(CURDIR)/deps_bin_size.log"
.PHONY: get_deps_bin_size

###############################################################################
###                                  Libs                                   ###
###############################################################################

# generates certificates for TLS testing in remotedb and RPC server
gen_certs: clean_certs
	certstrap init --common-name "tendermint.com" --passphrase ""
	certstrap request-cert --common-name "server" -ip "127.0.0.1" --passphrase ""
	certstrap sign "server" --CA "tendermint.com" --passphrase ""
	mv out/server.crt rpc/jsonrpc/server/test.crt
	mv out/server.key rpc/jsonrpc/server/test.key
	rm -rf out
.PHONY: gen_certs

# deletes generated certificates
clean_certs:
	rm -f rpc/jsonrpc/server/test.crt
	rm -f rpc/jsonrpc/server/test.key
.PHONY: clean_certs

###############################################################################
###                  Formatting, linting, and vetting                       ###
###############################################################################

format:
	find . -name '*.go' -type f -not -path "*.git*" -not -name '*.pb.go' -not -name '*pb_test.go' | xargs gofmt -w -s
	find . -name '*.go' -type f -not -path "*.git*"  -not -name '*.pb.go' -not -name '*pb_test.go' | xargs goimports -w -local github.com/tendermint/tendermint
.PHONY: format

lint:
	@echo "--> Running linter"
	go run github.com/golangci/golangci-lint/cmd/golangci-lint run
.PHONY: lint

DESTINATION = ./index.html.md

###############################################################################
###                           Documentation                                 ###
###############################################################################
# todo remove once tendermint.com DNS is solved
build-docs:
	@cd docs && \
	while read -r branch path_prefix; do \
		(git checkout $${branch} && npm install && VUEPRESS_BASE="/$${path_prefix}/" npm run build) ; \
		mkdir -p ~/output/$${path_prefix} ; \
		cp -r .vuepress/dist/* ~/output/$${path_prefix}/ ; \
		cp ~/output/$${path_prefix}/index.html ~/output ; \
	done < versions ;
.PHONY: build-docs

###############################################################################
###                            Docker image                                 ###
###############################################################################

build-docker: build-linux
	cp $(BUILDDIR)/tendermint DOCKER/tendermint
	docker build --label=tendermint --tag="tendermint/tendermint" DOCKER
	rm -rf DOCKER/tendermint
.PHONY: build-docker


###############################################################################
###                       Mocks 											###
###############################################################################

mockery:
	go generate -run="./scripts/mockery_generate.sh" ./...
.PHONY: mockery

###############################################################################
###                       Local testnet using docker                        ###
###############################################################################

# Build linux binary on other platforms
build-linux:
	GOOS=linux GOARCH=amd64 $(MAKE) build
.PHONY: build-linux

build-docker-localnode:
	@cd networks/local && make
.PHONY: build-docker-localnode

# Runs `make build TENDERMINT_BUILD_OPTIONS=cleveldb` from within an Amazon
# Linux (v2)-based Docker build container in order to build an Amazon
# Linux-compatible binary. Produces a compatible binary at ./build/tendermint
build_c-amazonlinux:
	$(MAKE) -C ./DOCKER build_amazonlinux_buildimage
	docker run --rm -it -v `pwd`:/tendermint tendermint/tendermint:build_c-amazonlinux
.PHONY: build_c-amazonlinux

# Run a 4-node testnet locally
localnet-start: localnet-stop build-docker-localnode
	@if ! [ -f build/node0/config/genesis.json ]; then docker run --rm -v $(CURDIR)/build:/tendermint:Z tendermint/localnode testnet --config /etc/tendermint/config-template.toml --o . --starting-ip-address 192.167.10.2; fi
	docker-compose up
.PHONY: localnet-start

# Stop testnet
localnet-stop:
	docker-compose down
.PHONY: localnet-stop

# Build hooks for dredd, to skip or add information on some steps
build-contract-tests-hooks:
ifeq ($(OS),Windows_NT)
	go build -mod=readonly $(BUILD_FLAGS) -o build/contract_tests.exe ./cmd/contract_tests
else
	go build -mod=readonly $(BUILD_FLAGS) -o build/contract_tests ./cmd/contract_tests
endif
.PHONY: build-contract-tests-hooks

# Run a nodejs tool to test endpoints against a localnet
# The command takes care of starting and stopping the network
# prerequisits: build-contract-tests-hooks build-linux
# the two build commands were not added to let this command run from generic containers or machines.
# The binaries should be built beforehand
contract-tests:
	dredd
.PHONY: contract-tests

clean:
	rm -rf $(CURDIR)/artifacts/ $(BUILDDIR)/

build-reproducible:
	docker rm latest-build || true
	docker run --volume=$(CURDIR):/sources:ro \
		--env TARGET_PLATFORMS='linux/amd64 linux/arm64 darwin/amd64 windows/amd64' \
		--env APP=tendermint \
		--env COMMIT=$(shell git rev-parse --short=8 HEAD) \
		--env VERSION=$(shell git describe --tags) \
		--name latest-build cosmossdk/rbuilder:latest
	docker cp -a latest-build:/home/builder/artifacts/ $(CURDIR)/
.PHONY: build-reproducible<|MERGE_RESOLUTION|>--- conflicted
+++ resolved
@@ -12,11 +12,7 @@
 VERSION := $(shell git describe)
 endif
 
-<<<<<<< HEAD
-LD_FLAGS = -X github.com/celestiaorg/celestia-core/version.TMCoreSemVer=$(VERSION)
-=======
 LD_FLAGS = -X github.com/tendermint/tendermint/version.TMVersion=$(VERSION)
->>>>>>> 9b458a1c
 BUILD_FLAGS = -mod=readonly -ldflags "$(LD_FLAGS)"
 HTTPS_GIT := https://github.com/celestiaorg/celestia-core.git
 DOCKER_BUF := docker run -v $(shell pwd):/workspace --workdir /workspace bufbuild/buf
@@ -110,8 +106,6 @@
 .PHONY: proto-check-breaking-ci
 
 ###############################################################################
-<<<<<<< HEAD
-=======
 ###                              Build ABCI                                 ###
 ###############################################################################
 
@@ -145,7 +139,6 @@
 .PHONY: generate_test_cert
 
 ###############################################################################
->>>>>>> 9b458a1c
 ###                              Distribution                               ###
 ###############################################################################
 
