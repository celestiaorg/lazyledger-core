--- conflicted
+++ resolved
@@ -1,4 +1,3 @@
-<<<<<<< HEAD
 # celestia-core
 
 [![Go Reference](https://img.shields.io/badge/godoc-reference-blue.svg)](https://pkg.go.dev/github.com/celestiaorg/celestia-core)
@@ -8,10 +7,10 @@
 [![Lint](https://github.com/celestiaorg/celestia-core/actions/workflows/lint.yml/badge.svg)](https://github.com/celestiaorg/celestia-core/actions/workflows/lint.yml)
 [![Tests](https://github.com/celestiaorg/celestia-core/actions/workflows/tests.yml/badge.svg)](https://github.com/celestiaorg/celestia-core/actions/workflows/tests.yml)
 
-celestia-core is a fork of [tendermint/tendermint](https://github.com/tendermint/tendermint) with the following changes:
+celestia-core is a fork of [cometbft/cometbft](https://github.com/cometbft/cometbft), an implementation of the Tendermint protocol, with the following changes:
 
-1. Early adoption of the ABCI++ methods: `PrepareProposal` and `ProcessProposal` because they haven't yet landed in a Tendermint release.
-1. Modifications to how `DataHash` in the block header is determined. In Tendermint, `DataHash` is based on the transactions included in a block. In Celestia, block data (including transactions) are erasure coded into a data square to enable data availability sampling. In order for the header to contain a commitment to this data square, `DataHash` was modified to be the Merkle root of the row and column roots of the erasure coded data square. See [ADR 008](https://github.com/celestiaorg/celestia-core/blob/v0.34.x-celestia/docs/celestia-architecture/adr-008-updating-to-tendermint-v0.35.x.md?plain=1#L20) for the motivation or [celestia-app/pkg/da/data_availability_header.go](https://github.com/celestiaorg/celestia-app/blob/2f89956b22c4c3cfdec19b3b8601095af6f69804/pkg/da/data_availability_header.go) for the implementation. Note on the implementation: celestia-app computes the hash in prepare_proposal and returns it to Tendermint via [`blockData.Hash`](https://github.com/celestiaorg/celestia-app/blob/5bbdac2d3f46662a34b2111602b8f964d6e6fba5/app/prepare_proposal.go#L78) so a modification to celestia-core isn't strictly necessary but [comments](https://github.com/celestiaorg/celestia-core/blob/2ec23f804691afc196d0104616e6c880d4c1ca41/types/block.go#L1041-L1042) were added.
+1. Early adoption of the ABCI++ methods: `PrepareProposal` and `ProcessProposal` because they haven't yet landed in a CometBFT release.
+1. Modifications to how `DataHash` in the block header is determined. In CometBFT, `DataHash` is based on the transactions included in a block. In Celestia, block data (including transactions) are erasure coded into a data square to enable data availability sampling. In order for the header to contain a commitment to this data square, `DataHash` was modified to be the Merkle root of the row and column roots of the erasure coded data square. See [ADR 008](https://github.com/celestiaorg/celestia-core/blob/v0.34.x-celestia/docs/celestia-architecture/adr-008-updating-to-tendermint-v0.35.x.md?plain=1#L20) for the motivation or [celestia-app/pkg/da/data_availability_header.go](https://github.com/celestiaorg/celestia-app/blob/2f89956b22c4c3cfdec19b3b8601095af6f69804/pkg/da/data_availability_header.go) for the implementation. Note on the implementation: celestia-app computes the hash in prepare_proposal and returns it to CometBFT via [`blockData.Hash`](https://github.com/celestiaorg/celestia-app/blob/5bbdac2d3f46662a34b2111602b8f964d6e6fba5/app/prepare_proposal.go#L78) so a modification to celestia-core isn't strictly necessary but [comments](https://github.com/celestiaorg/celestia-core/blob/2ec23f804691afc196d0104616e6c880d4c1ca41/types/block.go#L1041-L1042) were added.
 
 
 See [./docs/celestia-architecture](./docs/celestia-architecture/) for architecture decision records (ADRs) on Celestia modifications.
@@ -29,110 +28,27 @@
 validator or    |  |                               |  |
 full consensus  |  |           Consensus           |  |
 node            |  |                               |  |
-                |  +-------------------------------+  |   celestia-core (fork of Tendermint Core)
+                |  +-------------------------------+  |   celestia-core (fork of CometBFT)
                 |  |                               |  |
                 |  |           Networking          |  |
                 |  |                               |  |
                 v  +-------------------------------+  v
 ```
-=======
-# CometBFT
-
-[Byzantine-Fault Tolerant][bft] [State Machine Replication][smr]. Or
-[Blockchain], for short.
-
-[![Version][version-badge]][version-url]
-[![API Reference][api-badge]][api-url]
-[![Go version][go-badge]][go-url]
-[![Discord chat][discord-badge]][discord-url]
-[![License][license-badge]][license-url]
-[![Sourcegraph][sg-badge]][sg-url]
-
-| Branch  | Tests                                    | Linting                               |
-|---------|------------------------------------------|---------------------------------------|
-| main    | [![Tests][tests-badge]][tests-url]       | [![Lint][lint-badge]][lint-url]       |
-| v0.37.x | [![Tests][tests-badge-v037x]][tests-url] | [![Lint][lint-badge-v037x]][lint-url] |
-| v0.34.x | [![Tests][tests-badge-v034x]][tests-url] | [![Lint][lint-badge-v034x]][lint-url] |
-
-CometBFT is a Byzantine Fault Tolerant (BFT) middleware that takes a
-state transition machine - written in any programming language - and securely
-replicates it on many machines.
-
-It is a fork of [Tendermint Core][tm-core] and implements the Tendermint
-consensus algorithm.
-
-For protocol details, refer to the [CometBFT Specification](./spec/README.md).
-
-For detailed analysis of the consensus protocol, including safety and liveness
-proofs, read our paper, "[The latest gossip on BFT
-consensus](https://arxiv.org/abs/1807.04938)".
-
-## Documentation
-
-Complete documentation can be found on the
-[website](https://docs.cometbft.com/).
->>>>>>> 5989a731
 
 ## Install
 
-<<<<<<< HEAD
 See <https://github.com/celestiaorg/celestia-app#install>
 
 ## Usage
 
 See <https://github.com/celestiaorg/celestia-app#usage>
-=======
-Please do not depend on `main` as your production branch. Use
-[releases](https://github.com/cometbft/cometbft/releases) instead.
-
-We haven't released v1.0 yet
-since we are making breaking changes to the protocol and the APIs. See below for
-more details about [versioning](#versioning).
-
-In any case, if you intend to run CometBFT in production, we're happy to help.
-
-To contact us, you can also 
-[join the chat](https://discord.com/channels/669268347736686612/669283915743232011).
-
-More on how releases are conducted can be found [here](./RELEASES.md).
-
-## Security
-
-To report a security vulnerability, see our [bug bounty
-program](https://hackerone.com/cosmos). For examples of the kinds of bugs we're
-looking for, see [our security policy](SECURITY.md).
-
-## Minimum requirements
-
-| Requirement | Notes             |
-|-------------|-------------------|
-| Go version  | Go 1.19 or higher |
-
-### Install
-
-See the [install instructions](./docs/introduction/install.md).
-
-### Quick Start
-
-- [Single node](./docs/introduction/quick-start.md)
-- [Local cluster using docker-compose](./docs/networks/docker-compose.md)
->>>>>>> 5989a731
 
 ## Contributing
 
-This repo intends on preserving the minimal possible diff with [tendermint/tendermint](https://github.com/tendermint/tendermint) to make fetching upstream changes easy. If the proposed contribution is
+This repo intends on preserving the minimal possible diff with [cometbft/cometbft](https://github.com/cometbft/cometbft) to make fetching upstream changes easy. If the proposed contribution is
 
-<<<<<<< HEAD
 - **specific to Celestia**: consider if [celestia-app](https://github.com/celestiaorg/celestia-app) is a better target
-- **not specific to Celestia**: consider making the contribution upstream in Tendermint
-=======
-Before contributing to the project, please take a look at the [contributing
-guidelines](CONTRIBUTING.md) and the [style guide](STYLE_GUIDE.md). You may also
-find it helpful to read the [specifications](./spec/README.md), and familiarize
-yourself with our [Architectural Decision Records
-(ADRs)](./docs/architecture/README.md) and [Request For Comments
-(RFCs)](./docs/rfc/README.md).
->>>>>>> 5989a731
+- **not specific to Celestia**: consider making the contribution upstream in CometBFT
 
 1. [Install Go](https://go.dev/doc/install) 1.17+
 2. Fork this repo
@@ -143,12 +59,11 @@
 
 ### Helpful Commands
 
-<<<<<<< HEAD
 ```sh
-# Build a new tendermint binary and output to build/tendermint
+# Build a new CometBFT binary and output to build/comet
 make build
 
-# Install tendermint binary
+# Install CometBFT binary
 make install
 
 # Run tests
@@ -163,111 +78,14 @@
 
 ## Branches
 
-The canonical branches in this repo are based on Tendermint releases. For example: [`v0.34.x-celestia`](https://github.com/celestiaorg/celestia-core/tree/v0.34.x-celestia) is based on the Tendermint `v0.34.x` release branch and contains Celestia-specific changes.
+The canonical branches in this repo are based on CometBFT releases. For example: [`v0.34.x-celestia`](https://github.com/celestiaorg/celestia-core/tree/v0.34.x-celestia) is based on the CometBFT `v0.34.x` release branch and contains Celestia-specific changes.
 
 ## Versioning
 
 Releases are formatted: `v<CELESTIA_CORE_VERSION>-tm-v<TENDERMINT_CORE_VERSION>`
-For example: [`v1.4.0-tm-v0.34.20`](https://github.com/celestiaorg/celestia-core/releases/tag/v1.4.0-tm-v0.34.20) is celestia-core version `1.4.0` based on Tendermint `0.34.20`.
+For example: [`v1.4.0-tm-v0.34.20`](https://github.com/celestiaorg/celestia-core/releases/tag/v1.4.0-tm-v0.34.20) is celestia-core version `1.4.0` based on CometBFT `0.34.20`.
 `CELESTIA_CORE_VERSION` strives to adhere to [Semantic Versioning](http://semver.org/).
-=======
-CometBFT uses [Semantic Versioning](http://semver.org/) to determine when and
-how the version changes. According to SemVer, anything in the public API can
-change at any time before version 1.0.0
-
-To provide some stability to users of 0.X.X versions of CometBFT, the MINOR
-version is used to signal breaking changes across CometBFT's API. This API
-includes all publicly exposed types, functions, and methods in non-internal Go
-packages as well as the types and methods accessible via the CometBFT RPC
-interface.
-
-Breaking changes to these public APIs will be documented in the CHANGELOG.
-
-### Upgrades
-
-In an effort to avoid accumulating technical debt prior to 1.0.0, we do not
-guarantee that breaking changes (i.e. bumps in the MINOR version) will work with
-existing CometBFT blockchains. In these cases you will have to start a new
-blockchain, or write something custom to get the old data into the new chain.
-However, any bump in the PATCH version should be compatible with existing
-blockchain histories.
-
-For more information on upgrading, see [UPGRADING.md](./UPGRADING.md).
-
-### Supported Versions
-
-Because we are a small core team, we have limited capacity to ship patch
-updates, including security updates. Consequently, we strongly recommend keeping
-CometBFT up-to-date. Upgrading instructions can be found in
-[UPGRADING.md](./UPGRADING.md).
-
-Currently supported versions include:
-
-- v0.34.x: CometBFT v0.34.25 is compatible with Tendermint Core v0.34.24
-- v0.37.x: (release candidate)
-
-## Resources
-
-### Libraries
-
-- [Cosmos SDK](http://github.com/cosmos/cosmos-sdk); A framework for building
-  applications in Golang
-- [Tendermint in Rust](https://github.com/informalsystems/tendermint-rs)
-- [ABCI Tower](https://github.com/penumbra-zone/tower-abci)
-
-### Applications
-
-- [Cosmos Hub](https://hub.cosmos.network/)
-- [Terra](https://www.terra.money/)
-- [Celestia](https://celestia.org/)
-- [Anoma](https://anoma.network/)
-- [Vocdoni](https://docs.vocdoni.io/)
->>>>>>> 5989a731
 
 ## Careers
 
-<<<<<<< HEAD
-We are hiring Go engineers! Join us in building the future of blockchain scaling and interoperability. [Apply here](https://jobs.lever.co/celestia).
-=======
-Below are links to the original Tendermint consensus algorithm and relevant
-whitepapers which CosmosBFT will continue to build on.
-
-- [The latest gossip on BFT consensus](https://arxiv.org/abs/1807.04938)
-- [Master's Thesis on Tendermint](https://atrium.lib.uoguelph.ca/xmlui/handle/10214/9769)
-- [Original Whitepaper: "Tendermint: Consensus Without Mining"](https://tendermint.com/static/docs/tendermint.pdf)
-
-## Join us
-
-CometBFT is currently maintained by [Informal
-Systems](https://informal.systems). If you'd like to work full-time on CometBFT,
-[we're hiring](https://informal.systems/careers)!
-
-Funding for CometBFT development comes primarily from the [Interchain
-Foundation](https://interchain.io), a Swiss non-profit. Informal Systems also
-maintains [cometbft.com](https://cometbft.com).
-
-[bft]: https://en.wikipedia.org/wiki/Byzantine_fault_tolerance
-[smr]: https://en.wikipedia.org/wiki/State_machine_replication
-[Blockchain]: https://en.wikipedia.org/wiki/Blockchain
-[version-badge]: https://img.shields.io/github/v/release/cometbft/cometbft.svg
-[version-url]: https://github.com/cometbft/cometbft/releases/latest
-[api-badge]: https://camo.githubusercontent.com/915b7be44ada53c290eb157634330494ebe3e30a/68747470733a2f2f676f646f632e6f72672f6769746875622e636f6d2f676f6c616e672f6764646f3f7374617475732e737667
-[api-url]: https://pkg.go.dev/github.com/cometbft/cometbft
-[go-badge]: https://img.shields.io/badge/go-1.19-blue.svg
-[go-url]: https://github.com/moovweb/gvm
-[discord-badge]: https://img.shields.io/discord/669268347736686612.svg
-[discord-url]: https://discord.gg/cosmosnetwork
-[license-badge]: https://img.shields.io/github/license/cometbft/cometbft.svg
-[license-url]: https://github.com/cometbft/cometbft/blob/main/LICENSE
-[sg-badge]: https://sourcegraph.com/github.com/cometbft/cometbft/-/badge.svg
-[sg-url]: https://sourcegraph.com/github.com/cometbft/cometbft?badge
-[tests-url]: https://github.com/cometbft/cometbft/actions/workflows/tests.yml
-[tests-badge]: https://github.com/cometbft/cometbft/actions/workflows/tests.yml/badge.svg?branch=main
-[tests-badge-v037x]: https://github.com/cometbft/cometbft/actions/workflows/tests.yml/badge.svg?branch=v0.37.x
-[tests-badge-v034x]: https://github.com/cometbft/cometbft/actions/workflows/tests.yml/badge.svg?branch=v0.34.x
-[lint-badge]: https://github.com/cometbft/cometbft/actions/workflows/lint.yml/badge.svg?branch=main
-[lint-badge-v034x]: https://github.com/cometbft/cometbft/actions/workflows/lint.yml/badge.svg?branch=v0.34.x
-[lint-badge-v037x]: https://github.com/cometbft/cometbft/actions/workflows/lint.yml/badge.svg?branch=v0.37.x
-[lint-url]: https://github.com/cometbft/cometbft/actions/workflows/lint.yml
-[tm-core]: https://github.com/tendermint/tendermint
->>>>>>> 5989a731
+We are hiring Go engineers! Join us in building the future of blockchain scaling and interoperability. [Apply here](https://jobs.lever.co/celestia).