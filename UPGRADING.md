--- conflicted
+++ resolved
@@ -2,45 +2,13 @@
 
 This guide provides instructions for upgrading to specific versions of Tendermint Core.
 
-## Unreleased
-
-### ABCI Changes
-
-* Added `AbciVersion` to `RequestInfo`. Applications should check that the ABCI version they expect is being used in order to avoid unimplemented changes errors.
-
-* The method `SetOption` has been removed from the ABCI.Client interface. This feature was used in the early ABCI implementation's.
-
-### Config Changes
-
-* `fast_sync = "v1"` is no longer supported. Please use `v2` instead.
-
-* All config parameters are now hyphen-case (also known as kebab-case) instead of snake_case. Before restarting the node make sure
-  you have updated all the variables in your `config.toml` file. 
-
-### CLI Changes
-
-* If you had previously used `tendermint gen_node_key` to generate a new node
-  key, keep in mind that it no longer saves the output to a file. You can use
-  `tendermint init` or pipe the output of `tendermint gen_node_key` to
-  `$TMHOME/config/node_key.json`:
-
-  ```
-  $ tendermint gen_node_key > $TMHOME/config/node_key.json
-  ```
-
-* CLI commands and flags are all now hyphen-case instead of snake_case. 
-  Make sure to adjust any scripts that calls a cli command with snake_casing
 ## v0.34.0
 
 **Upgrading to Tendermint 0.34 requires a blockchain restart.**
 This release is not compatible with previous blockchains due to changes to
 the encoding format (see "Protocol Buffers," below) and the block header (see "Blockchain Protocol").
 
-<<<<<<< HEAD
 Note also that Tendermint 0.34 also requires Go 1.15 or higher.
-=======
-Note also that Tendermint 0.34 also requires Go 1.15 or higher. 
->>>>>>> bdbe4a7c
 
 ### ABCI Changes
 
@@ -73,11 +41,8 @@
 
 * The field `Proof`, on the ABCI type `ResponseQuery`, is now named `ProofOps`.
   For more, see "Crypto," below.
-<<<<<<< HEAD
 
 * The method `SetOption` has been removed from the ABCI.Client interface. This feature was used in the early ABCI implementation's.
-=======
->>>>>>> bdbe4a7c
 
 ### P2P Protocol
 
@@ -86,18 +51,9 @@
 
 ### Blockchain Protocol
 
-<<<<<<< HEAD
 * `Header#LastResultsHash`, which is the root hash of a Merkle tree built from
 `ResponseDeliverTx(Code, Data)` as of v0.34 also includes `GasWanted` and `GasUsed`
 fields.
-=======
-* `Header#LastResultsHash` previously was the root hash of a Merkle tree built from `ResponseDeliverTx(Code, Data)` responses.
-  As of 0.34,`Header#LastResultsHash` is now the root hash of a Merkle tree built from:
-    * `BeginBlock#Events`
-    * Root hash of a Merkle tree built from `ResponseDeliverTx(Code, Data,
-      GasWanted, GasUsed, Events)` responses
-    * `BeginBlock#Events`
->>>>>>> bdbe4a7c
 
 * Merkle hashes of empty trees previously returned nothing, but now return the hash of an empty input,
   to conform with [RFC-6962](https://tools.ietf.org/html/rfc6962).
@@ -155,11 +111,7 @@
 
 #### Evidence Parameters
 
-<<<<<<< HEAD
 * `MaxBytes`, which caps the total amount of evidence. The default is 1048576 (1 MB).
-=======
-* `MaxBytes`, which caps the total amount of evidence. The default is 1048576 (1 MB). 
->>>>>>> bdbe4a7c
 
 ### Crypto
 
@@ -205,10 +157,7 @@
 * The `Verifier` was broken up into two pieces:
     * Core verification logic (pure `VerifyX` functions)
     * `Client` object, which represents the complete light client
-<<<<<<< HEAD
 * The new light clients stores headers & validator sets as `LightBlock`s
-=======
->>>>>>> bdbe4a7c
 * The RPC client can be found in the `/rpc` directory.
 * The HTTP(S) proxy is located in the `/proxy` directory.
 
@@ -239,11 +188,7 @@
 
 ### Version
 
-<<<<<<< HEAD
 Version is now set through Go linker flags `ld_flags`. Applications that are using tendermint as a library should set this at compile time.
-=======
-Version is now set through Go linker flags `ld_flags`. Applications that are using tendermint as a library should set this at compile time. 
->>>>>>> bdbe4a7c
 
 Example:
 
@@ -251,11 +196,7 @@
 go install -mod=readonly -ldflags "-X github.com/tendermint/tendermint/version.TMCoreSemVer=$(go list -m github.com/tendermint/tendermint | sed  's/ /\@/g') -s -w " -trimpath ./cmd
 ```
 
-<<<<<<< HEAD
 Additionally, the exported constant `version.Version` is now `version.TMCoreSemVer`.
-=======
-Additionally, the exported constant `version.Version` is now `version.TMCoreSemVer`. 
->>>>>>> bdbe4a7c
 
 ## v0.33.4
 
