package v0

import (
	"fmt"
	"reflect"
	"time"

	bc "github.com/lazyledger/lazyledger-core/blockchain"
	"github.com/lazyledger/lazyledger-core/libs/log"
	"github.com/lazyledger/lazyledger-core/p2p"
	bcproto "github.com/lazyledger/lazyledger-core/proto/tendermint/blockchain"
	sm "github.com/lazyledger/lazyledger-core/state"
	"github.com/lazyledger/lazyledger-core/store"
	"github.com/lazyledger/lazyledger-core/types"
)

const (
	// BlockchainChannel is a channel for blocks and status updates (`BlockStore` height)
	BlockchainChannel = byte(0x40)

	trySyncIntervalMS = 10

	// stop syncing when last block's time is
	// within this much of the system time.
	// stopSyncingDurationMinutes = 10

	// ask for best height every 10s
	statusUpdateIntervalSeconds = 10
	// check if we should switch to consensus reactor
	switchToConsensusIntervalSeconds = 1

	// switch to consensus after this duration of inactivity
	syncTimeout = 60 * time.Second
)

type consensusReactor interface {
	// for when we switch from blockchain reactor and fast sync to
	// the consensus machine
	SwitchToConsensus(state sm.State, skipWAL bool)
}

type peerError struct {
	err    error
	peerID p2p.ID
}

func (e peerError) Error() string {
	return fmt.Sprintf("error with peer %v: %s", e.peerID, e.err.Error())
}

// BlockchainReactor handles long-term catchup syncing.
type BlockchainReactor struct {
	p2p.BaseReactor

	// immutable
	initialState sm.State

	blockExec *sm.BlockExecutor
	store     *store.BlockStore
	pool      *BlockPool
	fastSync  bool

	requestsCh <-chan BlockRequest
	errorsCh   <-chan peerError
}

// NewBlockchainReactor returns new reactor instance.
func NewBlockchainReactor(state sm.State, blockExec *sm.BlockExecutor, store *store.BlockStore,
	fastSync bool) *BlockchainReactor {

	if state.LastBlockHeight != store.Height() {
		panic(fmt.Sprintf("state (%v) and store (%v) height mismatch", state.LastBlockHeight,
			store.Height()))
	}

	requestsCh := make(chan BlockRequest, maxTotalRequesters)

	const capacity = 1000                      // must be bigger than peers count
	errorsCh := make(chan peerError, capacity) // so we don't block in #Receive#pool.AddBlock

	startHeight := store.Height() + 1
	if startHeight == 1 {
		startHeight = state.InitialHeight
	}
	pool := NewBlockPool(startHeight, requestsCh, errorsCh)

	bcR := &BlockchainReactor{
		initialState: state,
		blockExec:    blockExec,
		store:        store,
		pool:         pool,
		fastSync:     fastSync,
		requestsCh:   requestsCh,
		errorsCh:     errorsCh,
	}
	bcR.BaseReactor = *p2p.NewBaseReactor("BlockchainReactor", bcR)
	return bcR
}

// SetLogger implements service.Service by setting the logger on reactor and pool.
func (bcR *BlockchainReactor) SetLogger(l log.Logger) {
	bcR.BaseService.Logger = l
	bcR.pool.Logger = l
}

// OnStart implements service.Service.
func (bcR *BlockchainReactor) OnStart() error {
	if bcR.fastSync {
		err := bcR.pool.Start()
		if err != nil {
			return err
		}
		go bcR.poolRoutine(false)
	}
	return nil
}

// SwitchToFastSync is called by the state sync reactor when switching to fast sync.
func (bcR *BlockchainReactor) SwitchToFastSync(state sm.State) error {
	bcR.fastSync = true
	bcR.initialState = state

	bcR.pool.height = state.LastBlockHeight + 1
	err := bcR.pool.Start()
	if err != nil {
		return err
	}
	go bcR.poolRoutine(true)
	return nil
}

// OnStop implements service.Service.
func (bcR *BlockchainReactor) OnStop() {
	if bcR.fastSync {
		if err := bcR.pool.Stop(); err != nil {
			bcR.Logger.Error("Error stopping pool", "err", err)
		}
	}
}

// GetChannels implements Reactor
func (bcR *BlockchainReactor) GetChannels() []*p2p.ChannelDescriptor {
	return []*p2p.ChannelDescriptor{
		{
			ID:                  BlockchainChannel,
			Priority:            5,
			SendQueueCapacity:   1000,
			RecvBufferCapacity:  50 * 4096,
			RecvMessageCapacity: bc.MaxMsgSize,
		},
	}
}

// AddPeer implements Reactor by sending our state to peer.
func (bcR *BlockchainReactor) AddPeer(peer p2p.Peer) {
	msgBytes, err := bc.EncodeMsg(&bcproto.StatusResponse{
		Base:   bcR.store.Base(),
		Height: bcR.store.Height()})
	if err != nil {
		bcR.Logger.Error("could not convert msg to protobuf", "err", err)
		return
	}

	_ = peer.Send(BlockchainChannel, msgBytes)
	// it's OK if send fails. will try later in poolRoutine

	// peer is added to the pool once we receive the first
	// bcStatusResponseMessage from the peer and call pool.SetPeerRange
}

// RemovePeer implements Reactor by removing peer from the pool.
func (bcR *BlockchainReactor) RemovePeer(peer p2p.Peer, reason interface{}) {
	bcR.pool.RemovePeer(peer.ID())
}

// respondToPeer loads a block and sends it to the requesting peer,
// if we have it. Otherwise, we'll respond saying we don't have it.
func (bcR *BlockchainReactor) respondToPeer(msg *bcproto.BlockRequest,
	src p2p.Peer) (queued bool) {

	block := bcR.store.LoadBlock(msg.Height)
	if block != nil {
		bl, err := block.ToProto()
		if err != nil {
			bcR.Logger.Error("could not convert msg to protobuf", "err", err)
			return false
		}

		msgBytes, err := bc.EncodeMsg(&bcproto.BlockResponse{Block: bl})
		if err != nil {
			bcR.Logger.Error("could not marshal msg", "err", err)
			return false
		}

		return src.TrySend(BlockchainChannel, msgBytes)
	}

	bcR.Logger.Info("Peer asking for a block we don't have", "src", src, "height", msg.Height)

	msgBytes, err := bc.EncodeMsg(&bcproto.NoBlockResponse{Height: msg.Height})
	if err != nil {
		bcR.Logger.Error("could not convert msg to protobuf", "err", err)
		return false
	}

	return src.TrySend(BlockchainChannel, msgBytes)
}

// Receive implements Reactor by handling 4 types of messages (look below).
// XXX: do not call any methods that can block or incur heavy processing.
// https://github.com/tendermint/tendermint/issues/2888
func (bcR *BlockchainReactor) Receive(chID byte, src p2p.Peer, msgBytes []byte) {
	logger := bcR.Logger.With("src", src, "chId", chID)

	msg, err := bc.DecodeMsg(msgBytes)
	if err != nil {
<<<<<<< HEAD
		logger.Error("Error decoding message", "err", err)
=======
		bcR.Logger.Error("Error decoding message", "src", src, "chId", chID, "err", err)
>>>>>>> 11523b13
		bcR.Switch.StopPeerForError(src, err)
		return
	}

	if err = bc.ValidateMsg(msg); err != nil {
		logger.Error("Peer sent us invalid msg", "msg", msg, "err", err)
		bcR.Switch.StopPeerForError(src, err)
		return
	}

	logger.Debug("Receive", "msg", msg)

	switch msg := msg.(type) {
	case *bcproto.BlockRequest:
		bcR.respondToPeer(msg, src)
	case *bcproto.BlockResponse:
		bi, err := types.BlockFromProto(msg.Block)
		if err != nil {
			logger.Error("Block content is invalid", "err", err)
			bcR.Switch.StopPeerForError(src, err)
			return
		}
		bcR.pool.AddBlock(src.ID(), bi, len(msgBytes))
	case *bcproto.StatusRequest:
		// Send peer our state.
		msgBytes, err := bc.EncodeMsg(&bcproto.StatusResponse{
			Height: bcR.store.Height(),
			Base:   bcR.store.Base(),
		})
		if err != nil {
			logger.Error("could not convert msg to protobut", "err", err)
			return
		}
		src.TrySend(BlockchainChannel, msgBytes)
	case *bcproto.StatusResponse:
		// Got a peer status. Unverified.
		bcR.pool.SetPeerRange(src.ID(), msg.Base, msg.Height)
	case *bcproto.NoBlockResponse:
		logger.Debug("Peer does not have requested block", "height", msg.Height)
	default:
		logger.Error(fmt.Sprintf("Unknown message type %v", reflect.TypeOf(msg)))
	}
}

// Handle messages from the poolReactor telling the reactor what to do.
// NOTE: Don't sleep in the FOR_LOOP or otherwise slow it down!
func (bcR *BlockchainReactor) poolRoutine(stateSynced bool) {
	var (
		trySyncTicker           = time.NewTicker(trySyncIntervalMS * time.Millisecond)
		statusUpdateTicker      = time.NewTicker(statusUpdateIntervalSeconds * time.Second)
		switchToConsensusTicker = time.NewTicker(switchToConsensusIntervalSeconds * time.Second)

<<<<<<< HEAD
		blocksSynced = uint64(0)
=======
	trySyncTicker := time.NewTicker(trySyncIntervalMS * time.Millisecond)
	defer trySyncTicker.Stop()

	statusUpdateTicker := time.NewTicker(statusUpdateIntervalSeconds * time.Second)
	defer statusUpdateTicker.Stop()

	switchToConsensusTicker := time.NewTicker(switchToConsensusIntervalSeconds * time.Second)
	defer switchToConsensusTicker.Stop()

	blocksSynced := uint64(0)
>>>>>>> 11523b13

		chainID = bcR.initialState.ChainID
		state   = bcR.initialState

		lastHundred = time.Now()
		lastRate    = 0.0

		didProcessCh = make(chan struct{}, 1)
	)

	go func() {
		for {
			select {

			case <-bcR.Quit():
				return

			case <-bcR.pool.Quit():
				return

			case request := <-bcR.requestsCh:
				peer := bcR.Switch.Peers().Get(request.PeerID)
				if peer == nil {
					bcR.Logger.Debug("Can't send request: no peer", "peer_id", request.PeerID)
					continue
				}
				msgBytes, err := bc.EncodeMsg(&bcproto.BlockRequest{Height: request.Height})
				if err != nil {
					bcR.Logger.Error("could not convert BlockRequest to proto", "err", err)
					continue
				}

				queued := peer.TrySend(BlockchainChannel, msgBytes)
				if !queued {
					bcR.Logger.Debug("Send queue is full, drop block request", "peer", peer.ID(), "height", request.Height)
				}

			case err := <-bcR.errorsCh:
				peer := bcR.Switch.Peers().Get(err.peerID)
				if peer != nil {
					bcR.Switch.StopPeerForError(peer, err)
				}

			case <-statusUpdateTicker.C:
				// ask for status updates
				go bcR.BroadcastStatusRequest()
			}
		}
	}()

FOR_LOOP:
	for {
		select {

		case <-switchToConsensusTicker.C:
			var (
				height, numPending, lenRequesters = bcR.pool.GetStatus()
				outbound, inbound, _              = bcR.Switch.NumPeers()
				lastAdvance                       = bcR.pool.LastAdvance()
			)

			bcR.Logger.Debug("Consensus ticker",
				"numPending", numPending,
				"total", lenRequesters)

			switch {
			case bcR.pool.IsCaughtUp():
				bcR.Logger.Info("Time to switch to consensus reactor!", "height", height)
			case time.Since(lastAdvance) > syncTimeout:
				bcR.Logger.Error(fmt.Sprintf("No progress since last advance: %v", lastAdvance))
			default:
				bcR.Logger.Info("Not caught up yet",
					"height", height, "max_peer_height", bcR.pool.MaxPeerHeight(),
					"num_peers", outbound+inbound,
					"timeout_in", syncTimeout-time.Since(lastAdvance))
				continue
			}

			if err := bcR.pool.Stop(); err != nil {
				bcR.Logger.Error("Error stopping pool", "err", err)
			}
			conR, ok := bcR.Switch.Reactor("CONSENSUS").(consensusReactor)
			if ok {
				conR.SwitchToConsensus(state, blocksSynced > 0 || stateSynced)
			}

			break FOR_LOOP

		case <-trySyncTicker.C: // chan time
			select {
			case didProcessCh <- struct{}{}:
			default:
			}

		case <-didProcessCh:
			// NOTE: It is a subtle mistake to process more than a single block
			// at a time (e.g. 10) here, because we only TrySend 1 request per
			// loop.  The ratio mismatch can result in starving of blocks, a
			// sudden burst of requests and responses, and repeat.
			// Consequently, it is better to split these routines rather than
			// coupling them as it's written here.  TODO uncouple from request
			// routine.

			// See if there are any blocks to sync.
			first, second := bcR.pool.PeekTwoBlocks()
			// bcR.Logger.Info("TrySync peeked", "first", first, "second", second)
			if first == nil || second == nil {
				// We need both to sync the first block.
				continue FOR_LOOP
			} else {
				// Try again quickly next loop.
				didProcessCh <- struct{}{}
			}

			var (
				firstParts         = first.MakePartSet(types.BlockPartSizeBytes)
				firstPartSetHeader = firstParts.Header()
				firstID            = types.BlockID{Hash: first.Hash(), PartSetHeader: firstPartSetHeader}
			)

			// Finally, verify the first block using the second's commit
			// NOTE: we can probably make this more efficient, but note that calling
			// first.Hash() doesn't verify the tx contents, so MakePartSet() is
			// currently necessary.
			err := state.Validators.VerifyCommitLight(chainID, firstID, first.Height, second.LastCommit)
			if err != nil {
				err = fmt.Errorf("invalid last commit: %w", err)
				bcR.Logger.Error(err.Error(),
					"last_commit", second.LastCommit, "block_id", firstID, "height", first.Height)

				peerID := bcR.pool.RedoRequest(first.Height)
				peer := bcR.Switch.Peers().Get(peerID)
				if peer != nil {
					// NOTE: we've already removed the peer's request, but we still need
					// to clean up the rest.
					bcR.Switch.StopPeerForError(peer, err)
				}

				peerID2 := bcR.pool.RedoRequest(second.Height)
				if peerID2 != peerID {
					if peer2 := bcR.Switch.Peers().Get(peerID2); peer2 != nil {
						bcR.Switch.StopPeerForError(peer2, err)
					}
				}

				continue FOR_LOOP
			} else {
				bcR.pool.PopRequest()

				// TODO: batch saves so we dont persist to disk every block
				bcR.store.SaveBlock(first, firstParts, second.LastCommit)

				// TODO: same thing for app - but we would need a way to get the hash
				// without persisting the state.
				var err error
				state, _, err = bcR.blockExec.ApplyBlock(state, firstID, first)
				if err != nil {
					// TODO This is bad, are we zombie?
					panic(fmt.Sprintf("Failed to process committed block (%d:%X): %v", first.Height, first.Hash(), err))
				}
				blocksSynced++

				if blocksSynced%100 == 0 {
					lastRate = 0.9*lastRate + 0.1*(100/time.Since(lastHundred).Seconds())
					bcR.Logger.Info("Fast Sync Rate",
						"height", bcR.pool.height, "max_peer_height", bcR.pool.MaxPeerHeight(), "blocks/s", lastRate)
					lastHundred = time.Now()
				}
			}
			continue FOR_LOOP

		case <-bcR.Quit():
			break FOR_LOOP
		}
	}
}

// BroadcastStatusRequest broadcasts `BlockStore` base and height.
func (bcR *BlockchainReactor) BroadcastStatusRequest() {
	bm, err := bc.EncodeMsg(&bcproto.StatusRequest{})
	if err != nil {
		bcR.Logger.Error("could not convert StatusRequest to proto", "err", err)
		return
	}

	// We don't care about whenever broadcast is successful or not.
	_ = bcR.Switch.Broadcast(BlockchainChannel, bm)
}<|MERGE_RESOLUTION|>--- conflicted
+++ resolved
@@ -214,11 +214,7 @@
 
 	msg, err := bc.DecodeMsg(msgBytes)
 	if err != nil {
-<<<<<<< HEAD
-		logger.Error("Error decoding message", "err", err)
-=======
 		bcR.Logger.Error("Error decoding message", "src", src, "chId", chID, "err", err)
->>>>>>> 11523b13
 		bcR.Switch.StopPeerForError(src, err)
 		return
 	}
@@ -271,9 +267,6 @@
 		statusUpdateTicker      = time.NewTicker(statusUpdateIntervalSeconds * time.Second)
 		switchToConsensusTicker = time.NewTicker(switchToConsensusIntervalSeconds * time.Second)
 
-<<<<<<< HEAD
-		blocksSynced = uint64(0)
-=======
 	trySyncTicker := time.NewTicker(trySyncIntervalMS * time.Millisecond)
 	defer trySyncTicker.Stop()
 
@@ -284,7 +277,6 @@
 	defer switchToConsensusTicker.Stop()
 
 	blocksSynced := uint64(0)
->>>>>>> 11523b13
 
 		chainID = bcR.initialState.ChainID
 		state   = bcR.initialState
