--- conflicted
+++ resolved
@@ -4,11 +4,6 @@
 	"fmt"
 
 	"github.com/spf13/cobra"
-<<<<<<< HEAD
-
-	"github.com/celestiaorg/celestia-core/p2p"
-=======
->>>>>>> 9b458a1c
 )
 
 // ShowNodeIDCmd dumps node's ID to the standard output.
