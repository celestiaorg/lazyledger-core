package config

import (
	"bytes"
	"fmt"
	"os"
	"path/filepath"
	"strings"
	"text/template"

	cmtos "github.com/tendermint/tendermint/libs/os"
)

// DefaultDirPerm is the default permissions used when creating directories.
const DefaultDirPerm = 0o700

var configTemplate *template.Template

func init() {
	var err error
	tmpl := template.New("configFileTemplate").Funcs(template.FuncMap{
		"StringsJoin": strings.Join,
	})
	if configTemplate, err = tmpl.Parse(defaultConfigTemplate); err != nil {
		panic(err)
	}
}

/****** these are for production settings ***********/

// EnsureRoot creates the root, config, and data directories if they don't exist,
// and panics if it fails.
func EnsureRoot(rootDir string) {
	if err := cmtos.EnsureDir(rootDir, DefaultDirPerm); err != nil {
		panic(err.Error())
	}
	if err := cmtos.EnsureDir(filepath.Join(rootDir, defaultConfigDir), DefaultDirPerm); err != nil {
		panic(err.Error())
	}
	if err := cmtos.EnsureDir(filepath.Join(rootDir, defaultDataDir), DefaultDirPerm); err != nil {
		panic(err.Error())
	}

	configFilePath := filepath.Join(rootDir, defaultConfigFilePath)

	// Write default config file if missing.
	if !cmtos.FileExists(configFilePath) {
		writeDefaultConfigFile(configFilePath)
	}
}

// XXX: this func should probably be called by cmd/cometbft/commands/init.go
// alongside the writing of the genesis.json and priv_validator.json
func writeDefaultConfigFile(configFilePath string) {
	WriteConfigFile(configFilePath, DefaultConfig())
}

// WriteConfigFile renders config using the template and writes it to configFilePath.
func WriteConfigFile(configFilePath string, config *Config) {
	var buffer bytes.Buffer

	if err := configTemplate.Execute(&buffer, config); err != nil {
		panic(err)
	}

	cmtos.MustWriteFile(configFilePath, buffer.Bytes(), 0o644)
}

// Note: any changes to the comments/variables/mapstructure
// must be reflected in the appropriate struct in config/config.go
const defaultConfigTemplate = `# This is a TOML config file.
# For more information, see https://github.com/toml-lang/toml

# NOTE: Any path below can be absolute (e.g. "/var/myawesomeapp/data") or
# relative to the home directory (e.g. "data"). The home directory is
# "$HOME/.cometbft" by default, but could be changed via $CMTHOME env variable
# or --home cmd flag.

#######################################################################
###                   Main Base Config Options                      ###
#######################################################################

# TCP or UNIX socket address of the ABCI application,
# or the name of an ABCI application compiled in with the CometBFT binary
proxy_app = "{{ .BaseConfig.ProxyApp }}"

# A custom human readable name for this node
moniker = "{{ .BaseConfig.Moniker }}"

# If this node is many blocks behind the tip of the chain, FastSync
# allows them to catchup quickly by downloading blocks in parallel
# and verifying their commits
fast_sync = {{ .BaseConfig.FastSyncMode }}

# Database backend: goleveldb | cleveldb | boltdb | rocksdb | badgerdb
# * goleveldb (github.com/syndtr/goleveldb - most popular implementation)
#   - pure go
#   - stable
# * cleveldb (uses levigo wrapper)
#   - fast
#   - requires gcc
#   - use cleveldb build tag (go build -tags cleveldb)
# * boltdb (uses etcd's fork of bolt - github.com/etcd-io/bbolt)
#   - EXPERIMENTAL
#   - may be faster is some use-cases (random reads - indexer)
#   - use boltdb build tag (go build -tags boltdb)
# * rocksdb (uses github.com/tecbot/gorocksdb)
#   - EXPERIMENTAL
#   - requires gcc
#   - use rocksdb build tag (go build -tags rocksdb)
# * badgerdb (uses github.com/dgraph-io/badger)
#   - EXPERIMENTAL
#   - use badgerdb build tag (go build -tags badgerdb)
db_backend = "{{ .BaseConfig.DBBackend }}"

# Database directory
db_dir = "{{ js .BaseConfig.DBPath }}"

# Output level for logging, including package level options
log_level = "{{ .BaseConfig.LogLevel }}"

# Output format: 'plain' (colored text) or 'json'
log_format = "{{ .BaseConfig.LogFormat }}"

##### additional base config options #####

# Path to the JSON file containing the initial validator set and other meta data
genesis_file = "{{ js .BaseConfig.Genesis }}"

# Path to the JSON file containing the private key to use as a validator in the consensus protocol
priv_validator_key_file = "{{ js .BaseConfig.PrivValidatorKey }}"

# Path to the JSON file containing the last sign state of a validator
priv_validator_state_file = "{{ js .BaseConfig.PrivValidatorState }}"

# TCP or UNIX socket address for CometBFT to listen on for
# connections from an external PrivValidator process
priv_validator_laddr = "{{ .BaseConfig.PrivValidatorListenAddr }}"

# Path to the JSON file containing the private key to use for node authentication in the p2p protocol
node_key_file = "{{ js .BaseConfig.NodeKey }}"

# Mechanism to connect to the ABCI application: socket | grpc
abci = "{{ .BaseConfig.ABCI }}"

# If true, query the ABCI app on connecting to a new peer
# so the app can decide if we should keep the connection or not
filter_peers = {{ .BaseConfig.FilterPeers }}


#######################################################################
###                 Advanced Configuration Options                  ###
#######################################################################

#######################################################
###       RPC Server Configuration Options          ###
#######################################################
[rpc]

# TCP or UNIX socket address for the RPC server to listen on
laddr = "{{ .RPC.ListenAddress }}"

# A list of origins a cross-domain request can be executed from
# Default value '[]' disables cors support
# Use '["*"]' to allow any origin
cors_allowed_origins = [{{ range .RPC.CORSAllowedOrigins }}{{ printf "%q, " . }}{{end}}]

# A list of methods the client is allowed to use with cross-domain requests
cors_allowed_methods = [{{ range .RPC.CORSAllowedMethods }}{{ printf "%q, " . }}{{end}}]

# A list of non simple headers the client is allowed to use with cross-domain requests
cors_allowed_headers = [{{ range .RPC.CORSAllowedHeaders }}{{ printf "%q, " . }}{{end}}]

# TCP or UNIX socket address for the gRPC server to listen on
# NOTE: This server only supports /broadcast_tx_commit
grpc_laddr = "{{ .RPC.GRPCListenAddress }}"

# Maximum number of simultaneous connections.
# Does not include RPC (HTTP&WebSocket) connections. See max_open_connections
# If you want to accept a larger number than the default, make sure
# you increase your OS limits.
# 0 - unlimited.
# Should be < {ulimit -Sn} - {MaxNumInboundPeers} - {MaxNumOutboundPeers} - {N of wal, db and other open files}
# 1024 - 40 - 10 - 50 = 924 = ~900
grpc_max_open_connections = {{ .RPC.GRPCMaxOpenConnections }}

# Activate unsafe RPC commands like /dial_seeds and /unsafe_flush_mempool
unsafe = {{ .RPC.Unsafe }}

# Maximum number of simultaneous connections (including WebSocket).
# Does not include gRPC connections. See grpc_max_open_connections
# If you want to accept a larger number than the default, make sure
# you increase your OS limits.
# 0 - unlimited.
# Should be < {ulimit -Sn} - {MaxNumInboundPeers} - {MaxNumOutboundPeers} - {N of wal, db and other open files}
# 1024 - 40 - 10 - 50 = 924 = ~900
max_open_connections = {{ .RPC.MaxOpenConnections }}

# Maximum number of unique clientIDs that can /subscribe
# If you're using /broadcast_tx_commit, set to the estimated maximum number
# of broadcast_tx_commit calls per block.
max_subscription_clients = {{ .RPC.MaxSubscriptionClients }}

# Maximum number of unique queries a given client can /subscribe to
# If you're using GRPC (or Local RPC client) and /broadcast_tx_commit, set to
# the estimated # maximum number of broadcast_tx_commit calls per block.
max_subscriptions_per_client = {{ .RPC.MaxSubscriptionsPerClient }}

# Experimental parameter to specify the maximum number of events a node will
# buffer, per subscription, before returning an error and closing the
# subscription. Must be set to at least 100, but higher values will accommodate
# higher event throughput rates (and will use more memory).
experimental_subscription_buffer_size = {{ .RPC.SubscriptionBufferSize }}

# Experimental parameter to specify the maximum number of RPC responses that
# can be buffered per WebSocket client. If clients cannot read from the
# WebSocket endpoint fast enough, they will be disconnected, so increasing this
# parameter may reduce the chances of them being disconnected (but will cause
# the node to use more memory).
#
# Must be at least the same as "experimental_subscription_buffer_size",
# otherwise connections could be dropped unnecessarily. This value should
# ideally be somewhat higher than "experimental_subscription_buffer_size" to
# accommodate non-subscription-related RPC responses.
experimental_websocket_write_buffer_size = {{ .RPC.WebSocketWriteBufferSize }}

# If a WebSocket client cannot read fast enough, at present we may
# silently drop events instead of generating an error or disconnecting the
# client.
#
# Enabling this experimental parameter will cause the WebSocket connection to
# be closed instead if it cannot read fast enough, allowing for greater
# predictability in subscription behaviour.
experimental_close_on_slow_client = {{ .RPC.CloseOnSlowClient }}

# How long to wait for a tx to be committed during /broadcast_tx_commit.
# WARNING: Using a value larger than 10s will result in increasing the
# global HTTP write timeout, which applies to all connections and endpoints.
# See https://github.com/tendermint/tendermint/issues/3435
timeout_broadcast_tx_commit = "{{ .RPC.TimeoutBroadcastTxCommit }}"

# Maximum size of request body, in bytes
max_body_bytes = {{ .RPC.MaxBodyBytes }}

# Maximum size of request header, in bytes
max_header_bytes = {{ .RPC.MaxHeaderBytes }}

# The path to a file containing certificate that is used to create the HTTPS server.
# Might be either absolute path or path related to CometBFT's config directory.
# If the certificate is signed by a certificate authority,
# the certFile should be the concatenation of the server's certificate, any intermediates,
# and the CA's certificate.
# NOTE: both tls_cert_file and tls_key_file must be present for CometBFT to create HTTPS server.
# Otherwise, HTTP server is run.
tls_cert_file = "{{ .RPC.TLSCertFile }}"

# The path to a file containing matching private key that is used to create the HTTPS server.
# Might be either absolute path or path related to CometBFT's config directory.
# NOTE: both tls-cert-file and tls-key-file must be present for CometBFT to create HTTPS server.
# Otherwise, HTTP server is run.
tls_key_file = "{{ .RPC.TLSKeyFile }}"

# pprof listen address (https://golang.org/pkg/net/http/pprof)
pprof_laddr = "{{ .RPC.PprofListenAddress }}"

#######################################################
###           P2P Configuration Options             ###
#######################################################
[p2p]

# Address to listen for incoming connections
laddr = "{{ .P2P.ListenAddress }}"

# Address to advertise to peers for them to dial
# If empty, will use the same port as the laddr,
# and will introspect on the listener or use UPnP
# to figure out the address. ip and port are required
# example: 159.89.10.97:26656
external_address = "{{ .P2P.ExternalAddress }}"

# Comma separated list of seed nodes to connect to
seeds = "{{ .P2P.Seeds }}"

# Comma separated list of nodes to keep persistent connections to
persistent_peers = "{{ .P2P.PersistentPeers }}"

# UPNP port forwarding
upnp = {{ .P2P.UPNP }}

# Path to address book
addr_book_file = "{{ js .P2P.AddrBook }}"

# Set true for strict address routability rules
# Set false for private or local networks
addr_book_strict = {{ .P2P.AddrBookStrict }}

# Maximum number of inbound peers
max_num_inbound_peers = {{ .P2P.MaxNumInboundPeers }}

# Maximum number of outbound peers to connect to, excluding persistent peers
max_num_outbound_peers = {{ .P2P.MaxNumOutboundPeers }}

# List of node IDs, to which a connection will be (re)established ignoring any existing limits
unconditional_peer_ids = "{{ .P2P.UnconditionalPeerIDs }}"

# Maximum pause when redialing a persistent peer (if zero, exponential backoff is used)
persistent_peers_max_dial_period = "{{ .P2P.PersistentPeersMaxDialPeriod }}"

# Time to wait before flushing messages out on the connection
flush_throttle_timeout = "{{ .P2P.FlushThrottleTimeout }}"

# Maximum size of a message packet payload, in bytes
max_packet_msg_payload_size = {{ .P2P.MaxPacketMsgPayloadSize }}

# Rate at which packets can be sent, in bytes/second
send_rate = {{ .P2P.SendRate }}

# Rate at which packets can be received, in bytes/second
recv_rate = {{ .P2P.RecvRate }}

# Set true to enable the peer-exchange reactor
pex = {{ .P2P.PexReactor }}

# Seed mode, in which node constantly crawls the network and looks for
# peers. If another node asks it for addresses, it responds and disconnects.
#
# Does not work if the peer-exchange reactor is disabled.
seed_mode = {{ .P2P.SeedMode }}

# Comma separated list of peer IDs to keep private (will not be gossiped to other peers)
private_peer_ids = "{{ .P2P.PrivatePeerIDs }}"

# Toggle to disable guard against peers connecting from the same ip.
allow_duplicate_ip = {{ .P2P.AllowDuplicateIP }}

# Peer connection configuration.
handshake_timeout = "{{ .P2P.HandshakeTimeout }}"
dial_timeout = "{{ .P2P.DialTimeout }}"

#######################################################
###          Mempool Configuration Option          ###
#######################################################
[mempool]

# Mempool version to use:
#   1) "v0" - FIFO mempool.
#   2) "v1" - (default) prioritized mempool.
#   3) "v2" - content addressable transaction pool
version = "{{ .Mempool.Version }}"

# Recheck (default: true) defines whether CometBFT should recheck the
# validity for all remaining transaction in the mempool after a block.
# Since a block affects the application state, some transactions in the
# mempool may become invalid. If this does not apply to your application,
# you can disable rechecking.
recheck = {{ .Mempool.Recheck }}
broadcast = {{ .Mempool.Broadcast }}
wal_dir = "{{ js .Mempool.WalPath }}"

# Maximum number of transactions in the mempool
size = {{ .Mempool.Size }}

# Limit the total size of all txs in the mempool.
# This only accounts for raw transactions (e.g. given 1MB transactions and
# max_txs_bytes=5MB, mempool will only accept 5 transactions).
max_txs_bytes = {{ .Mempool.MaxTxsBytes }}

# Size of the cache (used to filter transactions we saw earlier) in transactions
cache_size = {{ .Mempool.CacheSize }}

# Do not remove invalid transactions from the cache (default: false)
# Set to true if it's not possible for any invalid transaction to become valid
# again in the future.
keep-invalid-txs-in-cache = {{ .Mempool.KeepInvalidTxsInCache }}

# Maximum size of a single transaction.
# NOTE: the max size of a tx transmitted over the network is {max_tx_bytes}.
max_tx_bytes = {{ .Mempool.MaxTxBytes }}

# Maximum size of a batch of transactions to send to a peer
# Including space needed by encoding (one varint per transaction).
# XXX: Unused due to https://github.com/tendermint/tendermint/issues/5796
max_batch_bytes = {{ .Mempool.MaxBatchBytes }}

# ttl-duration, if non-zero, defines the maximum amount of time a transaction
# can exist for in the mempool.
#
# Note, if ttl-num-blocks is also defined, a transaction will be removed if it
# has existed in the mempool at least ttl-num-blocks number of blocks or if it's
# insertion time into the mempool is beyond ttl-duration.
ttl-duration = "{{ .Mempool.TTLDuration }}"

# ttl-num-blocks, if non-zero, defines the maximum number of blocks a transaction
# can exist for in the mempool.
#
# Note, if ttl-duration is also defined, a transaction will be removed if it
# has existed in the mempool at least ttl-num-blocks number of blocks or if
# it's insertion time into the mempool is beyond ttl-duration.
ttl-num-blocks = {{ .Mempool.TTLNumBlocks }}

<<<<<<< HEAD
# max-gossip-delay is the maximum allotted time that the reactor expects a transaction to
# arrive before issuing a new request to a different peer
# Only applicable to the v2 / CAT mempool
# Default is 200ms
max-gossip-delay = "{{ .Mempool.MaxGossipDelay }}"
=======
# Experimental parameters to limit gossiping txs to up to the specified number of peers.
# This feature is only available for the default mempool (version config set to "v0").
# We use two independent upper values for persistent and non-persistent peers.
# Unconditional peers are not affected by this feature.
# If we are connected to more than the specified number of persistent peers, only send txs to
# ExperimentalMaxGossipConnectionsToPersistentPeers of them. If one of those
# persistent peers disconnects, activate another persistent peer.
# Similarly for non-persistent peers, with an upper limit of
# ExperimentalMaxGossipConnectionsToNonPersistentPeers.
# If set to 0, the feature is disabled for the corresponding group of peers, that is, the
# number of active connections to that group of peers is not bounded.
# For non-persistent peers, if enabled, a value of 10 is recommended based on experimental
# performance results using the default P2P configuration.
experimental_max_gossip_connections_to_persistent_peers = {{ .Mempool.ExperimentalMaxGossipConnectionsToPersistentPeers }}
experimental_max_gossip_connections_to_non_persistent_peers = {{ .Mempool.ExperimentalMaxGossipConnectionsToNonPersistentPeers }}
>>>>>>> 46db8f4a

#######################################################
###         State Sync Configuration Options        ###
#######################################################
[statesync]
# State sync rapidly bootstraps a new node by discovering, fetching, and restoring a state machine
# snapshot from peers instead of fetching and replaying historical blocks. Requires some peers in
# the network to take and serve state machine snapshots. State sync is not attempted if the node
# has any local state (LastBlockHeight > 0). The node will have a truncated block history,
# starting from the height of the snapshot.
enable = {{ .StateSync.Enable }}

# RPC servers (comma-separated) for light client verification of the synced state machine and
# retrieval of state data for node bootstrapping. Also needs a trusted height and corresponding
# header hash obtained from a trusted source, and a period during which validators can be trusted.
#
# For Cosmos SDK-based chains, trust_period should usually be about 2/3 of the unbonding time (~2
# weeks) during which they can be financially punished (slashed) for misbehavior.
rpc_servers = "{{ StringsJoin .StateSync.RPCServers "," }}"
trust_height = {{ .StateSync.TrustHeight }}
trust_hash = "{{ .StateSync.TrustHash }}"
trust_period = "{{ .StateSync.TrustPeriod }}"

# Time to spend discovering snapshots before initiating a restore.
discovery_time = "{{ .StateSync.DiscoveryTime }}"

# Temporary directory for state sync snapshot chunks, defaults to the OS tempdir (typically /tmp).
# Will create a new, randomly named directory within, and remove it when done.
temp_dir = "{{ .StateSync.TempDir }}"

# The timeout duration before re-requesting a chunk, possibly from a different
# peer (default: 1 minute).
chunk_request_timeout = "{{ .StateSync.ChunkRequestTimeout }}"

# The number of concurrent chunk fetchers to run (default: 1).
chunk_fetchers = "{{ .StateSync.ChunkFetchers }}"

#######################################################
###       Fast Sync Configuration Connections       ###
#######################################################
[fastsync]

# Fast Sync version to use:
#   1) "v0" (default) - the legacy fast sync implementation
#   "v1" and "v2" are disabled. They have been deprecated and will
#   be completely removed in one of the upcoming releases
version = "{{ .FastSync.Version }}"

#######################################################
###         Consensus Configuration Options         ###
#######################################################
[consensus]

# If set to "true", only internal messages will be
# written to the WAL. External messages like votes, proposal,
# block parts, will not be written.
only_internal_wal = "{{ .Consensus.OnlyInternalWal }}"

wal_file = "{{ js .Consensus.WalPath }}"

# How long we wait for a proposal block before prevoting nil
timeout_propose = "{{ .Consensus.TimeoutPropose }}"
# How much timeout_propose increases with each round
timeout_propose_delta = "{{ .Consensus.TimeoutProposeDelta }}"
# How long we wait after receiving +2/3 prevotes for “anything” (ie. not a single block or nil)
timeout_prevote = "{{ .Consensus.TimeoutPrevote }}"
# How much the timeout_prevote increases with each round
timeout_prevote_delta = "{{ .Consensus.TimeoutPrevoteDelta }}"
# How long we wait after receiving +2/3 precommits for “anything” (ie. not a single block or nil)
timeout_precommit = "{{ .Consensus.TimeoutPrecommit }}"
# How much the timeout_precommit increases with each round
timeout_precommit_delta = "{{ .Consensus.TimeoutPrecommitDelta }}"
# How long we wait after committing a block, before starting on the new
# height (this gives us a chance to receive some more precommits, even
# though we already have +2/3).
timeout_commit = "{{ .Consensus.TimeoutCommit }}"

# How many blocks to look back to check existence of the node's consensus votes before joining consensus
# When non-zero, the node will panic upon restart
# if the same consensus key was used to sign {double_sign_check_height} last blocks.
# So, validators should stop the state machine, wait for some blocks, and then restart the state machine to avoid panic.
double_sign_check_height = {{ .Consensus.DoubleSignCheckHeight }}

# Make progress as soon as we have all the precommits (as if TimeoutCommit = 0)
skip_timeout_commit = {{ .Consensus.SkipTimeoutCommit }}

# EmptyBlocks mode and possible interval between empty blocks
create_empty_blocks = {{ .Consensus.CreateEmptyBlocks }}
create_empty_blocks_interval = "{{ .Consensus.CreateEmptyBlocksInterval }}"

# Reactor sleep duration parameters
peer_gossip_sleep_duration = "{{ .Consensus.PeerGossipSleepDuration }}"
peer_query_maj23_sleep_duration = "{{ .Consensus.PeerQueryMaj23SleepDuration }}"

#######################################################
###         Storage Configuration Options           ###
#######################################################
[storage]

# Set to true to discard ABCI responses from the state store, which can save a
# considerable amount of disk space. Set to false to ensure ABCI responses are
# persisted. ABCI responses are required for /block_results RPC queries, and to
# reindex events in the command-line tool.
discard_abci_responses = {{ .Storage.DiscardABCIResponses}}

#######################################################
###   Transaction Indexer Configuration Options     ###
#######################################################
[tx_index]

# What indexer to use for transactions
#
# The application will set which txs to index. In some cases a node operator will be able
# to decide which txs to index based on configuration set in the application.
#
# Options:
#   1) "null"
#   2) "kv" (default) - the simplest possible indexer, backed by key-value storage (defaults to levelDB; see DBBackend).
# 		- When "kv" is chosen "tx.height" and "tx.hash" will always be indexed.
#   3) "psql" - the indexer services backed by PostgreSQL.
# When "kv" or "psql" is chosen "tx.height" and "tx.hash" will always be indexed.
indexer = "{{ .TxIndex.Indexer }}"

# The PostgreSQL connection configuration, the connection format:
#   postgresql://<user>:<password>@<host>:<port>/<db>?<opts>
psql-conn = "{{ .TxIndex.PsqlConn }}"

#######################################################
###       Instrumentation Configuration Options     ###
#######################################################
[instrumentation]

# When true, Prometheus metrics are served under /metrics on
# PrometheusListenAddr.
# Check out the documentation for the list of available metrics.
prometheus = {{ .Instrumentation.Prometheus }}

# Address to listen for Prometheus collector(s) connections
prometheus_listen_addr = "{{ .Instrumentation.PrometheusListenAddr }}"

# Maximum number of simultaneous connections.
# If you want to accept a larger number than the default, make sure
# you increase your OS limits.
# 0 - unlimited.
max_open_connections = {{ .Instrumentation.MaxOpenConnections }}

# Instrumentation namespace
namespace = "{{ .Instrumentation.Namespace }}"

# TracePushConfig is the relative path of the push config.
# This second config contains credentials for where and how often to
# push trace data to. For example, if the config is next to this config,
# it would be "push_config.json".
trace_push_config = "{{ .Instrumentation.TracePushConfig }}"

# The tracer pull address specifies which address will be used for pull based
# event collection. If empty, the pull based server will not be started.
trace_pull_address = "{{ .Instrumentation.TracePullAddress }}"

# The tracer to use for collecting trace data.
trace_type = "{{ .Instrumentation.TraceType }}"

# The size of the batches that are sent to the database.
trace_push_batch_size = {{ .Instrumentation.TraceBufferSize }}

# The list of tables that are updated when tracing. All available tables and
# their schema can be found in the pkg/trace/schema package. It is represented as a
# comma separate string. For example: "consensus_round_state,mempool_tx".
tracing_tables = "{{ .Instrumentation.TracingTables }}"

# The URL of the pyroscope instance to use for continuous profiling.
# If empty, continuous profiling is disabled.
pyroscope_url = "{{ .Instrumentation.PyroscopeURL }}"

# When true, tracing data is added to the continuous profiling
# performed by pyroscope.
pyroscope_trace = {{ .Instrumentation.PyroscopeTrace }}

# pyroscope_profile_types is a list of profile types to be traced with
# pyroscope. Available profile types are: cpu, alloc_objects, alloc_space,
# inuse_objects, inuse_space, goroutines, mutex_count, mutex_duration,
# block_count, block_duration.
pyroscope_profile_types = [{{ range .Instrumentation.PyroscopeProfileTypes }}{{ printf "%q, " . }}{{end}}]

`

/****** these are for test settings ***********/

func ResetTestRoot(testName string) *Config {
	return ResetTestRootWithChainID(testName, "")
}

func ResetTestRootWithChainID(testName string, chainID string) *Config {
	// create a unique, concurrency-safe test directory under os.TempDir()
	rootDir, err := os.MkdirTemp("", fmt.Sprintf("%s-%s_", chainID, testName))
	if err != nil {
		panic(err)
	}
	// ensure config and data subdirs are created
	if err := cmtos.EnsureDir(filepath.Join(rootDir, defaultConfigDir), DefaultDirPerm); err != nil {
		panic(err)
	}
	if err := cmtos.EnsureDir(filepath.Join(rootDir, defaultDataDir), DefaultDirPerm); err != nil {
		panic(err)
	}

	baseConfig := DefaultBaseConfig()
	configFilePath := filepath.Join(rootDir, defaultConfigFilePath)
	genesisFilePath := filepath.Join(rootDir, baseConfig.Genesis)
	privKeyFilePath := filepath.Join(rootDir, baseConfig.PrivValidatorKey)
	privStateFilePath := filepath.Join(rootDir, baseConfig.PrivValidatorState)

	// Write default config file if missing.
	if !cmtos.FileExists(configFilePath) {
		writeDefaultConfigFile(configFilePath)
	}
	if !cmtos.FileExists(genesisFilePath) {
		if chainID == "" {
			chainID = "cometbft_test"
		}
		testGenesis := fmt.Sprintf(testGenesisFmt, chainID)
		cmtos.MustWriteFile(genesisFilePath, []byte(testGenesis), 0o644)
	}
	// we always overwrite the priv val
	cmtos.MustWriteFile(privKeyFilePath, []byte(testPrivValidatorKey), 0o644)
	cmtos.MustWriteFile(privStateFilePath, []byte(testPrivValidatorState), 0o644)

	config := TestConfig().SetRoot(rootDir)
	return config
}

var testGenesisFmt = `{
  "genesis_time": "2018-10-10T08:20:13.695936996Z",
  "chain_id": "%s",
  "initial_height": "1",
	"consensus_params": {
		"block": {
			"max_bytes": "22020096",
			"max_gas": "-1",
			"time_iota_ms": "10"
		},
		"evidence": {
			"max_age_num_blocks": "100000",
			"max_age_duration": "172800000000000",
			"max_bytes": "1048576"
		},
		"validator": {
			"pub_key_types": [
				"ed25519"
			]
		},
		"version": {}
	},
  "validators": [
    {
      "pub_key": {
        "type": "tendermint/PubKeyEd25519",
        "value":"AT/+aaL1eB0477Mud9JMm8Sh8BIvOYlPGC9KkIUmFaE="
      },
      "power": "10",
      "name": ""
    }
  ],
  "app_hash": ""
}`

var testPrivValidatorKey = `{
  "address": "A3258DCBF45DCA0DF052981870F2D1441A36D145",
  "pub_key": {
    "type": "tendermint/PubKeyEd25519",
    "value": "AT/+aaL1eB0477Mud9JMm8Sh8BIvOYlPGC9KkIUmFaE="
  },
  "priv_key": {
    "type": "tendermint/PrivKeyEd25519",
    "value": "EVkqJO/jIXp3rkASXfh9YnyToYXRXhBr6g9cQVxPFnQBP/5povV4HTjvsy530kybxKHwEi85iU8YL0qQhSYVoQ=="
  }
}`

var testPrivValidatorState = `{
  "height": "0",
  "round": 0,
  "step": 0
}`<|MERGE_RESOLUTION|>--- conflicted
+++ resolved
@@ -398,13 +398,12 @@
 # it's insertion time into the mempool is beyond ttl-duration.
 ttl-num-blocks = {{ .Mempool.TTLNumBlocks }}
 
-<<<<<<< HEAD
 # max-gossip-delay is the maximum allotted time that the reactor expects a transaction to
 # arrive before issuing a new request to a different peer
 # Only applicable to the v2 / CAT mempool
 # Default is 200ms
 max-gossip-delay = "{{ .Mempool.MaxGossipDelay }}"
-=======
+
 # Experimental parameters to limit gossiping txs to up to the specified number of peers.
 # This feature is only available for the default mempool (version config set to "v0").
 # We use two independent upper values for persistent and non-persistent peers.
@@ -420,7 +419,6 @@
 # performance results using the default P2P configuration.
 experimental_max_gossip_connections_to_persistent_peers = {{ .Mempool.ExperimentalMaxGossipConnectionsToPersistentPeers }}
 experimental_max_gossip_connections_to_non_persistent_peers = {{ .Mempool.ExperimentalMaxGossipConnectionsToNonPersistentPeers }}
->>>>>>> 46db8f4a
 
 #######################################################
 ###         State Sync Configuration Options        ###
