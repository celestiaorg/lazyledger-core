--- conflicted
+++ resolved
@@ -80,21 +80,13 @@
 			Step:                  1,
 			SecondsSinceStartTime: 1,
 			LastCommitRound:       2,
-<<<<<<< HEAD
-		}, (&tmcons.NewRoundStep{
-=======
 		}, (&cmtcons.NewRoundStep{
->>>>>>> 5989a731
 			Height:                2,
 			Round:                 1,
 			Step:                  1,
 			SecondsSinceStartTime: 1,
 			LastCommitRound:       2,
-<<<<<<< HEAD
-		}).Wrap().(*tmcons.Message),
-=======
-		}).Wrap().(*cmtcons.Message),
->>>>>>> 5989a731
+		}).Wrap().(*cmtcons.Message),
 
 			false},
 
@@ -104,59 +96,30 @@
 			BlockPartSetHeader: psh,
 			BlockParts:         bits,
 			IsCommit:           false,
-<<<<<<< HEAD
-		}, (&tmcons.NewValidBlock{
-=======
 		}, (&cmtcons.NewValidBlock{
->>>>>>> 5989a731
 			Height:             1,
 			Round:              1,
 			BlockPartSetHeader: pbPsh,
 			BlockParts:         pbBits,
 			IsCommit:           false,
-<<<<<<< HEAD
-		}).Wrap().(*tmcons.Message),
-=======
-		}).Wrap().(*cmtcons.Message),
->>>>>>> 5989a731
+		}).Wrap().(*cmtcons.Message),
 
 			false},
 		{"successful BlockPartMessage", &BlockPartMessage{
 			Height: 100,
 			Round:  1,
 			Part:   &parts,
-<<<<<<< HEAD
-		}, (&tmcons.BlockPart{
-			Height: 100,
-			Round:  1,
-			Part:   *pbParts,
-		}).Wrap().(*tmcons.Message),
-=======
 		}, (&cmtcons.BlockPart{
 			Height: 100,
 			Round:  1,
 			Part:   *pbParts,
 		}).Wrap().(*cmtcons.Message),
->>>>>>> 5989a731
 
 			false},
 		{"successful ProposalPOLMessage", &ProposalPOLMessage{
 			Height:           1,
 			ProposalPOLRound: 1,
 			ProposalPOL:      bits,
-<<<<<<< HEAD
-		}, (&tmcons.ProposalPOL{
-			Height:           1,
-			ProposalPolRound: 1,
-			ProposalPol:      *pbBits,
-		}).Wrap().(*tmcons.Message),
-			false},
-		{"successful ProposalMessage", &ProposalMessage{
-			Proposal: &proposal,
-		}, (&tmcons.Proposal{
-			Proposal: *pbProposal,
-		}).Wrap().(*tmcons.Message),
-=======
 		}, (&cmtcons.ProposalPOL{
 			Height:           1,
 			ProposalPolRound: 1,
@@ -168,20 +131,13 @@
 		}, (&cmtcons.Proposal{
 			Proposal: *pbProposal,
 		}).Wrap().(*cmtcons.Message),
->>>>>>> 5989a731
 
 			false},
 		{"successful VoteMessage", &VoteMessage{
 			Vote: vote,
-<<<<<<< HEAD
-		}, (&tmcons.Vote{
-			Vote: pbVote,
-		}).Wrap().(*tmcons.Message),
-=======
 		}, (&cmtcons.Vote{
 			Vote: pbVote,
 		}).Wrap().(*cmtcons.Message),
->>>>>>> 5989a731
 
 			false},
 		{"successful VoteSetMaj23", &VoteSetMaj23Message{
@@ -189,20 +145,12 @@
 			Round:   1,
 			Type:    1,
 			BlockID: bi,
-<<<<<<< HEAD
-		}, (&tmcons.VoteSetMaj23{
-=======
 		}, (&cmtcons.VoteSetMaj23{
->>>>>>> 5989a731
 			Height:  1,
 			Round:   1,
 			Type:    1,
 			BlockID: pbBi,
-<<<<<<< HEAD
-		}).Wrap().(*tmcons.Message),
-=======
-		}).Wrap().(*cmtcons.Message),
->>>>>>> 5989a731
+		}).Wrap().(*cmtcons.Message),
 
 			false},
 		{"successful VoteSetBits", &VoteSetBitsMessage{
@@ -211,27 +159,16 @@
 			Type:    1,
 			BlockID: bi,
 			Votes:   bits,
-<<<<<<< HEAD
-		}, (&tmcons.VoteSetBits{
-=======
 		}, (&cmtcons.VoteSetBits{
->>>>>>> 5989a731
 			Height:  1,
 			Round:   1,
 			Type:    1,
 			BlockID: pbBi,
 			Votes:   *pbBits,
-<<<<<<< HEAD
-		}).Wrap().(*tmcons.Message),
-
-			false},
-		{"failure", nil, &tmcons.Message{}, true},
-=======
 		}).Wrap().(*cmtcons.Message),
 
 			false},
 		{"failure", nil, &cmtcons.Message{}, true},
->>>>>>> 5989a731
 	}
 	for _, tt := range testsCases {
 		tt := tt
