package consensus

import (
	"errors"
	"fmt"
	"reflect"
	"sync"
	"time"

	"github.com/gogo/protobuf/proto"
	cstypes "github.com/tendermint/tendermint/consensus/types"
	"github.com/tendermint/tendermint/libs/bits"
	cmtevents "github.com/tendermint/tendermint/libs/events"
	cmtjson "github.com/tendermint/tendermint/libs/json"
	"github.com/tendermint/tendermint/libs/log"
	cmtsync "github.com/tendermint/tendermint/libs/sync"
	"github.com/tendermint/tendermint/p2p"
	cmtcons "github.com/tendermint/tendermint/proto/tendermint/consensus"
	cmtproto "github.com/tendermint/tendermint/proto/tendermint/types"
	sm "github.com/tendermint/tendermint/state"
	"github.com/tendermint/tendermint/types"
	cmttime "github.com/tendermint/tendermint/types/time"
)

const (
	StateChannel       = byte(0x20)
	DataChannel        = byte(0x21)
	VoteChannel        = byte(0x22)
	VoteSetBitsChannel = byte(0x23)

	maxMsgSize = 1048576 // 1MB; NOTE/TODO: keep in sync with types.PartSet sizes.

	blocksToContributeToBecomeGoodPeer = 10000
	votesToContributeToBecomeGoodPeer  = 10000
)

//-----------------------------------------------------------------------------

// Reactor defines a reactor for the consensus service.
type Reactor struct {
	p2p.BaseReactor // BaseService + p2p.Switch

	conS *State

	mtx      cmtsync.RWMutex
	waitSync bool
	eventBus *types.EventBus
	rs       *cstypes.RoundState

	Metrics *Metrics
}

type ReactorOption func(*Reactor)

// NewReactor returns a new Reactor with the given
// consensusState.
func NewReactor(consensusState *State, waitSync bool, options ...ReactorOption) *Reactor {
	conR := &Reactor{
		conS:     consensusState,
		waitSync: waitSync,
		rs:       consensusState.GetRoundState(),
		Metrics:  NopMetrics(),
	}
	conR.BaseReactor = *p2p.NewBaseReactor("Consensus", conR)

	for _, option := range options {
		option(conR)
	}

	return conR
}

// OnStart implements BaseService by subscribing to events, which later will be
// broadcasted to other peers and starting state if we're not in fast sync.
func (conR *Reactor) OnStart() error {
	conR.Logger.Info("Reactor ", "waitSync", conR.WaitSync())

	// start routine that computes peer statistics for evaluating peer quality
	go conR.peerStatsRoutine()

	conR.subscribeToBroadcastEvents()
	go conR.updateRoundStateRoutine()

	if !conR.WaitSync() {
		err := conR.conS.Start()
		if err != nil {
			return err
		}
	}

	return nil
}

// OnStop implements BaseService by unsubscribing from events and stopping
// state.
func (conR *Reactor) OnStop() {
	conR.unsubscribeFromBroadcastEvents()
	if err := conR.conS.Stop(); err != nil {
		conR.Logger.Error("Error stopping consensus state", "err", err)
	}
	if !conR.WaitSync() {
		conR.conS.Wait()
	}
}

// SwitchToConsensus switches from fast_sync mode to consensus mode.
// It resets the state, turns off fast_sync, and starts the consensus state-machine
func (conR *Reactor) SwitchToConsensus(state sm.State, skipWAL bool) {
	conR.Logger.Info("SwitchToConsensus")

	// We have no votes, so reconstruct LastCommit from SeenCommit.
	if state.LastBlockHeight > 0 {
		conR.conS.reconstructLastCommit(state)
	}

	// NOTE: The line below causes broadcastNewRoundStepRoutine() to broadcast a
	// NewRoundStepMessage.
	conR.conS.updateToState(state)

	conR.mtx.Lock()
	conR.waitSync = false
	conR.mtx.Unlock()
	conR.Metrics.FastSyncing.Set(0)
	conR.Metrics.StateSyncing.Set(0)

	if skipWAL {
		conR.conS.doWALCatchup = false
	}
	err := conR.conS.Start()
	if err != nil {
		panic(fmt.Sprintf(`Failed to start consensus state: %v

conS:
%+v

conR:
%+v`, err, conR.conS, conR))
	}
}

// GetChannels implements Reactor
func (conR *Reactor) GetChannels() []*p2p.ChannelDescriptor {
	// TODO optimize
	return []*p2p.ChannelDescriptor{
		{
			ID:                  StateChannel,
			Priority:            6,
			SendQueueCapacity:   100,
			RecvMessageCapacity: maxMsgSize,
<<<<<<< HEAD
			MessageType:         &tmcons.Message{},
=======
			MessageType:         &cmtcons.Message{},
>>>>>>> 5989a731
		},
		{
			ID: DataChannel, // maybe split between gossiping current block and catchup stuff
			// once we gossip the whole block there's nothing left to send until next height or round
			Priority:            10,
			SendQueueCapacity:   100,
			RecvBufferCapacity:  50 * 4096,
			RecvMessageCapacity: maxMsgSize,
<<<<<<< HEAD
			MessageType:         &tmcons.Message{},
=======
			MessageType:         &cmtcons.Message{},
>>>>>>> 5989a731
		},
		{
			ID:                  VoteChannel,
			Priority:            7,
			SendQueueCapacity:   100,
			RecvBufferCapacity:  100 * 100,
			RecvMessageCapacity: maxMsgSize,
<<<<<<< HEAD
			MessageType:         &tmcons.Message{},
=======
			MessageType:         &cmtcons.Message{},
>>>>>>> 5989a731
		},
		{
			ID:                  VoteSetBitsChannel,
			Priority:            1,
			SendQueueCapacity:   2,
			RecvBufferCapacity:  1024,
			RecvMessageCapacity: maxMsgSize,
<<<<<<< HEAD
			MessageType:         &tmcons.Message{},
=======
			MessageType:         &cmtcons.Message{},
>>>>>>> 5989a731
		},
	}
}

// InitPeer implements Reactor by creating a state for the peer.
func (conR *Reactor) InitPeer(peer p2p.Peer) p2p.Peer {
	peerState := NewPeerState(peer).SetLogger(conR.Logger)
	peer.Set(types.PeerStateKey, peerState)
	return peer
}

// AddPeer implements Reactor by spawning multiple gossiping goroutines for the
// peer.
func (conR *Reactor) AddPeer(peer p2p.Peer) {
	if !conR.IsRunning() {
		return
	}

	peerState, ok := peer.Get(types.PeerStateKey).(*PeerState)
	if !ok {
		panic(fmt.Sprintf("peer %v has no state", peer))
	}
	// Begin routines for this peer.
	go conR.gossipDataRoutine(peer, peerState)
	go conR.gossipVotesRoutine(peer, peerState)
	go conR.queryMaj23Routine(peer, peerState)

	// Send our state to peer.
	// If we're fast_syncing, broadcast a RoundStepMessage later upon SwitchToConsensus().
	if !conR.WaitSync() {
		conR.sendNewRoundStepMessage(peer)
	}
}

// RemovePeer is a noop.
func (conR *Reactor) RemovePeer(peer p2p.Peer, reason interface{}) {
	if !conR.IsRunning() {
		return
	}
	// TODO
	// ps, ok := peer.Get(PeerStateKey).(*PeerState)
	// if !ok {
	// 	panic(fmt.Sprintf("Peer %v has no state", peer))
	// }
	// ps.Disconnect()
}

// Receive implements Reactor
// NOTE: We process these messages even when we're fast_syncing.
// Messages affect either a peer state or the consensus state.
// Peer state updates can happen in parallel, but processing of
// proposals, block parts, and votes are ordered by the receiveRoutine
// NOTE: blocks on consensus state for proposals, block parts, and votes
func (conR *Reactor) ReceiveEnvelope(e p2p.Envelope) {
	if !conR.IsRunning() {
		conR.Logger.Debug("Receive", "src", e.Src, "chId", e.ChannelID)
		return
	}
	m := e.Message
	if wm, ok := m.(p2p.Wrapper); ok {
		m = wm.Wrap()
	}
<<<<<<< HEAD
	msg, err := MsgFromProto(m.(*tmcons.Message))
=======
	msg, err := MsgFromProto(m.(*cmtcons.Message))
>>>>>>> 5989a731
	if err != nil {
		conR.Logger.Error("Error decoding message", "src", e.Src, "chId", e.ChannelID, "err", err)
		conR.Switch.StopPeerForError(e.Src, err)
		return
	}

	if err = msg.ValidateBasic(); err != nil {
		conR.Logger.Error("Peer sent us invalid msg", "peer", e.Src, "msg", e.Message, "err", err)
		conR.Switch.StopPeerForError(e.Src, err)
		return
	}

	conR.Logger.Debug("Receive", "src", e.Src, "chId", e.ChannelID, "msg", msg)

	// Get peer states
	ps, ok := e.Src.Get(types.PeerStateKey).(*PeerState)
	if !ok {
		panic(fmt.Sprintf("Peer %v has no state", e.Src))
	}

	switch e.ChannelID {
	case StateChannel:
		switch msg := msg.(type) {
		case *NewRoundStepMessage:
			conR.conS.mtx.Lock()
			initialHeight := conR.conS.state.InitialHeight
			conR.conS.mtx.Unlock()
			if err = msg.ValidateHeight(initialHeight); err != nil {
				conR.Logger.Error("Peer sent us invalid msg", "peer", e.Src, "msg", msg, "err", err)
				conR.Switch.StopPeerForError(e.Src, err)
				return
			}
			ps.ApplyNewRoundStepMessage(msg)
		case *NewValidBlockMessage:
			ps.ApplyNewValidBlockMessage(msg)
		case *HasVoteMessage:
			ps.ApplyHasVoteMessage(msg)
		case *VoteSetMaj23Message:
			cs := conR.conS
			cs.mtx.Lock()
			height, votes := cs.Height, cs.Votes
			cs.mtx.Unlock()
			if height != msg.Height {
				return
			}
			// Peer claims to have a maj23 for some BlockID at H,R,S,
			err := votes.SetPeerMaj23(msg.Round, msg.Type, ps.peer.ID(), msg.BlockID)
			if err != nil {
				conR.Switch.StopPeerForError(e.Src, err)
				return
			}
			// Respond with a VoteSetBitsMessage showing which votes we have.
			// (and consequently shows which we don't have)
			var ourVotes *bits.BitArray
			switch msg.Type {
			case cmtproto.PrevoteType:
				ourVotes = votes.Prevotes(msg.Round).BitArrayByBlockID(msg.BlockID)
			case cmtproto.PrecommitType:
				ourVotes = votes.Precommits(msg.Round).BitArrayByBlockID(msg.BlockID)
			default:
				panic("Bad VoteSetBitsMessage field Type. Forgot to add a check in ValidateBasic?")
			}
<<<<<<< HEAD
			eMsg := &tmcons.VoteSetBits{
=======
			eMsg := &cmtcons.VoteSetBits{
>>>>>>> 5989a731
				Height:  msg.Height,
				Round:   msg.Round,
				Type:    msg.Type,
				BlockID: msg.BlockID.ToProto(),
			}
			if votes := ourVotes.ToProto(); votes != nil {
				eMsg.Votes = *votes
			}
			p2p.TrySendEnvelopeShim(e.Src, p2p.Envelope{ //nolint: staticcheck
				ChannelID: VoteSetBitsChannel,
				Message:   eMsg,
			}, conR.Logger)
		default:
			conR.Logger.Error(fmt.Sprintf("Unknown message type %v", reflect.TypeOf(msg)))
		}

	case DataChannel:
		if conR.WaitSync() {
			conR.Logger.Info("Ignoring message received during sync", "msg", msg)
			return
		}
		switch msg := msg.(type) {
		case *ProposalMessage:
			ps.SetHasProposal(msg.Proposal)
			conR.conS.peerMsgQueue <- msgInfo{msg, e.Src.ID()}
		case *ProposalPOLMessage:
			ps.ApplyProposalPOLMessage(msg)
		case *BlockPartMessage:
			ps.SetHasProposalBlockPart(msg.Height, msg.Round, int(msg.Part.Index))
			conR.Metrics.BlockParts.With("peer_id", string(e.Src.ID())).Add(1)
			conR.conS.peerMsgQueue <- msgInfo{msg, e.Src.ID()}
		default:
			conR.Logger.Error(fmt.Sprintf("Unknown message type %v", reflect.TypeOf(msg)))
		}

	case VoteChannel:
		if conR.WaitSync() {
			conR.Logger.Info("Ignoring message received during sync", "msg", msg)
			return
		}
		switch msg := msg.(type) {
		case *VoteMessage:
			cs := conR.conS
			cs.mtx.RLock()
			height, valSize, lastCommitSize := cs.Height, cs.Validators.Size(), cs.LastCommit.Size()
			cs.mtx.RUnlock()
			ps.EnsureVoteBitArrays(height, valSize)
			ps.EnsureVoteBitArrays(height-1, lastCommitSize)
			ps.SetHasVote(msg.Vote)

			cs.peerMsgQueue <- msgInfo{msg, e.Src.ID()}

		default:
			// don't punish (leave room for soft upgrades)
			conR.Logger.Error(fmt.Sprintf("Unknown message type %v", reflect.TypeOf(msg)))
		}

	case VoteSetBitsChannel:
		if conR.WaitSync() {
			conR.Logger.Info("Ignoring message received during sync", "msg", msg)
			return
		}
		switch msg := msg.(type) {
		case *VoteSetBitsMessage:
			cs := conR.conS
			cs.mtx.Lock()
			height, votes := cs.Height, cs.Votes
			cs.mtx.Unlock()

			if height == msg.Height {
				var ourVotes *bits.BitArray
				switch msg.Type {
				case cmtproto.PrevoteType:
					ourVotes = votes.Prevotes(msg.Round).BitArrayByBlockID(msg.BlockID)
				case cmtproto.PrecommitType:
					ourVotes = votes.Precommits(msg.Round).BitArrayByBlockID(msg.BlockID)
				default:
					panic("Bad VoteSetBitsMessage field Type. Forgot to add a check in ValidateBasic?")
				}
				ps.ApplyVoteSetBitsMessage(msg, ourVotes)
			} else {
				ps.ApplyVoteSetBitsMessage(msg, nil)
			}
		default:
			// don't punish (leave room for soft upgrades)
			conR.Logger.Error(fmt.Sprintf("Unknown message type %v", reflect.TypeOf(msg)))
		}

	default:
		conR.Logger.Error(fmt.Sprintf("Unknown chId %X", e.ChannelID))
	}
}

func (conR *Reactor) Receive(chID byte, peer p2p.Peer, msgBytes []byte) {
<<<<<<< HEAD
	msg := &tmcons.Message{}
=======
	msg := &cmtcons.Message{}
>>>>>>> 5989a731
	err := proto.Unmarshal(msgBytes, msg)
	if err != nil {
		panic(err)
	}
	uw, err := msg.Unwrap()
	if err != nil {
		panic(err)
	}
	conR.ReceiveEnvelope(p2p.Envelope{
		ChannelID: chID,
		Src:       peer,
		Message:   uw,
	})
}

// SetEventBus sets event bus.
func (conR *Reactor) SetEventBus(b *types.EventBus) {
	conR.eventBus = b
	conR.conS.SetEventBus(b)
}

// WaitSync returns whether the consensus reactor is waiting for state/fast sync.
func (conR *Reactor) WaitSync() bool {
	conR.mtx.RLock()
	defer conR.mtx.RUnlock()
	return conR.waitSync
}

//--------------------------------------

// subscribeToBroadcastEvents subscribes for new round steps and votes
// using internal pubsub defined on state to broadcast
// them to peers upon receiving.
func (conR *Reactor) subscribeToBroadcastEvents() {
	const subscriber = "consensus-reactor"
	if err := conR.conS.evsw.AddListenerForEvent(subscriber, types.EventNewRoundStep,
		func(data cmtevents.EventData) {
			conR.broadcastNewRoundStepMessage(data.(*cstypes.RoundState))
		}); err != nil {
		conR.Logger.Error("Error adding listener for events", "err", err)
	}

	if err := conR.conS.evsw.AddListenerForEvent(subscriber, types.EventValidBlock,
		func(data cmtevents.EventData) {
			conR.broadcastNewValidBlockMessage(data.(*cstypes.RoundState))
		}); err != nil {
		conR.Logger.Error("Error adding listener for events", "err", err)
	}

	if err := conR.conS.evsw.AddListenerForEvent(subscriber, types.EventVote,
		func(data cmtevents.EventData) {
			conR.broadcastHasVoteMessage(data.(*types.Vote))
		}); err != nil {
		conR.Logger.Error("Error adding listener for events", "err", err)
	}

}

func (conR *Reactor) unsubscribeFromBroadcastEvents() {
	const subscriber = "consensus-reactor"
	conR.conS.evsw.RemoveListener(subscriber)
}

func (conR *Reactor) broadcastNewRoundStepMessage(rs *cstypes.RoundState) {
	nrsMsg := makeRoundStepMessage(rs)
	conR.Switch.BroadcastEnvelope(p2p.Envelope{
		ChannelID: StateChannel,
		Message:   nrsMsg,
	})
}

func (conR *Reactor) broadcastNewValidBlockMessage(rs *cstypes.RoundState) {
	psh := rs.ProposalBlockParts.Header()
<<<<<<< HEAD
	csMsg := &tmcons.NewValidBlock{
=======
	csMsg := &cmtcons.NewValidBlock{
>>>>>>> 5989a731
		Height:             rs.Height,
		Round:              rs.Round,
		BlockPartSetHeader: psh.ToProto(),
		BlockParts:         rs.ProposalBlockParts.BitArray().ToProto(),
		IsCommit:           rs.Step == cstypes.RoundStepCommit,
	}
	conR.Switch.BroadcastEnvelope(p2p.Envelope{
		ChannelID: StateChannel,
		Message:   csMsg,
	})
}

// Broadcasts HasVoteMessage to peers that care.
func (conR *Reactor) broadcastHasVoteMessage(vote *types.Vote) {
<<<<<<< HEAD
	msg := &tmcons.HasVote{
=======
	msg := &cmtcons.HasVote{
>>>>>>> 5989a731
		Height: vote.Height,
		Round:  vote.Round,
		Type:   vote.Type,
		Index:  vote.ValidatorIndex,
	}
	conR.Switch.BroadcastEnvelope(p2p.Envelope{
		ChannelID: StateChannel,
		Message:   msg,
	})
	/*
		// TODO: Make this broadcast more selective.
		for _, peer := range conR.Switch.Peers().List() {
			ps, ok := peer.Get(PeerStateKey).(*PeerState)
			if !ok {
				panic(fmt.Sprintf("Peer %v has no state", peer))
			}
			prs := ps.GetRoundState()
			if prs.Height == vote.Height {
				// TODO: Also filter on round?
				e := p2p.Envelope{
					ChannelID: StateChannel, struct{ ConsensusMessage }{msg},
					Message: p,
				}
				p2p.TrySendEnvelopeShim(peer, e) //nolint: staticcheck
			} else {
				// Height doesn't match
				// TODO: check a field, maybe CatchupCommitRound?
				// TODO: But that requires changing the struct field comment.
			}
		}
	*/
}

<<<<<<< HEAD
func makeRoundStepMessage(rs *cstypes.RoundState) (nrsMsg *tmcons.NewRoundStep) {
	nrsMsg = &tmcons.NewRoundStep{
=======
func makeRoundStepMessage(rs *cstypes.RoundState) (nrsMsg *cmtcons.NewRoundStep) {
	nrsMsg = &cmtcons.NewRoundStep{
>>>>>>> 5989a731
		Height:                rs.Height,
		Round:                 rs.Round,
		Step:                  uint32(rs.Step),
		SecondsSinceStartTime: int64(time.Since(rs.StartTime).Seconds()),
		LastCommitRound:       rs.LastCommit.GetRound(),
	}
	return
}

func (conR *Reactor) sendNewRoundStepMessage(peer p2p.Peer) {
	rs := conR.getRoundState()
	nrsMsg := makeRoundStepMessage(rs)
	p2p.SendEnvelopeShim(peer, p2p.Envelope{ //nolint: staticcheck
		ChannelID: StateChannel,
		Message:   nrsMsg,
	}, conR.Logger)
}

func (conR *Reactor) updateRoundStateRoutine() {
	t := time.NewTicker(100 * time.Microsecond)
	defer t.Stop()
	for range t.C {
		if !conR.IsRunning() {
			return
		}
		rs := conR.conS.GetRoundState()
		conR.mtx.Lock()
		conR.rs = rs
		conR.mtx.Unlock()
	}
}

func (conR *Reactor) getRoundState() *cstypes.RoundState {
	conR.mtx.RLock()
	defer conR.mtx.RUnlock()
	return conR.rs
}

func (conR *Reactor) gossipDataRoutine(peer p2p.Peer, ps *PeerState) {
	logger := conR.Logger.With("peer", peer)

OUTER_LOOP:
	for {
		// Manage disconnects from self or peer.
		if !peer.IsRunning() || !conR.IsRunning() {
			return
		}
		rs := conR.getRoundState()
		prs := ps.GetRoundState()

		// Send proposal Block parts?
		if rs.ProposalBlockParts.HasHeader(prs.ProposalBlockPartSetHeader) {
			if index, ok := rs.ProposalBlockParts.BitArray().Sub(prs.ProposalBlockParts.Copy()).PickRandom(); ok {
				part := rs.ProposalBlockParts.GetPart(index)
				parts, err := part.ToProto()
				if err != nil {
					panic(err)
				}
				logger.Debug("Sending block part", "height", prs.Height, "round", prs.Round)
				if p2p.SendEnvelopeShim(peer, p2p.Envelope{ //nolint: staticcheck
					ChannelID: DataChannel,
<<<<<<< HEAD
					Message: &tmcons.BlockPart{
=======
					Message: &cmtcons.BlockPart{
>>>>>>> 5989a731
						Height: rs.Height, // This tells peer that this part applies to us.
						Round:  rs.Round,  // This tells peer that this part applies to us.
						Part:   *parts,
					},
				}, logger) {
					ps.SetHasProposalBlockPart(prs.Height, prs.Round, index)
				}
				continue OUTER_LOOP
			}
		}

		// If the peer is on a previous height that we have, help catch up.
		blockStoreBase := conR.conS.blockStore.Base()
		if blockStoreBase > 0 && 0 < prs.Height && prs.Height < rs.Height && prs.Height >= blockStoreBase {
			heightLogger := logger.With("height", prs.Height)

			// if we never received the commit message from the peer, the block parts wont be initialized
			if prs.ProposalBlockParts == nil {
				blockMeta := conR.conS.blockStore.LoadBlockMeta(prs.Height)
				if blockMeta == nil {
					heightLogger.Error("Failed to load block meta",
						"blockstoreBase", blockStoreBase, "blockstoreHeight", conR.conS.blockStore.Height())
					time.Sleep(conR.conS.config.PeerGossipSleepDuration)
				} else {
					ps.InitProposalBlockParts(blockMeta.BlockID.PartSetHeader)
				}
				// continue the loop since prs is a copy and not effected by this initialization
				continue OUTER_LOOP
			}
			conR.gossipDataForCatchup(heightLogger, rs, prs, ps, peer)
			continue OUTER_LOOP
		}

		// If height and round don't match, sleep.
		if (rs.Height != prs.Height) || (rs.Round != prs.Round) {
			// logger.Info("Peer Height|Round mismatch, sleeping",
			// "peerHeight", prs.Height, "peerRound", prs.Round, "peer", peer)
			time.Sleep(conR.conS.config.PeerGossipSleepDuration)
			continue OUTER_LOOP
		}

		// By here, height and round match.
		// Proposal block parts were already matched and sent if any were wanted.
		// (These can match on hash so the round doesn't matter)
		// Now consider sending other things, like the Proposal itself.

		// Send Proposal && ProposalPOL BitArray?
		if rs.Proposal != nil && !prs.Proposal {
			// Proposal: share the proposal metadata with peer.
			{
				logger.Debug("Sending proposal", "height", prs.Height, "round", prs.Round)
				if p2p.SendEnvelopeShim(peer, p2p.Envelope{ //nolint: staticcheck
					ChannelID: DataChannel,
<<<<<<< HEAD
					Message:   &tmcons.Proposal{Proposal: *rs.Proposal.ToProto()},
=======
					Message:   &cmtcons.Proposal{Proposal: *rs.Proposal.ToProto()},
>>>>>>> 5989a731
				}, logger) {
					// NOTE[ZM]: A peer might have received different proposal msg so this Proposal msg will be rejected!
					ps.SetHasProposal(rs.Proposal)
				}
			}
			// ProposalPOL: lets peer know which POL votes we have so far.
			// Peer must receive ProposalMessage first.
			// rs.Proposal was validated, so rs.Proposal.POLRound <= rs.Round,
			// so we definitely have rs.Votes.Prevotes(rs.Proposal.POLRound).
			if 0 <= rs.Proposal.POLRound {
				logger.Debug("Sending POL", "height", prs.Height, "round", prs.Round)
				p2p.SendEnvelopeShim(peer, p2p.Envelope{ //nolint: staticcheck
					ChannelID: DataChannel,
<<<<<<< HEAD
					Message: &tmcons.ProposalPOL{
=======
					Message: &cmtcons.ProposalPOL{
>>>>>>> 5989a731
						Height:           rs.Height,
						ProposalPolRound: rs.Proposal.POLRound,
						ProposalPol:      *rs.Votes.Prevotes(rs.Proposal.POLRound).BitArray().ToProto(),
					},
				}, logger)
			}
			continue OUTER_LOOP
		}

		// Nothing to do. Sleep.
		time.Sleep(conR.conS.config.PeerGossipSleepDuration)
		continue OUTER_LOOP
	}
}

func (conR *Reactor) gossipDataForCatchup(logger log.Logger, rs *cstypes.RoundState,
	prs *cstypes.PeerRoundState, ps *PeerState, peer p2p.Peer) {

	if index, ok := prs.ProposalBlockParts.Not().PickRandom(); ok {
		// Ensure that the peer's PartSetHeader is correct
		blockMeta := conR.conS.blockStore.LoadBlockMeta(prs.Height)
		if blockMeta == nil {
			logger.Error("Failed to load block meta", "ourHeight", rs.Height,
				"blockstoreBase", conR.conS.blockStore.Base(), "blockstoreHeight", conR.conS.blockStore.Height())
			time.Sleep(conR.conS.config.PeerGossipSleepDuration)
			return
		} else if !blockMeta.BlockID.PartSetHeader.Equals(prs.ProposalBlockPartSetHeader) {
			logger.Info("Peer ProposalBlockPartSetHeader mismatch, sleeping",
				"blockPartSetHeader", blockMeta.BlockID.PartSetHeader, "peerBlockPartSetHeader", prs.ProposalBlockPartSetHeader)
			time.Sleep(conR.conS.config.PeerGossipSleepDuration)
			return
		}
		// Load the part
		part := conR.conS.blockStore.LoadBlockPart(prs.Height, index)
		if part == nil {
			logger.Error("Could not load part", "index", index,
				"blockPartSetHeader", blockMeta.BlockID.PartSetHeader, "peerBlockPartSetHeader", prs.ProposalBlockPartSetHeader)
			time.Sleep(conR.conS.config.PeerGossipSleepDuration)
			return
		}
		// Send the part
		logger.Debug("Sending block part for catchup", "round", prs.Round, "index", index)
		pp, err := part.ToProto()
		if err != nil {
			logger.Error("Could not convert part to proto", "index", index, "error", err)
			return
		}
		if p2p.SendEnvelopeShim(peer, p2p.Envelope{ //nolint: staticcheck
			ChannelID: DataChannel,
<<<<<<< HEAD
			Message: &tmcons.BlockPart{
=======
			Message: &cmtcons.BlockPart{
>>>>>>> 5989a731
				Height: prs.Height, // Not our height, so it doesn't matter.
				Round:  prs.Round,  // Not our height, so it doesn't matter.
				Part:   *pp,
			},
		}, logger) {
			ps.SetHasProposalBlockPart(prs.Height, prs.Round, index)
		} else {
			logger.Debug("Sending block part for catchup failed")
			// sleep to avoid retrying too fast
			time.Sleep(conR.conS.config.PeerGossipSleepDuration)
		}
		return
	}
	//  logger.Info("No parts to send in catch-up, sleeping")
	time.Sleep(conR.conS.config.PeerGossipSleepDuration)
}

func (conR *Reactor) gossipVotesRoutine(peer p2p.Peer, ps *PeerState) {
	logger := conR.Logger.With("peer", peer)

	// Simple hack to throttle logs upon sleep.
	var sleeping = 0

OUTER_LOOP:
	for {
		// Manage disconnects from self or peer.
		if !peer.IsRunning() || !conR.IsRunning() {
			return
		}
		rs := conR.getRoundState()
		prs := ps.GetRoundState()

		switch sleeping {
		case 1: // First sleep
			sleeping = 2
		case 2: // No more sleep
			sleeping = 0
		}

		// logger.Debug("gossipVotesRoutine", "rsHeight", rs.Height, "rsRound", rs.Round,
		// "prsHeight", prs.Height, "prsRound", prs.Round, "prsStep", prs.Step)

		// If height matches, then send LastCommit, Prevotes, Precommits.
		if rs.Height == prs.Height {
			heightLogger := logger.With("height", prs.Height)
			if conR.gossipVotesForHeight(heightLogger, rs, prs, ps) {
				continue OUTER_LOOP
			}
		}

		// Special catchup logic.
		// If peer is lagging by height 1, send LastCommit.
		if prs.Height != 0 && rs.Height == prs.Height+1 {
			if ps.PickSendVote(rs.LastCommit) {
				logger.Debug("Picked rs.LastCommit to send", "height", prs.Height)
				continue OUTER_LOOP
			}
		}

		// Catchup logic
		// If peer is lagging by more than 1, send Commit.
		blockStoreBase := conR.conS.blockStore.Base()
		if blockStoreBase > 0 && prs.Height != 0 && rs.Height >= prs.Height+2 && prs.Height >= blockStoreBase {
			// Load the block commit for prs.Height,
			// which contains precommit signatures for prs.Height.
			if commit := conR.conS.blockStore.LoadBlockCommit(prs.Height); commit != nil {
				if ps.PickSendVote(commit) {
					logger.Debug("Picked Catchup commit to send", "height", prs.Height)
					continue OUTER_LOOP
				}
			}
		}

		if sleeping == 0 {
			// We sent nothing. Sleep...
			sleeping = 1
			logger.Debug("No votes to send, sleeping", "rs.Height", rs.Height, "prs.Height", prs.Height,
				"localPV", rs.Votes.Prevotes(rs.Round).BitArray(), "peerPV", prs.Prevotes,
				"localPC", rs.Votes.Precommits(rs.Round).BitArray(), "peerPC", prs.Precommits)
		} else if sleeping == 2 {
			// Continued sleep...
			sleeping = 1
		}

		time.Sleep(conR.conS.config.PeerGossipSleepDuration)
		continue OUTER_LOOP
	}
}

func (conR *Reactor) gossipVotesForHeight(
	logger log.Logger,
	rs *cstypes.RoundState,
	prs *cstypes.PeerRoundState,
	ps *PeerState,
) bool {

	// If there are lastCommits to send...
	if prs.Step == cstypes.RoundStepNewHeight {
		if ps.PickSendVote(rs.LastCommit) {
			logger.Debug("Picked rs.LastCommit to send")
			return true
		}
	}
	// If there are POL prevotes to send...
	if prs.Step <= cstypes.RoundStepPropose && prs.Round != -1 && prs.Round <= rs.Round && prs.ProposalPOLRound != -1 {
		if polPrevotes := rs.Votes.Prevotes(prs.ProposalPOLRound); polPrevotes != nil {
			if ps.PickSendVote(polPrevotes) {
				logger.Debug("Picked rs.Prevotes(prs.ProposalPOLRound) to send",
					"round", prs.ProposalPOLRound)
				return true
			}
		}
	}
	// If there are prevotes to send...
	if prs.Step <= cstypes.RoundStepPrevoteWait && prs.Round != -1 && prs.Round <= rs.Round {
		if ps.PickSendVote(rs.Votes.Prevotes(prs.Round)) {
			logger.Debug("Picked rs.Prevotes(prs.Round) to send", "round", prs.Round)
			return true
		}
	}
	// If there are precommits to send...
	if prs.Step <= cstypes.RoundStepPrecommitWait && prs.Round != -1 && prs.Round <= rs.Round {
		if ps.PickSendVote(rs.Votes.Precommits(prs.Round)) {
			logger.Debug("Picked rs.Precommits(prs.Round) to send", "round", prs.Round)
			return true
		}
	}
	// If there are prevotes to send...Needed because of validBlock mechanism
	if prs.Round != -1 && prs.Round <= rs.Round {
		if ps.PickSendVote(rs.Votes.Prevotes(prs.Round)) {
			logger.Debug("Picked rs.Prevotes(prs.Round) to send", "round", prs.Round)
			return true
		}
	}
	// If there are POLPrevotes to send...
	if prs.ProposalPOLRound != -1 {
		if polPrevotes := rs.Votes.Prevotes(prs.ProposalPOLRound); polPrevotes != nil {
			if ps.PickSendVote(polPrevotes) {
				logger.Debug("Picked rs.Prevotes(prs.ProposalPOLRound) to send",
					"round", prs.ProposalPOLRound)
				return true
			}
		}
	}

	return false
}

// NOTE: `queryMaj23Routine` has a simple crude design since it only comes
// into play for liveness when there's a signature DDoS attack happening.
func (conR *Reactor) queryMaj23Routine(peer p2p.Peer, ps *PeerState) {

OUTER_LOOP:
	for {
		// Manage disconnects from self or peer.
		if !peer.IsRunning() || !conR.IsRunning() {
			return
		}

		// Maybe send Height/Round/Prevotes
		{
			rs := conR.getRoundState()
			prs := ps.GetRoundState()
			if rs.Height == prs.Height {
				if maj23, ok := rs.Votes.Prevotes(prs.Round).TwoThirdsMajority(); ok {

					p2p.TrySendEnvelopeShim(peer, p2p.Envelope{ //nolint: staticcheck
						ChannelID: StateChannel,
<<<<<<< HEAD
						Message: &tmcons.VoteSetMaj23{
							Height:  prs.Height,
							Round:   prs.Round,
							Type:    tmproto.PrevoteType,
=======
						Message: &cmtcons.VoteSetMaj23{
							Height:  prs.Height,
							Round:   prs.Round,
							Type:    cmtproto.PrevoteType,
>>>>>>> 5989a731
							BlockID: maj23.ToProto(),
						},
					}, ps.logger)
					time.Sleep(conR.conS.config.PeerQueryMaj23SleepDuration)
				}
			}
		}

		// Maybe send Height/Round/Precommits
		{
			rs := conR.getRoundState()
			prs := ps.GetRoundState()
			if rs.Height == prs.Height {
				if maj23, ok := rs.Votes.Precommits(prs.Round).TwoThirdsMajority(); ok {
					p2p.TrySendEnvelopeShim(peer, p2p.Envelope{ //nolint: staticcheck
						ChannelID: StateChannel,
<<<<<<< HEAD
						Message: &tmcons.VoteSetMaj23{
							Height:  prs.Height,
							Round:   prs.Round,
							Type:    tmproto.PrecommitType,
=======
						Message: &cmtcons.VoteSetMaj23{
							Height:  prs.Height,
							Round:   prs.Round,
							Type:    cmtproto.PrecommitType,
>>>>>>> 5989a731
							BlockID: maj23.ToProto(),
						},
					}, ps.logger)
					time.Sleep(conR.conS.config.PeerQueryMaj23SleepDuration)
				}
			}
		}

		// Maybe send Height/Round/ProposalPOL
		{
			rs := conR.getRoundState()
			prs := ps.GetRoundState()
			if rs.Height == prs.Height && prs.ProposalPOLRound >= 0 {
				if maj23, ok := rs.Votes.Prevotes(prs.ProposalPOLRound).TwoThirdsMajority(); ok {

					p2p.TrySendEnvelopeShim(peer, p2p.Envelope{ //nolint: staticcheck
						ChannelID: StateChannel,
<<<<<<< HEAD
						Message: &tmcons.VoteSetMaj23{
							Height:  prs.Height,
							Round:   prs.ProposalPOLRound,
							Type:    tmproto.PrevoteType,
=======
						Message: &cmtcons.VoteSetMaj23{
							Height:  prs.Height,
							Round:   prs.ProposalPOLRound,
							Type:    cmtproto.PrevoteType,
>>>>>>> 5989a731
							BlockID: maj23.ToProto(),
						},
					}, ps.logger)
					time.Sleep(conR.conS.config.PeerQueryMaj23SleepDuration)
				}
			}
		}

		// Little point sending LastCommitRound/LastCommit,
		// These are fleeting and non-blocking.

		// Maybe send Height/CatchupCommitRound/CatchupCommit.
		{
			prs := ps.GetRoundState()
			if prs.CatchupCommitRound != -1 && prs.Height > 0 && prs.Height <= conR.conS.blockStore.Height() &&
				prs.Height >= conR.conS.blockStore.Base() {
				if commit := conR.conS.LoadCommit(prs.Height); commit != nil {
					p2p.TrySendEnvelopeShim(peer, p2p.Envelope{ //nolint: staticcheck
						ChannelID: StateChannel,
<<<<<<< HEAD
						Message: &tmcons.VoteSetMaj23{
							Height:  prs.Height,
							Round:   commit.Round,
							Type:    tmproto.PrecommitType,
=======
						Message: &cmtcons.VoteSetMaj23{
							Height:  prs.Height,
							Round:   commit.Round,
							Type:    cmtproto.PrecommitType,
>>>>>>> 5989a731
							BlockID: commit.BlockID.ToProto(),
						},
					}, ps.logger)
					time.Sleep(conR.conS.config.PeerQueryMaj23SleepDuration)
				}
			}
		}

		time.Sleep(conR.conS.config.PeerQueryMaj23SleepDuration)

		continue OUTER_LOOP
	}
}

func (conR *Reactor) peerStatsRoutine() {
	for {
		if !conR.IsRunning() {
			conR.Logger.Info("Stopping peerStatsRoutine")
			return
		}

		select {
		case msg := <-conR.conS.statsMsgQueue:
			// Get peer
			peer := conR.Switch.Peers().Get(msg.PeerID)
			if peer == nil {
				conR.Logger.Debug("Attempt to update stats for non-existent peer",
					"peer", msg.PeerID)
				continue
			}
			// Get peer state
			ps, ok := peer.Get(types.PeerStateKey).(*PeerState)
			if !ok {
				panic(fmt.Sprintf("Peer %v has no state", peer))
			}
			switch msg.Msg.(type) {
			case *VoteMessage:
				if numVotes := ps.RecordVote(); numVotes%votesToContributeToBecomeGoodPeer == 0 {
					conR.Switch.MarkPeerAsGood(peer)
				}
			case *BlockPartMessage:
				if numParts := ps.RecordBlockPart(); numParts%blocksToContributeToBecomeGoodPeer == 0 {
					conR.Switch.MarkPeerAsGood(peer)
				}
			}
		case <-conR.conS.Quit():
			return

		case <-conR.Quit():
			return
		}
	}
}

// String returns a string representation of the Reactor.
// NOTE: For now, it is just a hard-coded string to avoid accessing unprotected shared variables.
// TODO: improve!
func (conR *Reactor) String() string {
	// better not to access shared variables
	return "ConsensusReactor" // conR.StringIndented("")
}

// StringIndented returns an indented string representation of the Reactor
func (conR *Reactor) StringIndented(indent string) string {
	s := "ConsensusReactor{\n"
	s += indent + "  " + conR.conS.StringIndented(indent+"  ") + "\n"
	for _, peer := range conR.Switch.Peers().List() {
		ps, ok := peer.Get(types.PeerStateKey).(*PeerState)
		if !ok {
			panic(fmt.Sprintf("Peer %v has no state", peer))
		}
		s += indent + "  " + ps.StringIndented(indent+"  ") + "\n"
	}
	s += indent + "}"
	return s
}

// ReactorMetrics sets the metrics
func ReactorMetrics(metrics *Metrics) ReactorOption {
	return func(conR *Reactor) { conR.Metrics = metrics }
}

//-----------------------------------------------------------------------------

var (
	ErrPeerStateHeightRegression = errors.New("error peer state height regression")
	ErrPeerStateInvalidStartTime = errors.New("error peer state invalid startTime")
)

// PeerState contains the known state of a peer, including its connection and
// threadsafe access to its PeerRoundState.
// NOTE: THIS GETS DUMPED WITH rpc/core/consensus.go.
// Be mindful of what you Expose.
type PeerState struct {
	peer   p2p.Peer
	logger log.Logger

	mtx   sync.Mutex             // NOTE: Modify below using setters, never directly.
	PRS   cstypes.PeerRoundState `json:"round_state"` // Exposed.
	Stats *peerStateStats        `json:"stats"`       // Exposed.
}

// peerStateStats holds internal statistics for a peer.
type peerStateStats struct {
	Votes      int `json:"votes"`
	BlockParts int `json:"block_parts"`
}

func (pss peerStateStats) String() string {
	return fmt.Sprintf("peerStateStats{votes: %d, blockParts: %d}",
		pss.Votes, pss.BlockParts)
}

// NewPeerState returns a new PeerState for the given Peer
func NewPeerState(peer p2p.Peer) *PeerState {
	return &PeerState{
		peer:   peer,
		logger: log.NewNopLogger(),
		PRS: cstypes.PeerRoundState{
			Round:              -1,
			ProposalPOLRound:   -1,
			LastCommitRound:    -1,
			CatchupCommitRound: -1,
		},
		Stats: &peerStateStats{},
	}
}

// SetLogger allows to set a logger on the peer state. Returns the peer state
// itself.
func (ps *PeerState) SetLogger(logger log.Logger) *PeerState {
	ps.logger = logger
	return ps
}

// GetRoundState returns an shallow copy of the PeerRoundState.
// There's no point in mutating it since it won't change PeerState.
func (ps *PeerState) GetRoundState() *cstypes.PeerRoundState {
	ps.mtx.Lock()
	defer ps.mtx.Unlock()

	prs := ps.PRS // copy
	return &prs
}

// ToJSON returns a json of PeerState.
func (ps *PeerState) ToJSON() ([]byte, error) {
	ps.mtx.Lock()
	defer ps.mtx.Unlock()

	return cmtjson.Marshal(ps)
}

// GetHeight returns an atomic snapshot of the PeerRoundState's height
// used by the mempool to ensure peers are caught up before broadcasting new txs
func (ps *PeerState) GetHeight() int64 {
	ps.mtx.Lock()
	defer ps.mtx.Unlock()
	return ps.PRS.Height
}

// SetHasProposal sets the given proposal as known for the peer.
func (ps *PeerState) SetHasProposal(proposal *types.Proposal) {
	ps.mtx.Lock()
	defer ps.mtx.Unlock()

	if ps.PRS.Height != proposal.Height || ps.PRS.Round != proposal.Round {
		return
	}

	if ps.PRS.Proposal {
		return
	}

	ps.PRS.Proposal = true

	// ps.PRS.ProposalBlockParts is set due to NewValidBlockMessage
	if ps.PRS.ProposalBlockParts != nil {
		return
	}

	ps.PRS.ProposalBlockPartSetHeader = proposal.BlockID.PartSetHeader
	ps.PRS.ProposalBlockParts = bits.NewBitArray(int(proposal.BlockID.PartSetHeader.Total))
	ps.PRS.ProposalPOLRound = proposal.POLRound
	ps.PRS.ProposalPOL = nil // Nil until ProposalPOLMessage received.
}

// InitProposalBlockParts initializes the peer's proposal block parts header and bit array.
func (ps *PeerState) InitProposalBlockParts(partSetHeader types.PartSetHeader) {
	ps.mtx.Lock()
	defer ps.mtx.Unlock()

	if ps.PRS.ProposalBlockParts != nil {
		return
	}

	ps.PRS.ProposalBlockPartSetHeader = partSetHeader
	ps.PRS.ProposalBlockParts = bits.NewBitArray(int(partSetHeader.Total))
}

// SetHasProposalBlockPart sets the given block part index as known for the peer.
func (ps *PeerState) SetHasProposalBlockPart(height int64, round int32, index int) {
	ps.mtx.Lock()
	defer ps.mtx.Unlock()

	if ps.PRS.Height != height || ps.PRS.Round != round {
		return
	}

	ps.PRS.ProposalBlockParts.SetIndex(index, true)
}

// PickSendVote picks a vote and sends it to the peer.
// Returns true if vote was sent.
func (ps *PeerState) PickSendVote(votes types.VoteSetReader) bool {
	if vote, ok := ps.PickVoteToSend(votes); ok {
		ps.logger.Debug("Sending vote message", "ps", ps, "vote", vote)
		if p2p.SendEnvelopeShim(ps.peer, p2p.Envelope{ //nolint: staticcheck
			ChannelID: VoteChannel,
<<<<<<< HEAD
			Message: &tmcons.Vote{
=======
			Message: &cmtcons.Vote{
>>>>>>> 5989a731
				Vote: vote.ToProto(),
			},
		}, ps.logger) {
			ps.SetHasVote(vote)
			return true
		}
		return false
	}
	return false
}

// PickVoteToSend picks a vote to send to the peer.
// Returns true if a vote was picked.
// NOTE: `votes` must be the correct Size() for the Height().
func (ps *PeerState) PickVoteToSend(votes types.VoteSetReader) (vote *types.Vote, ok bool) {
	ps.mtx.Lock()
	defer ps.mtx.Unlock()

	if votes.Size() == 0 {
		return nil, false
	}

	height, round, votesType, size :=
		votes.GetHeight(), votes.GetRound(), cmtproto.SignedMsgType(votes.Type()), votes.Size()

	// Lazily set data using 'votes'.
	if votes.IsCommit() {
		ps.ensureCatchupCommitRound(height, round, size)
	}
	ps.ensureVoteBitArrays(height, size)

	psVotes := ps.getVoteBitArray(height, round, votesType)
	if psVotes == nil {
		return nil, false // Not something worth sending
	}
	if index, ok := votes.BitArray().Sub(psVotes).PickRandom(); ok {
		return votes.GetByIndex(int32(index)), true
	}
	return nil, false
}

func (ps *PeerState) getVoteBitArray(height int64, round int32, votesType cmtproto.SignedMsgType) *bits.BitArray {
	if !types.IsVoteTypeValid(votesType) {
		return nil
	}

	if ps.PRS.Height == height {
		if ps.PRS.Round == round {
			switch votesType {
			case cmtproto.PrevoteType:
				return ps.PRS.Prevotes
			case cmtproto.PrecommitType:
				return ps.PRS.Precommits
			}
		}
		if ps.PRS.CatchupCommitRound == round {
			switch votesType {
			case cmtproto.PrevoteType:
				return nil
			case cmtproto.PrecommitType:
				return ps.PRS.CatchupCommit
			}
		}
		if ps.PRS.ProposalPOLRound == round {
			switch votesType {
			case cmtproto.PrevoteType:
				return ps.PRS.ProposalPOL
			case cmtproto.PrecommitType:
				return nil
			}
		}
		return nil
	}
	if ps.PRS.Height == height+1 {
		if ps.PRS.LastCommitRound == round {
			switch votesType {
			case cmtproto.PrevoteType:
				return nil
			case cmtproto.PrecommitType:
				return ps.PRS.LastCommit
			}
		}
		return nil
	}
	return nil
}

// 'round': A round for which we have a +2/3 commit.
func (ps *PeerState) ensureCatchupCommitRound(height int64, round int32, numValidators int) {
	if ps.PRS.Height != height {
		return
	}
	/*
		NOTE: This is wrong, 'round' could change.
		e.g. if orig round is not the same as block LastCommit round.
		if ps.CatchupCommitRound != -1 && ps.CatchupCommitRound != round {
			panic(fmt.Sprintf(
				"Conflicting CatchupCommitRound. Height: %v,
				Orig: %v,
				New: %v",
				height,
				ps.CatchupCommitRound,
				round))
		}
	*/
	if ps.PRS.CatchupCommitRound == round {
		return // Nothing to do!
	}
	ps.PRS.CatchupCommitRound = round
	if round == ps.PRS.Round {
		ps.PRS.CatchupCommit = ps.PRS.Precommits
	} else {
		ps.PRS.CatchupCommit = bits.NewBitArray(numValidators)
	}
}

// EnsureVoteBitArrays ensures the bit-arrays have been allocated for tracking
// what votes this peer has received.
// NOTE: It's important to make sure that numValidators actually matches
// what the node sees as the number of validators for height.
func (ps *PeerState) EnsureVoteBitArrays(height int64, numValidators int) {
	ps.mtx.Lock()
	defer ps.mtx.Unlock()
	ps.ensureVoteBitArrays(height, numValidators)
}

func (ps *PeerState) ensureVoteBitArrays(height int64, numValidators int) {
	if ps.PRS.Height == height {
		if ps.PRS.Prevotes == nil {
			ps.PRS.Prevotes = bits.NewBitArray(numValidators)
		}
		if ps.PRS.Precommits == nil {
			ps.PRS.Precommits = bits.NewBitArray(numValidators)
		}
		if ps.PRS.CatchupCommit == nil {
			ps.PRS.CatchupCommit = bits.NewBitArray(numValidators)
		}
		if ps.PRS.ProposalPOL == nil {
			ps.PRS.ProposalPOL = bits.NewBitArray(numValidators)
		}
	} else if ps.PRS.Height == height+1 {
		if ps.PRS.LastCommit == nil {
			ps.PRS.LastCommit = bits.NewBitArray(numValidators)
		}
	}
}

// RecordVote increments internal votes related statistics for this peer.
// It returns the total number of added votes.
func (ps *PeerState) RecordVote() int {
	ps.mtx.Lock()
	defer ps.mtx.Unlock()

	ps.Stats.Votes++

	return ps.Stats.Votes
}

// VotesSent returns the number of blocks for which peer has been sending us
// votes.
func (ps *PeerState) VotesSent() int {
	ps.mtx.Lock()
	defer ps.mtx.Unlock()

	return ps.Stats.Votes
}

// RecordBlockPart increments internal block part related statistics for this peer.
// It returns the total number of added block parts.
func (ps *PeerState) RecordBlockPart() int {
	ps.mtx.Lock()
	defer ps.mtx.Unlock()

	ps.Stats.BlockParts++
	return ps.Stats.BlockParts
}

// BlockPartsSent returns the number of useful block parts the peer has sent us.
func (ps *PeerState) BlockPartsSent() int {
	ps.mtx.Lock()
	defer ps.mtx.Unlock()

	return ps.Stats.BlockParts
}

// SetHasVote sets the given vote as known by the peer
func (ps *PeerState) SetHasVote(vote *types.Vote) {
	ps.mtx.Lock()
	defer ps.mtx.Unlock()

	ps.setHasVote(vote.Height, vote.Round, vote.Type, vote.ValidatorIndex)
}

func (ps *PeerState) setHasVote(height int64, round int32, voteType cmtproto.SignedMsgType, index int32) {
	ps.logger.Debug("setHasVote",
		"peerH/R",
		log.NewLazySprintf("%d/%d", ps.PRS.Height, ps.PRS.Round),
		"H/R",
		log.NewLazySprintf("%d/%d", height, round),
		"type", voteType, "index", index)

	// NOTE: some may be nil BitArrays -> no side effects.
	psVotes := ps.getVoteBitArray(height, round, voteType)
	if psVotes != nil {
		psVotes.SetIndex(int(index), true)
	}
}

// ApplyNewRoundStepMessage updates the peer state for the new round.
func (ps *PeerState) ApplyNewRoundStepMessage(msg *NewRoundStepMessage) {
	ps.mtx.Lock()
	defer ps.mtx.Unlock()

	// Ignore duplicates or decreases
	if CompareHRS(msg.Height, msg.Round, msg.Step, ps.PRS.Height, ps.PRS.Round, ps.PRS.Step) <= 0 {
		return
	}

	// Just remember these values.
	psHeight := ps.PRS.Height
	psRound := ps.PRS.Round
	psCatchupCommitRound := ps.PRS.CatchupCommitRound
	psCatchupCommit := ps.PRS.CatchupCommit
	lastPrecommits := ps.PRS.Precommits

	startTime := cmttime.Now().Add(-1 * time.Duration(msg.SecondsSinceStartTime) * time.Second)
	ps.PRS.Height = msg.Height
	ps.PRS.Round = msg.Round
	ps.PRS.Step = msg.Step
	ps.PRS.StartTime = startTime
	if psHeight != msg.Height || psRound != msg.Round {
		ps.PRS.Proposal = false
		ps.PRS.ProposalBlockPartSetHeader = types.PartSetHeader{}
		ps.PRS.ProposalBlockParts = nil
		ps.PRS.ProposalPOLRound = -1
		ps.PRS.ProposalPOL = nil
		// We'll update the BitArray capacity later.
		ps.PRS.Prevotes = nil
		ps.PRS.Precommits = nil
	}
	if psHeight == msg.Height && psRound != msg.Round && msg.Round == psCatchupCommitRound {
		// Peer caught up to CatchupCommitRound.
		// Preserve psCatchupCommit!
		// NOTE: We prefer to use prs.Precommits if
		// pr.Round matches pr.CatchupCommitRound.
		ps.PRS.Precommits = psCatchupCommit
	}
	if psHeight != msg.Height {
		// Shift Precommits to LastCommit.
		if psHeight+1 == msg.Height && psRound == msg.LastCommitRound {
			ps.PRS.LastCommitRound = msg.LastCommitRound
			ps.PRS.LastCommit = lastPrecommits
		} else {
			ps.PRS.LastCommitRound = msg.LastCommitRound
			ps.PRS.LastCommit = nil
		}
		// We'll update the BitArray capacity later.
		ps.PRS.CatchupCommitRound = -1
		ps.PRS.CatchupCommit = nil
	}
}

// ApplyNewValidBlockMessage updates the peer state for the new valid block.
func (ps *PeerState) ApplyNewValidBlockMessage(msg *NewValidBlockMessage) {
	ps.mtx.Lock()
	defer ps.mtx.Unlock()

	if ps.PRS.Height != msg.Height {
		return
	}

	if ps.PRS.Round != msg.Round && !msg.IsCommit {
		return
	}

	ps.PRS.ProposalBlockPartSetHeader = msg.BlockPartSetHeader
	ps.PRS.ProposalBlockParts = msg.BlockParts
}

// ApplyProposalPOLMessage updates the peer state for the new proposal POL.
func (ps *PeerState) ApplyProposalPOLMessage(msg *ProposalPOLMessage) {
	ps.mtx.Lock()
	defer ps.mtx.Unlock()

	if ps.PRS.Height != msg.Height {
		return
	}
	if ps.PRS.ProposalPOLRound != msg.ProposalPOLRound {
		return
	}

	// TODO: Merge onto existing ps.PRS.ProposalPOL?
	// We might have sent some prevotes in the meantime.
	ps.PRS.ProposalPOL = msg.ProposalPOL
}

// ApplyHasVoteMessage updates the peer state for the new vote.
func (ps *PeerState) ApplyHasVoteMessage(msg *HasVoteMessage) {
	ps.mtx.Lock()
	defer ps.mtx.Unlock()

	if ps.PRS.Height != msg.Height {
		return
	}

	ps.setHasVote(msg.Height, msg.Round, msg.Type, msg.Index)
}

// ApplyVoteSetBitsMessage updates the peer state for the bit-array of votes
// it claims to have for the corresponding BlockID.
// `ourVotes` is a BitArray of votes we have for msg.BlockID
// NOTE: if ourVotes is nil (e.g. msg.Height < rs.Height),
// we conservatively overwrite ps's votes w/ msg.Votes.
func (ps *PeerState) ApplyVoteSetBitsMessage(msg *VoteSetBitsMessage, ourVotes *bits.BitArray) {
	ps.mtx.Lock()
	defer ps.mtx.Unlock()

	votes := ps.getVoteBitArray(msg.Height, msg.Round, msg.Type)
	if votes != nil {
		if ourVotes == nil {
			votes.Update(msg.Votes)
		} else {
			otherVotes := votes.Sub(ourVotes)
			hasVotes := otherVotes.Or(msg.Votes)
			votes.Update(hasVotes)
		}
	}
}

// String returns a string representation of the PeerState
func (ps *PeerState) String() string {
	return ps.StringIndented("")
}

// StringIndented returns a string representation of the PeerState
func (ps *PeerState) StringIndented(indent string) string {
	ps.mtx.Lock()
	defer ps.mtx.Unlock()
	return fmt.Sprintf(`PeerState{
%s  Key        %v
%s  RoundState %v
%s  Stats      %v
%s}`,
		indent, ps.peer.ID(),
		indent, ps.PRS.StringIndented(indent+"  "),
		indent, ps.Stats,
		indent)
}

//-----------------------------------------------------------------------------
// Messages

// Message is a message that can be sent and received on the Reactor
type Message interface {
	ValidateBasic() error
}

func init() {
<<<<<<< HEAD
	tmjson.RegisterType(&NewRoundStepMessage{}, "tendermint/NewRoundStepMessage")
	tmjson.RegisterType(&NewValidBlockMessage{}, "tendermint/NewValidBlockMessage")
	tmjson.RegisterType(&ProposalMessage{}, "tendermint/Proposal")
	tmjson.RegisterType(&ProposalPOLMessage{}, "tendermint/ProposalPOL")
	tmjson.RegisterType(&BlockPartMessage{}, "tendermint/BlockPart")
	tmjson.RegisterType(&VoteMessage{}, "tendermint/Vote")
	tmjson.RegisterType(&HasVoteMessage{}, "tendermint/HasVote")
	tmjson.RegisterType(&VoteSetMaj23Message{}, "tendermint/VoteSetMaj23")
	tmjson.RegisterType(&VoteSetBitsMessage{}, "tendermint/VoteSetBits")
=======
	cmtjson.RegisterType(&NewRoundStepMessage{}, "tendermint/NewRoundStepMessage")
	cmtjson.RegisterType(&NewValidBlockMessage{}, "tendermint/NewValidBlockMessage")
	cmtjson.RegisterType(&ProposalMessage{}, "tendermint/Proposal")
	cmtjson.RegisterType(&ProposalPOLMessage{}, "tendermint/ProposalPOL")
	cmtjson.RegisterType(&BlockPartMessage{}, "tendermint/BlockPart")
	cmtjson.RegisterType(&VoteMessage{}, "tendermint/Vote")
	cmtjson.RegisterType(&HasVoteMessage{}, "tendermint/HasVote")
	cmtjson.RegisterType(&VoteSetMaj23Message{}, "tendermint/VoteSetMaj23")
	cmtjson.RegisterType(&VoteSetBitsMessage{}, "tendermint/VoteSetBits")
>>>>>>> 5989a731
}

//-------------------------------------

// NewRoundStepMessage is sent for every step taken in the ConsensusState.
// For every height/round/step transition
type NewRoundStepMessage struct {
	Height                int64
	Round                 int32
	Step                  cstypes.RoundStepType
	SecondsSinceStartTime int64
	LastCommitRound       int32
}

// ValidateBasic performs basic validation.
func (m *NewRoundStepMessage) ValidateBasic() error {
	if m.Height < 0 {
		return errors.New("negative Height")
	}
	if m.Round < 0 {
		return errors.New("negative Round")
	}
	if !m.Step.IsValid() {
		return errors.New("invalid Step")
	}

	// NOTE: SecondsSinceStartTime may be negative

	// LastCommitRound will be -1 for the initial height, but we don't know what height this is
	// since it can be specified in genesis. The reactor will have to validate this via
	// ValidateHeight().
	if m.LastCommitRound < -1 {
		return errors.New("invalid LastCommitRound (cannot be < -1)")
	}

	return nil
}

// ValidateHeight validates the height given the chain's initial height.
func (m *NewRoundStepMessage) ValidateHeight(initialHeight int64) error {
	if m.Height < initialHeight {
		return fmt.Errorf("invalid Height %v (lower than initial height %v)",
			m.Height, initialHeight)
	}
	if m.Height == initialHeight && m.LastCommitRound != -1 {
		return fmt.Errorf("invalid LastCommitRound %v (must be -1 for initial height %v)",
			m.LastCommitRound, initialHeight)
	}
	if m.Height > initialHeight && m.LastCommitRound < 0 {
		return fmt.Errorf("LastCommitRound can only be negative for initial height %v",
			initialHeight)
	}
	return nil
}

// String returns a string representation.
func (m *NewRoundStepMessage) String() string {
	return fmt.Sprintf("[NewRoundStep H:%v R:%v S:%v LCR:%v]",
		m.Height, m.Round, m.Step, m.LastCommitRound)
}

//-------------------------------------

// NewValidBlockMessage is sent when a validator observes a valid block B in some round r,
// i.e., there is a Proposal for block B and 2/3+ prevotes for the block B in the round r.
// In case the block is also committed, then IsCommit flag is set to true.
type NewValidBlockMessage struct {
	Height             int64
	Round              int32
	BlockPartSetHeader types.PartSetHeader
	BlockParts         *bits.BitArray
	IsCommit           bool
}

// ValidateBasic performs basic validation.
func (m *NewValidBlockMessage) ValidateBasic() error {
	if m.Height < 0 {
		return errors.New("negative Height")
	}
	if m.Round < 0 {
		return errors.New("negative Round")
	}
	if err := m.BlockPartSetHeader.ValidateBasic(); err != nil {
		return fmt.Errorf("wrong BlockPartSetHeader: %v", err)
	}
	if m.BlockParts.Size() == 0 {
		return errors.New("empty blockParts")
	}
	if m.BlockParts.Size() != int(m.BlockPartSetHeader.Total) {
		return fmt.Errorf("blockParts bit array size %d not equal to BlockPartSetHeader.Total %d",
			m.BlockParts.Size(),
			m.BlockPartSetHeader.Total)
	}
	if m.BlockParts.Size() > int(types.MaxBlockPartsCount) {
		return fmt.Errorf("blockParts bit array is too big: %d, max: %d", m.BlockParts.Size(), types.MaxBlockPartsCount)
	}
	return nil
}

// String returns a string representation.
func (m *NewValidBlockMessage) String() string {
	return fmt.Sprintf("[ValidBlockMessage H:%v R:%v BP:%v BA:%v IsCommit:%v]",
		m.Height, m.Round, m.BlockPartSetHeader, m.BlockParts, m.IsCommit)
}

//-------------------------------------

// ProposalMessage is sent when a new block is proposed.
type ProposalMessage struct {
	Proposal *types.Proposal
}

// ValidateBasic performs basic validation.
func (m *ProposalMessage) ValidateBasic() error {
	return m.Proposal.ValidateBasic()
}

// String returns a string representation.
func (m *ProposalMessage) String() string {
	return fmt.Sprintf("[Proposal %v]", m.Proposal)
}

//-------------------------------------

// ProposalPOLMessage is sent when a previous proposal is re-proposed.
type ProposalPOLMessage struct {
	Height           int64
	ProposalPOLRound int32
	ProposalPOL      *bits.BitArray
}

// ValidateBasic performs basic validation.
func (m *ProposalPOLMessage) ValidateBasic() error {
	if m.Height < 0 {
		return errors.New("negative Height")
	}
	if m.ProposalPOLRound < 0 {
		return errors.New("negative ProposalPOLRound")
	}
	if m.ProposalPOL.Size() == 0 {
		return errors.New("empty ProposalPOL bit array")
	}
	if m.ProposalPOL.Size() > types.MaxVotesCount {
		return fmt.Errorf("proposalPOL bit array is too big: %d, max: %d", m.ProposalPOL.Size(), types.MaxVotesCount)
	}
	return nil
}

// String returns a string representation.
func (m *ProposalPOLMessage) String() string {
	return fmt.Sprintf("[ProposalPOL H:%v POLR:%v POL:%v]", m.Height, m.ProposalPOLRound, m.ProposalPOL)
}

//-------------------------------------

// BlockPartMessage is sent when gossipping a piece of the proposed block.
type BlockPartMessage struct {
	Height int64
	Round  int32
	Part   *types.Part
}

// ValidateBasic performs basic validation.
func (m *BlockPartMessage) ValidateBasic() error {
	if m.Height < 0 {
		return errors.New("negative Height")
	}
	if m.Round < 0 {
		return errors.New("negative Round")
	}
	if err := m.Part.ValidateBasic(); err != nil {
		return fmt.Errorf("wrong Part: %v", err)
	}
	return nil
}

// String returns a string representation.
func (m *BlockPartMessage) String() string {
	return fmt.Sprintf("[BlockPart H:%v R:%v P:%v]", m.Height, m.Round, m.Part)
}

//-------------------------------------

// VoteMessage is sent when voting for a proposal (or lack thereof).
type VoteMessage struct {
	Vote *types.Vote
}

// ValidateBasic performs basic validation.
func (m *VoteMessage) ValidateBasic() error {
	return m.Vote.ValidateBasic()
}

// String returns a string representation.
func (m *VoteMessage) String() string {
	return fmt.Sprintf("[Vote %v]", m.Vote)
}

//-------------------------------------

// HasVoteMessage is sent to indicate that a particular vote has been received.
type HasVoteMessage struct {
	Height int64
	Round  int32
	Type   cmtproto.SignedMsgType
	Index  int32
}

// ValidateBasic performs basic validation.
func (m *HasVoteMessage) ValidateBasic() error {
	if m.Height < 0 {
		return errors.New("negative Height")
	}
	if m.Round < 0 {
		return errors.New("negative Round")
	}
	if !types.IsVoteTypeValid(m.Type) {
		return errors.New("invalid Type")
	}
	if m.Index < 0 {
		return errors.New("negative Index")
	}
	return nil
}

// String returns a string representation.
func (m *HasVoteMessage) String() string {
	return fmt.Sprintf("[HasVote VI:%v V:{%v/%02d/%v}]", m.Index, m.Height, m.Round, m.Type)
}

//-------------------------------------

// VoteSetMaj23Message is sent to indicate that a given BlockID has seen +2/3 votes.
type VoteSetMaj23Message struct {
	Height  int64
	Round   int32
	Type    cmtproto.SignedMsgType
	BlockID types.BlockID
}

// ValidateBasic performs basic validation.
func (m *VoteSetMaj23Message) ValidateBasic() error {
	if m.Height < 0 {
		return errors.New("negative Height")
	}
	if m.Round < 0 {
		return errors.New("negative Round")
	}
	if !types.IsVoteTypeValid(m.Type) {
		return errors.New("invalid Type")
	}
	if err := m.BlockID.ValidateBasic(); err != nil {
		return fmt.Errorf("wrong BlockID: %v", err)
	}
	return nil
}

// String returns a string representation.
func (m *VoteSetMaj23Message) String() string {
	return fmt.Sprintf("[VSM23 %v/%02d/%v %v]", m.Height, m.Round, m.Type, m.BlockID)
}

//-------------------------------------

// VoteSetBitsMessage is sent to communicate the bit-array of votes seen for the BlockID.
type VoteSetBitsMessage struct {
	Height  int64
	Round   int32
	Type    cmtproto.SignedMsgType
	BlockID types.BlockID
	Votes   *bits.BitArray
}

// ValidateBasic performs basic validation.
func (m *VoteSetBitsMessage) ValidateBasic() error {
	if m.Height < 0 {
		return errors.New("negative Height")
	}
	if !types.IsVoteTypeValid(m.Type) {
		return errors.New("invalid Type")
	}
	if err := m.BlockID.ValidateBasic(); err != nil {
		return fmt.Errorf("wrong BlockID: %v", err)
	}
	// NOTE: Votes.Size() can be zero if the node does not have any
	if m.Votes.Size() > types.MaxVotesCount {
		return fmt.Errorf("votes bit array is too big: %d, max: %d", m.Votes.Size(), types.MaxVotesCount)
	}
	return nil
}

// String returns a string representation.
func (m *VoteSetBitsMessage) String() string {
	return fmt.Sprintf("[VSB %v/%02d/%v %v %v]", m.Height, m.Round, m.Type, m.BlockID, m.Votes)
}

//-------------------------------------<|MERGE_RESOLUTION|>--- conflicted
+++ resolved
@@ -147,11 +147,7 @@
 			Priority:            6,
 			SendQueueCapacity:   100,
 			RecvMessageCapacity: maxMsgSize,
-<<<<<<< HEAD
-			MessageType:         &tmcons.Message{},
-=======
 			MessageType:         &cmtcons.Message{},
->>>>>>> 5989a731
 		},
 		{
 			ID: DataChannel, // maybe split between gossiping current block and catchup stuff
@@ -160,11 +156,7 @@
 			SendQueueCapacity:   100,
 			RecvBufferCapacity:  50 * 4096,
 			RecvMessageCapacity: maxMsgSize,
-<<<<<<< HEAD
-			MessageType:         &tmcons.Message{},
-=======
 			MessageType:         &cmtcons.Message{},
->>>>>>> 5989a731
 		},
 		{
 			ID:                  VoteChannel,
@@ -172,11 +164,7 @@
 			SendQueueCapacity:   100,
 			RecvBufferCapacity:  100 * 100,
 			RecvMessageCapacity: maxMsgSize,
-<<<<<<< HEAD
-			MessageType:         &tmcons.Message{},
-=======
 			MessageType:         &cmtcons.Message{},
->>>>>>> 5989a731
 		},
 		{
 			ID:                  VoteSetBitsChannel,
@@ -184,11 +172,7 @@
 			SendQueueCapacity:   2,
 			RecvBufferCapacity:  1024,
 			RecvMessageCapacity: maxMsgSize,
-<<<<<<< HEAD
-			MessageType:         &tmcons.Message{},
-=======
 			MessageType:         &cmtcons.Message{},
->>>>>>> 5989a731
 		},
 	}
 }
@@ -251,11 +235,7 @@
 	if wm, ok := m.(p2p.Wrapper); ok {
 		m = wm.Wrap()
 	}
-<<<<<<< HEAD
-	msg, err := MsgFromProto(m.(*tmcons.Message))
-=======
 	msg, err := MsgFromProto(m.(*cmtcons.Message))
->>>>>>> 5989a731
 	if err != nil {
 		conR.Logger.Error("Error decoding message", "src", e.Src, "chId", e.ChannelID, "err", err)
 		conR.Switch.StopPeerForError(e.Src, err)
@@ -318,11 +298,7 @@
 			default:
 				panic("Bad VoteSetBitsMessage field Type. Forgot to add a check in ValidateBasic?")
 			}
-<<<<<<< HEAD
-			eMsg := &tmcons.VoteSetBits{
-=======
 			eMsg := &cmtcons.VoteSetBits{
->>>>>>> 5989a731
 				Height:  msg.Height,
 				Round:   msg.Round,
 				Type:    msg.Type,
@@ -417,11 +393,7 @@
 }
 
 func (conR *Reactor) Receive(chID byte, peer p2p.Peer, msgBytes []byte) {
-<<<<<<< HEAD
-	msg := &tmcons.Message{}
-=======
 	msg := &cmtcons.Message{}
->>>>>>> 5989a731
 	err := proto.Unmarshal(msgBytes, msg)
 	if err != nil {
 		panic(err)
@@ -495,11 +467,7 @@
 
 func (conR *Reactor) broadcastNewValidBlockMessage(rs *cstypes.RoundState) {
 	psh := rs.ProposalBlockParts.Header()
-<<<<<<< HEAD
-	csMsg := &tmcons.NewValidBlock{
-=======
 	csMsg := &cmtcons.NewValidBlock{
->>>>>>> 5989a731
 		Height:             rs.Height,
 		Round:              rs.Round,
 		BlockPartSetHeader: psh.ToProto(),
@@ -514,11 +482,7 @@
 
 // Broadcasts HasVoteMessage to peers that care.
 func (conR *Reactor) broadcastHasVoteMessage(vote *types.Vote) {
-<<<<<<< HEAD
-	msg := &tmcons.HasVote{
-=======
 	msg := &cmtcons.HasVote{
->>>>>>> 5989a731
 		Height: vote.Height,
 		Round:  vote.Round,
 		Type:   vote.Type,
@@ -552,13 +516,8 @@
 	*/
 }
 
-<<<<<<< HEAD
-func makeRoundStepMessage(rs *cstypes.RoundState) (nrsMsg *tmcons.NewRoundStep) {
-	nrsMsg = &tmcons.NewRoundStep{
-=======
 func makeRoundStepMessage(rs *cstypes.RoundState) (nrsMsg *cmtcons.NewRoundStep) {
 	nrsMsg = &cmtcons.NewRoundStep{
->>>>>>> 5989a731
 		Height:                rs.Height,
 		Round:                 rs.Round,
 		Step:                  uint32(rs.Step),
@@ -620,11 +579,7 @@
 				logger.Debug("Sending block part", "height", prs.Height, "round", prs.Round)
 				if p2p.SendEnvelopeShim(peer, p2p.Envelope{ //nolint: staticcheck
 					ChannelID: DataChannel,
-<<<<<<< HEAD
-					Message: &tmcons.BlockPart{
-=======
 					Message: &cmtcons.BlockPart{
->>>>>>> 5989a731
 						Height: rs.Height, // This tells peer that this part applies to us.
 						Round:  rs.Round,  // This tells peer that this part applies to us.
 						Part:   *parts,
@@ -678,11 +633,7 @@
 				logger.Debug("Sending proposal", "height", prs.Height, "round", prs.Round)
 				if p2p.SendEnvelopeShim(peer, p2p.Envelope{ //nolint: staticcheck
 					ChannelID: DataChannel,
-<<<<<<< HEAD
-					Message:   &tmcons.Proposal{Proposal: *rs.Proposal.ToProto()},
-=======
 					Message:   &cmtcons.Proposal{Proposal: *rs.Proposal.ToProto()},
->>>>>>> 5989a731
 				}, logger) {
 					// NOTE[ZM]: A peer might have received different proposal msg so this Proposal msg will be rejected!
 					ps.SetHasProposal(rs.Proposal)
@@ -696,11 +647,7 @@
 				logger.Debug("Sending POL", "height", prs.Height, "round", prs.Round)
 				p2p.SendEnvelopeShim(peer, p2p.Envelope{ //nolint: staticcheck
 					ChannelID: DataChannel,
-<<<<<<< HEAD
-					Message: &tmcons.ProposalPOL{
-=======
 					Message: &cmtcons.ProposalPOL{
->>>>>>> 5989a731
 						Height:           rs.Height,
 						ProposalPolRound: rs.Proposal.POLRound,
 						ProposalPol:      *rs.Votes.Prevotes(rs.Proposal.POLRound).BitArray().ToProto(),
@@ -750,11 +697,7 @@
 		}
 		if p2p.SendEnvelopeShim(peer, p2p.Envelope{ //nolint: staticcheck
 			ChannelID: DataChannel,
-<<<<<<< HEAD
-			Message: &tmcons.BlockPart{
-=======
 			Message: &cmtcons.BlockPart{
->>>>>>> 5989a731
 				Height: prs.Height, // Not our height, so it doesn't matter.
 				Round:  prs.Round,  // Not our height, so it doesn't matter.
 				Part:   *pp,
@@ -923,17 +866,10 @@
 
 					p2p.TrySendEnvelopeShim(peer, p2p.Envelope{ //nolint: staticcheck
 						ChannelID: StateChannel,
-<<<<<<< HEAD
-						Message: &tmcons.VoteSetMaj23{
-							Height:  prs.Height,
-							Round:   prs.Round,
-							Type:    tmproto.PrevoteType,
-=======
 						Message: &cmtcons.VoteSetMaj23{
 							Height:  prs.Height,
 							Round:   prs.Round,
 							Type:    cmtproto.PrevoteType,
->>>>>>> 5989a731
 							BlockID: maj23.ToProto(),
 						},
 					}, ps.logger)
@@ -950,17 +886,10 @@
 				if maj23, ok := rs.Votes.Precommits(prs.Round).TwoThirdsMajority(); ok {
 					p2p.TrySendEnvelopeShim(peer, p2p.Envelope{ //nolint: staticcheck
 						ChannelID: StateChannel,
-<<<<<<< HEAD
-						Message: &tmcons.VoteSetMaj23{
-							Height:  prs.Height,
-							Round:   prs.Round,
-							Type:    tmproto.PrecommitType,
-=======
 						Message: &cmtcons.VoteSetMaj23{
 							Height:  prs.Height,
 							Round:   prs.Round,
 							Type:    cmtproto.PrecommitType,
->>>>>>> 5989a731
 							BlockID: maj23.ToProto(),
 						},
 					}, ps.logger)
@@ -978,17 +907,10 @@
 
 					p2p.TrySendEnvelopeShim(peer, p2p.Envelope{ //nolint: staticcheck
 						ChannelID: StateChannel,
-<<<<<<< HEAD
-						Message: &tmcons.VoteSetMaj23{
-							Height:  prs.Height,
-							Round:   prs.ProposalPOLRound,
-							Type:    tmproto.PrevoteType,
-=======
 						Message: &cmtcons.VoteSetMaj23{
 							Height:  prs.Height,
 							Round:   prs.ProposalPOLRound,
 							Type:    cmtproto.PrevoteType,
->>>>>>> 5989a731
 							BlockID: maj23.ToProto(),
 						},
 					}, ps.logger)
@@ -1008,17 +930,10 @@
 				if commit := conR.conS.LoadCommit(prs.Height); commit != nil {
 					p2p.TrySendEnvelopeShim(peer, p2p.Envelope{ //nolint: staticcheck
 						ChannelID: StateChannel,
-<<<<<<< HEAD
-						Message: &tmcons.VoteSetMaj23{
-							Height:  prs.Height,
-							Round:   commit.Round,
-							Type:    tmproto.PrecommitType,
-=======
 						Message: &cmtcons.VoteSetMaj23{
 							Height:  prs.Height,
 							Round:   commit.Round,
 							Type:    cmtproto.PrecommitType,
->>>>>>> 5989a731
 							BlockID: commit.BlockID.ToProto(),
 						},
 					}, ps.logger)
@@ -1238,11 +1153,7 @@
 		ps.logger.Debug("Sending vote message", "ps", ps, "vote", vote)
 		if p2p.SendEnvelopeShim(ps.peer, p2p.Envelope{ //nolint: staticcheck
 			ChannelID: VoteChannel,
-<<<<<<< HEAD
-			Message: &tmcons.Vote{
-=======
 			Message: &cmtcons.Vote{
->>>>>>> 5989a731
 				Vote: vote.ToProto(),
 			},
 		}, ps.logger) {
@@ -1601,17 +1512,6 @@
 }
 
 func init() {
-<<<<<<< HEAD
-	tmjson.RegisterType(&NewRoundStepMessage{}, "tendermint/NewRoundStepMessage")
-	tmjson.RegisterType(&NewValidBlockMessage{}, "tendermint/NewValidBlockMessage")
-	tmjson.RegisterType(&ProposalMessage{}, "tendermint/Proposal")
-	tmjson.RegisterType(&ProposalPOLMessage{}, "tendermint/ProposalPOL")
-	tmjson.RegisterType(&BlockPartMessage{}, "tendermint/BlockPart")
-	tmjson.RegisterType(&VoteMessage{}, "tendermint/Vote")
-	tmjson.RegisterType(&HasVoteMessage{}, "tendermint/HasVote")
-	tmjson.RegisterType(&VoteSetMaj23Message{}, "tendermint/VoteSetMaj23")
-	tmjson.RegisterType(&VoteSetBitsMessage{}, "tendermint/VoteSetBits")
-=======
 	cmtjson.RegisterType(&NewRoundStepMessage{}, "tendermint/NewRoundStepMessage")
 	cmtjson.RegisterType(&NewValidBlockMessage{}, "tendermint/NewValidBlockMessage")
 	cmtjson.RegisterType(&ProposalMessage{}, "tendermint/Proposal")
@@ -1621,7 +1521,6 @@
 	cmtjson.RegisterType(&HasVoteMessage{}, "tendermint/HasVote")
 	cmtjson.RegisterType(&VoteSetMaj23Message{}, "tendermint/VoteSetMaj23")
 	cmtjson.RegisterType(&VoteSetBitsMessage{}, "tendermint/VoteSetBits")
->>>>>>> 5989a731
 }
 
 //-------------------------------------
