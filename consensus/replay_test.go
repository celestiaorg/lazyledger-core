--- conflicted
+++ resolved
@@ -849,11 +849,7 @@
 	nBlocks int,
 	mode uint,
 ) sm.State {
-<<<<<<< HEAD
-	// run the whole chain against this client to build up the tendermint state
-=======
 	// run the whole chain against this client to build up the CometBFT state
->>>>>>> 5989a731
 	clientCreator := proxy.NewLocalClientCreator(
 		kvstore.NewPersistentKVStoreApplication(
 			filepath.Join(config.DBDir(), fmt.Sprintf("replay_test_%d_%d_t", nBlocks, mode))))
@@ -1084,11 +1080,7 @@
 		case EndHeightMessage:
 			// if its not the first one, we have a full block
 			if thisBlockParts != nil {
-<<<<<<< HEAD
-				pbb := new(tmproto.Block)
-=======
 				pbb := new(cmtproto.Block)
->>>>>>> 5989a731
 				bz, err := io.ReadAll(thisBlockParts.GetReader())
 				if err != nil {
 					panic(err)
@@ -1132,11 +1124,7 @@
 	if err != nil {
 		panic(err)
 	}
-<<<<<<< HEAD
-	pbb := new(tmproto.Block)
-=======
 	pbb := new(cmtproto.Block)
->>>>>>> 5989a731
 	err = proto.Unmarshal(bz, pbb)
 	if err != nil {
 		panic(err)
