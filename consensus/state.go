--- conflicted
+++ resolved
@@ -1291,7 +1291,7 @@
 	if !stateMachineValidBlock {
 		// The app says we must vote nil
 		logger.Error("prevote step: the application deems this block to be mustVoteNil", "err", err)
-		cs.signAddVote(tmproto.PrevoteType, nil, types.PartSetHeader{})
+		cs.signAddVote(cmtproto.PrevoteType, nil, types.PartSetHeader{})
 		return
 	}
 
@@ -1915,11 +1915,7 @@
 			return added, err
 		}
 
-<<<<<<< HEAD
-		pbb := new(tmproto.Block)
-=======
 		pbb := new(cmtproto.Block)
->>>>>>> 5989a731
 		err = proto.Unmarshal(bz, pbb)
 		if err != nil {
 			return added, err
