--- conflicted
+++ resolved
@@ -14,34 +14,6 @@
 written in any programming language. Like a web-server serving web applications,
 CometBFT serves blockchain applications.
 
-<<<<<<< HEAD
-More formally, Tendermint Core performs Byzantine Fault Tolerant (BFT) State
-Machine Replication (SMR) for arbitrary deterministic, finite state machines.
-For more background, see [What is
-Tendermint?](introduction/what-is-tendermint.md).
-
-To get started quickly with an example application, see the [quick start
-guide](introduction/quick-start.md).
-
-To learn about application development on Tendermint, see the [Application
-Blockchain
-Interface](https://github.com/tendermint/tendermint/tree/v0.34.x/spec/abci).
-
-For more details on using Tendermint, see the respective documentation for
-[Tendermint Core](tendermint-core/), [benchmarking and monitoring](tools/), and
-[network deployments](networks/).
-
-To find out about the Tendermint ecosystem you can go
-[here](https://github.com/tendermint/awesome#ecosystem). If you are a project
-that is using Tendermint you are welcome to make a PR to add your project to the
-list.
-
-## Contribute
-
-To contribute to the documentation, see [this
-file](https://github.com/tendermint/tendermint/blob/main/docs/DOCS_README.md)
-for details of the build process and considerations when making changes.
-=======
 More formally, CometBFT performs Byzantine Fault Tolerant (BFT)
 State Machine Replication (SMR) for arbitrary deterministic, finite state machines.
 For more background, see [What is CometBFT?](introduction/what-is-cometbft.md).
@@ -74,5 +46,4 @@
 merged, published to <https://docs.cometbft.com> for the respective version(s).
 
 The build process for the documentation is housed in the
-[CometBFT documentation repository](https://github.com/cometbft/cometbft-docs).
->>>>>>> 5989a731
+[CometBFT documentation repository](https://github.com/cometbft/cometbft-docs).