--- conflicted
+++ resolved
@@ -112,18 +112,10 @@
 
 ## 1.3 Writing a CometBFT application
 
-<<<<<<< HEAD
-Tendermint Core communicates with the application through the Application
-BlockChain Interface (ABCI). All message types are defined in the [protobuf
-file](https://github.com/tendermint/tendermint/blob/v0.34.x/proto/tendermint/abci/types.proto).
-This allows Tendermint Core to run applications written in any programming
-language.
-=======
 CometBFT communicates with the application through the Application
 BlockChain Interface (ABCI). The messages exchanged through the interface are
 defined in the ABCI [protobuf
 file](https://github.com/cometbft/cometbft/blob/v0.34.x/proto/tendermint/abci/types.proto).
->>>>>>> 5989a731
 
 We begin by creating the basic scaffolding for an ABCI application by
 creating a new type, `KVStoreApplication`, which implements the
@@ -312,12 +304,6 @@
 
 Note that `CheckTx` does not execute the transaction, it only verifies that the transaction could be executed. We do not know yet if the rest of the network has agreed to accept this transaction into a block.
 
-<<<<<<< HEAD
-Valid transactions will eventually be committed given they are not too big and
-have enough gas. To learn more about gas, check out ["the
-specification"](https://github.com/tendermint/tendermint/blob/v0.34.x/spec/abci/apps.md#gas).
-=======
->>>>>>> 5989a731
 
 Finally, make sure to add the bytes package to the `import` stanza at the top of `app.go`:
 
@@ -459,14 +445,9 @@
 }
 ```
 
-<<<<<<< HEAD
-The complete specification can be found
-[here](https://github.com/tendermint/tendermint/tree/v0.34.x/spec/abci/).
-=======
 Since it reads only committed data from the store, transactions that are part of a block
 that is being processed are not reflected in the query result.
 
->>>>>>> 5989a731
 
 ## 1.4 Starting an application and a CometBFT instance in the same process
 
@@ -707,15 +688,7 @@
 ./kvstore -cmt-home /tmp/cometbft-home
 ```
 
-<<<<<<< HEAD
-To create a default configuration, nodeKey and private validator files, let's
-execute `tendermint init`. But before we do that, we will need to install
-Tendermint Core. Please refer to [the official
-guide](https://docs.tendermint.com/v0.34/introduction/install.html). If you're
-installing from source, don't forget to checkout the latest release (`git checkout vX.Y.Z`).
-=======
 The application will start and you should see a continuous output starting with:
->>>>>>> 5989a731
 
 ```bash
 badger 2022/11/09 09:08:50 INFO: All 0 tables opened in 0s
@@ -782,11 +755,5 @@
 ## Outro
 
 I hope everything went smoothly and your first, but hopefully not the last,
-<<<<<<< HEAD
-Tendermint Core application is up and running. If not, please [open an issue on
-Github](https://github.com/tendermint/tendermint/issues/new/choose). To dig
-deeper, read [the docs](https://docs.tendermint.com/v0.34/).
-=======
 CometBFT application is up and running. If not, please [open an issue on
-Github](https://github.com/cometbft/cometbft/issues/new/choose).
->>>>>>> 5989a731
+Github](https://github.com/cometbft/cometbft/issues/new/choose).