package evidence_test

import (
	"os"
	"testing"
	"time"

	"github.com/stretchr/testify/assert"
	"github.com/stretchr/testify/mock"
	"github.com/stretchr/testify/require"

	dbm "github.com/tendermint/tm-db"

	abci "github.com/lazyledger/lazyledger-core/abci/types"
	"github.com/lazyledger/lazyledger-core/evidence"
	"github.com/lazyledger/lazyledger-core/evidence/mocks"
	"github.com/lazyledger/lazyledger-core/libs/log"
	tmproto "github.com/lazyledger/lazyledger-core/proto/tendermint/types"
	tmversion "github.com/lazyledger/lazyledger-core/proto/tendermint/version"
	sm "github.com/lazyledger/lazyledger-core/state"
	smmocks "github.com/lazyledger/lazyledger-core/state/mocks"
	"github.com/lazyledger/lazyledger-core/store"
	"github.com/lazyledger/lazyledger-core/types"
	"github.com/lazyledger/lazyledger-core/version"
)

func TestMain(m *testing.M) {

	code := m.Run()
	os.Exit(code)
}

const evidenceChainID = "test_chain"

var (
	defaultEvidenceTime           = time.Date(2019, 1, 1, 0, 0, 0, 0, time.UTC)
	defaultEvidenceMaxBytes int64 = 1000
)

func TestEvidencePoolBasic(t *testing.T) {
	var (
		height     = int64(1)
		stateStore = &smmocks.Store{}
		evidenceDB = dbm.NewMemDB()
		blockStore = &mocks.BlockStore{}
	)

	valSet, privVals := types.RandValidatorSet(3, 10)

	blockStore.On("LoadBlockMeta", mock.AnythingOfType("int64")).Return(
		&types.BlockMeta{Header: types.Header{Time: defaultEvidenceTime}},
	)
	stateStore.On("LoadValidators", mock.AnythingOfType("int64")).Return(valSet, nil)
	stateStore.On("Load").Return(createState(height+1, valSet), nil)

	pool, err := evidence.NewPool(evidenceDB, stateStore, blockStore)
	require.NoError(t, err)
	pool.SetLogger(log.TestingLogger())

	// evidence not seen yet:
	evs, size := pool.PendingEvidence(defaultEvidenceMaxBytes)
	assert.Equal(t, 0, len(evs))
	assert.Zero(t, size)

	ev := types.NewMockDuplicateVoteEvidenceWithValidator(height, defaultEvidenceTime, privVals[0], evidenceChainID)

	// good evidence
	evAdded := make(chan struct{})
	go func() {
		<-pool.EvidenceWaitChan()
		close(evAdded)
	}()

	// evidence seen but not yet committed:
	assert.NoError(t, pool.AddEvidence(ev))

	select {
	case <-evAdded:
	case <-time.After(5 * time.Second):
		t.Fatal("evidence was not added to list after 5s")
	}

	next := pool.EvidenceFront()
	assert.Equal(t, ev, next.Value.(types.Evidence))

	evs, size = pool.PendingEvidence(defaultEvidenceMaxBytes)
	assert.Equal(t, 1, len(evs))
	assert.Equal(t, int64(357), size) // check that the size of the single evidence in bytes is correct

	// shouldn't be able to add evidence twice
	assert.Error(t, pool.AddEvidence(ev))
	evs, _ = pool.PendingEvidence(defaultEvidenceMaxBytes)
	assert.Equal(t, 1, len(evs))

}

// Tests inbound evidence for the right time and height
func TestAddExpiredEvidence(t *testing.T) {
	var (
		val                 = types.NewMockPV()
		height              = int64(30)
		stateStore          = initializeValidatorState(val, height)
		evidenceDB          = dbm.NewMemDB()
		blockStore          = &mocks.BlockStore{}
		expiredEvidenceTime = time.Date(2018, 1, 1, 0, 0, 0, 0, time.UTC)
		expiredHeight       = int64(2)
	)

	blockStore.On("LoadBlockMeta", mock.AnythingOfType("int64")).Return(func(h int64) *types.BlockMeta {
		if h == height || h == expiredHeight {
			return &types.BlockMeta{Header: types.Header{Time: defaultEvidenceTime.Add(time.Duration(height) * time.Minute)}}
		}
		return &types.BlockMeta{Header: types.Header{Time: expiredEvidenceTime}}
	})

	pool, err := evidence.NewPool(evidenceDB, stateStore, blockStore)
	require.NoError(t, err)

	testCases := []struct {
		evHeight      int64
		evTime        time.Time
		expErr        bool
		evDescription string
	}{
		{height, defaultEvidenceTime, false, "valid evidence"},
		{expiredHeight, defaultEvidenceTime, false, "valid evidence (despite old height)"},
		{height - 1, expiredEvidenceTime, false, "valid evidence (despite old time)"},
		{expiredHeight - 1, expiredEvidenceTime, true,
			"evidence from height 1 (created at: 2019-01-01 00:00:00 +0000 UTC) is too old"},
	}

	for _, tc := range testCases {
		tc := tc
		t.Run(tc.evDescription, func(t *testing.T) {
			ev := types.NewMockDuplicateVoteEvidenceWithValidator(tc.evHeight, tc.evTime, val, evidenceChainID)
			err := pool.AddEvidence(ev)
			if tc.expErr {
				assert.Error(t, err)
			} else {
				assert.NoError(t, err)
			}
		})
	}
}

func TestAddEvidenceFromConsensus(t *testing.T) {
	var height int64 = 10
	pool, val := defaultTestPool(height)
	ev := types.NewMockDuplicateVoteEvidenceWithValidator(height, defaultEvidenceTime, val, evidenceChainID)
	err := pool.AddEvidenceFromConsensus(ev, defaultEvidenceTime,
		types.NewValidatorSet([]*types.Validator{val.ExtractIntoValidator(2)}))
	assert.NoError(t, err)
	next := pool.EvidenceFront()
	assert.Equal(t, ev, next.Value.(types.Evidence))
	// shouldn't be able to submit the same evidence twice
	err = pool.AddEvidenceFromConsensus(ev, defaultEvidenceTime.Add(-1*time.Second),
		types.NewValidatorSet([]*types.Validator{val.ExtractIntoValidator(3)}))
	if assert.Error(t, err) {
		assert.Equal(t, "evidence already verified and added", err.Error())
	}
}

func TestEvidencePoolUpdate(t *testing.T) {
	height := int64(21)
	pool, val := defaultTestPool(height)
	state := pool.State()

	// create new block (no need to save it to blockStore)
	prunedEv := types.NewMockDuplicateVoteEvidenceWithValidator(1, defaultEvidenceTime,
		val, evidenceChainID)
	err := pool.AddEvidence(prunedEv)
	require.NoError(t, err)
	ev := types.NewMockDuplicateVoteEvidenceWithValidator(height, defaultEvidenceTime, val, evidenceChainID)
	lastCommit := makeCommit(height, val.PrivKey.PubKey().Address())
<<<<<<< HEAD
	block := types.MakeBlock(height+1, []types.Tx{}, []byte("proof"), lastCommit, []types.Evidence{evidence})
=======
	block := types.MakeBlock(height+1, []types.Tx{}, []types.Evidence{ev}, nil, nil, lastCommit)
>>>>>>> bba6f792
	// update state (partially)
	state.LastBlockHeight = height + 1
	state.LastBlockTime = defaultEvidenceTime.Add(22 * time.Minute)
	err = pool.CheckEvidence(types.EvidenceList{ev})
	require.NoError(t, err)

	byzVals := pool.ABCIEvidence(block.Height, block.Evidence.Evidence)
	expectedByzVals := []abci.Evidence{
		{
			Type:             abci.EvidenceType_DUPLICATE_VOTE,
			Validator:        types.TM2PB.Validator(val.ExtractIntoValidator(10)),
			Height:           height,
			Time:             defaultEvidenceTime.Add(time.Duration(height) * time.Minute),
			TotalVotingPower: 10,
		},
	}
	assert.Equal(t, expectedByzVals, byzVals)
	evList, _ := pool.PendingEvidence(defaultEvidenceMaxBytes)
	assert.Equal(t, 1, len(evList))

	pool.Update(state)

	// a) Update marks evidence as committed so pending evidence should be empty
	evList, evSize := pool.PendingEvidence(defaultEvidenceMaxBytes)
	assert.Empty(t, evList)
	assert.Zero(t, evSize)

	// b) If we try to check this evidence again it should fail because it has already been committed
	err = pool.CheckEvidence(types.EvidenceList{ev})
	if assert.Error(t, err) {
		assert.Equal(t, "evidence was already committed", err.(*types.ErrInvalidEvidence).Reason.Error())
	}

	assert.Empty(t, pool.ABCIEvidence(height, []types.Evidence{}))
}

func TestVerifyPendingEvidencePasses(t *testing.T) {
	var height int64 = 1
	pool, val := defaultTestPool(height)
	ev := types.NewMockDuplicateVoteEvidenceWithValidator(height, defaultEvidenceTime, val, evidenceChainID)
	err := pool.AddEvidence(ev)
	require.NoError(t, err)

	err = pool.CheckEvidence(types.EvidenceList{ev})
	assert.NoError(t, err)
}

func TestVerifyDuplicatedEvidenceFails(t *testing.T) {
	var height int64 = 1
	pool, val := defaultTestPool(height)
	ev := types.NewMockDuplicateVoteEvidenceWithValidator(height, defaultEvidenceTime, val, evidenceChainID)
	err := pool.CheckEvidence(types.EvidenceList{ev, ev})
	if assert.Error(t, err) {
		assert.Equal(t, "duplicate evidence", err.(*types.ErrInvalidEvidence).Reason.Error())
	}
}

// check that
func TestCheckEvidenceWithLightClientAttack(t *testing.T) {
	nValidators := 5
	conflictingVals, conflictingPrivVals := types.RandValidatorSet(nValidators, 10)
	trustedHeader := makeHeaderRandom(10)

	conflictingHeader := makeHeaderRandom(10)
	conflictingHeader.ValidatorsHash = conflictingVals.Hash()

	trustedHeader.ValidatorsHash = conflictingHeader.ValidatorsHash
	trustedHeader.NextValidatorsHash = conflictingHeader.NextValidatorsHash
	trustedHeader.ConsensusHash = conflictingHeader.ConsensusHash
	trustedHeader.AppHash = conflictingHeader.AppHash
	trustedHeader.LastResultsHash = conflictingHeader.LastResultsHash

	// for simplicity we are simulating a duplicate vote attack where all the validators in the
	// conflictingVals set voted twice
	blockID := makeBlockID(conflictingHeader.Hash(), 1000, []byte("partshash"))
	voteSet := types.NewVoteSet(evidenceChainID, 10, 1, tmproto.SignedMsgType(2), conflictingVals)
	commit, err := types.MakeCommit(blockID, 10, 1, voteSet, conflictingPrivVals, defaultEvidenceTime)
	require.NoError(t, err)
	ev := &types.LightClientAttackEvidence{
		ConflictingBlock: &types.LightBlock{
			SignedHeader: &types.SignedHeader{
				Header: conflictingHeader,
				Commit: commit,
			},
			ValidatorSet: conflictingVals,
		},
		CommonHeight: 10,
	}

	trustedBlockID := makeBlockID(trustedHeader.Hash(), 1000, []byte("partshash"))
	trustedVoteSet := types.NewVoteSet(evidenceChainID, 10, 1, tmproto.SignedMsgType(2), conflictingVals)
	trustedCommit, err := types.MakeCommit(trustedBlockID, 10, 1, trustedVoteSet, conflictingPrivVals, defaultEvidenceTime)
	require.NoError(t, err)

	state := sm.State{
		LastBlockTime:   defaultEvidenceTime.Add(1 * time.Minute),
		LastBlockHeight: 11,
		ConsensusParams: *types.DefaultConsensusParams(),
	}
	stateStore := &smmocks.Store{}
	stateStore.On("LoadValidators", int64(10)).Return(conflictingVals, nil)
	stateStore.On("Load").Return(state, nil)
	blockStore := &mocks.BlockStore{}
	blockStore.On("LoadBlockMeta", int64(10)).Return(&types.BlockMeta{Header: *trustedHeader})
	blockStore.On("LoadBlockCommit", int64(10)).Return(trustedCommit)

	pool, err := evidence.NewPool(dbm.NewMemDB(), stateStore, blockStore)
	require.NoError(t, err)
	pool.SetLogger(log.TestingLogger())

	err = pool.AddEvidence(ev)
	assert.NoError(t, err)

	err = pool.CheckEvidence(types.EvidenceList{ev})
	assert.NoError(t, err)

	// take away the last signature -> there are less validators then what we have detected,
	// hence we move to full verification where the evidence should still pass
	commit.Signatures = append(commit.Signatures[:nValidators-1], types.NewCommitSigAbsent())
	err = pool.CheckEvidence(types.EvidenceList{ev})
	assert.NoError(t, err)

	// take away the last two signatures -> should fail due to insufficient power
	commit.Signatures = append(commit.Signatures[:nValidators-2], types.NewCommitSigAbsent(), types.NewCommitSigAbsent())
	err = pool.CheckEvidence(types.EvidenceList{ev})
	assert.Error(t, err)
}

func TestRecoverPendingEvidence(t *testing.T) {
	height := int64(10)
	val := types.NewMockPV()
	valAddress := val.PrivKey.PubKey().Address()
	evidenceDB := dbm.NewMemDB()
	stateStore := initializeValidatorState(val, height)
	state, err := stateStore.Load()
	require.NoError(t, err)
	blockStore := initializeBlockStore(dbm.NewMemDB(), state, valAddress)
	// create previous pool and populate it
	pool, err := evidence.NewPool(evidenceDB, stateStore, blockStore)
	require.NoError(t, err)
	pool.SetLogger(log.TestingLogger())
	goodEvidence := types.NewMockDuplicateVoteEvidenceWithValidator(height,
		defaultEvidenceTime, val, evidenceChainID)
	expiredEvidence := types.NewMockDuplicateVoteEvidenceWithValidator(int64(1),
		defaultEvidenceTime, val, evidenceChainID)
	err = pool.AddEvidence(goodEvidence)
	require.NoError(t, err)
	err = pool.AddEvidence(expiredEvidence)
	require.NoError(t, err)

	// now recover from the previous pool at a different time
	newStateStore := &smmocks.Store{}
	newStateStore.On("Load").Return(sm.State{
		LastBlockTime:   defaultEvidenceTime.Add(25 * time.Minute),
		LastBlockHeight: height + 15,
		ConsensusParams: tmproto.ConsensusParams{
			Block: tmproto.BlockParams{
				MaxBytes: 22020096,
				MaxGas:   -1,
			},
			Evidence: tmproto.EvidenceParams{
				MaxAgeNumBlocks: 20,
				MaxAgeDuration:  20 * time.Minute,
				MaxBytes:        1000,
			},
		},
	}, nil)
	newPool, err := evidence.NewPool(evidenceDB, newStateStore, blockStore)
	assert.NoError(t, err)
	evList, _ := newPool.PendingEvidence(defaultEvidenceMaxBytes)
	assert.Equal(t, 1, len(evList))
	next := newPool.EvidenceFront()
	assert.Equal(t, goodEvidence, next.Value.(types.Evidence))

}

func initializeStateFromValidatorSet(valSet *types.ValidatorSet, height int64) sm.Store {
	stateDB := dbm.NewMemDB()
	stateStore := sm.NewStore(stateDB)
	state := sm.State{
		ChainID:                     evidenceChainID,
		InitialHeight:               1,
		LastBlockHeight:             height,
		LastBlockTime:               defaultEvidenceTime,
		Validators:                  valSet,
		NextValidators:              valSet.CopyIncrementProposerPriority(1),
		LastValidators:              valSet,
		LastHeightValidatorsChanged: 1,
		ConsensusParams: tmproto.ConsensusParams{
			Block: tmproto.BlockParams{
				MaxBytes: 22020096,
				MaxGas:   -1,
			},
			Evidence: tmproto.EvidenceParams{
				MaxAgeNumBlocks: 20,
				MaxAgeDuration:  20 * time.Minute,
				MaxBytes:        1000,
			},
		},
	}

	// save all states up to height
	for i := int64(0); i <= height; i++ {
		state.LastBlockHeight = i
		if err := stateStore.Save(state); err != nil {
			panic(err)
		}
	}

	return stateStore
}

func initializeValidatorState(privVal types.PrivValidator, height int64) sm.Store {

	pubKey, _ := privVal.GetPubKey()
	validator := &types.Validator{Address: pubKey.Address(), VotingPower: 10, PubKey: pubKey}

	// create validator set and state
	valSet := &types.ValidatorSet{
		Validators: []*types.Validator{validator},
		Proposer:   validator,
	}

	return initializeStateFromValidatorSet(valSet, height)
}

// initializeBlockStore creates a block storage and populates it w/ a dummy
// block at +height+.
func initializeBlockStore(db dbm.DB, state sm.State, valAddr []byte) *store.BlockStore {
	blockStore := store.NewBlockStore(db)

	for i := int64(1); i <= state.LastBlockHeight; i++ {
		lastCommit := makeCommit(i-1, valAddr)
<<<<<<< HEAD
		block, _ := state.MakeBlock(i, []types.Tx{}, []byte("proof"), lastCommit, nil,
			state.Validators.GetProposer().Address)

=======
		block, _ := state.MakeBlock(i, []types.Tx{}, nil, nil, nil, lastCommit, state.Validators.GetProposer().Address)
		block.Header.Time = defaultEvidenceTime.Add(time.Duration(i) * time.Minute)
		block.Header.Version = tmversion.Consensus{Block: version.BlockProtocol, App: 1}
>>>>>>> bba6f792
		const parts = 1
		partSet := block.MakePartSet(parts)

		seenCommit := makeCommit(i, valAddr)
		blockStore.SaveBlock(block, partSet, seenCommit)
	}

	return blockStore
}

func makeCommit(height int64, valAddr []byte) *types.Commit {
	commitSigs := []types.CommitSig{{
		BlockIDFlag:      types.BlockIDFlagCommit,
		ValidatorAddress: valAddr,
		Timestamp:        defaultEvidenceTime,
		Signature:        []byte("Signature"),
	}}
	return types.NewCommit(height, 0, types.BlockID{}, commitSigs)
}

func defaultTestPool(height int64) (*evidence.Pool, types.MockPV) {
	val := types.NewMockPV()
	valAddress := val.PrivKey.PubKey().Address()
	evidenceDB := dbm.NewMemDB()
	stateStore := initializeValidatorState(val, height)
	state, _ := stateStore.Load()
	blockStore := initializeBlockStore(dbm.NewMemDB(), state, valAddress)
	pool, err := evidence.NewPool(evidenceDB, stateStore, blockStore)
	if err != nil {
		panic("test evidence pool could not be created")
	}
	pool.SetLogger(log.TestingLogger())
	return pool, val
}

func createState(height int64, valSet *types.ValidatorSet) sm.State {
	return sm.State{
		ChainID:         evidenceChainID,
		LastBlockHeight: height,
		LastBlockTime:   defaultEvidenceTime,
		Validators:      valSet,
		ConsensusParams: *types.DefaultConsensusParams(),
	}
}<|MERGE_RESOLUTION|>--- conflicted
+++ resolved
@@ -172,11 +172,7 @@
 	require.NoError(t, err)
 	ev := types.NewMockDuplicateVoteEvidenceWithValidator(height, defaultEvidenceTime, val, evidenceChainID)
 	lastCommit := makeCommit(height, val.PrivKey.PubKey().Address())
-<<<<<<< HEAD
-	block := types.MakeBlock(height+1, []types.Tx{}, []byte("proof"), lastCommit, []types.Evidence{evidence})
-=======
-	block := types.MakeBlock(height+1, []types.Tx{}, []types.Evidence{ev}, nil, nil, lastCommit)
->>>>>>> bba6f792
+	block := types.MakeBlock(height+1, []types.Tx{}, nil, []types.Evidence{ev}, nil, nil, lastCommit)
 	// update state (partially)
 	state.LastBlockHeight = height + 1
 	state.LastBlockTime = defaultEvidenceTime.Add(22 * time.Minute)
@@ -410,15 +406,9 @@
 
 	for i := int64(1); i <= state.LastBlockHeight; i++ {
 		lastCommit := makeCommit(i-1, valAddr)
-<<<<<<< HEAD
-		block, _ := state.MakeBlock(i, []types.Tx{}, []byte("proof"), lastCommit, nil,
-			state.Validators.GetProposer().Address)
-
-=======
-		block, _ := state.MakeBlock(i, []types.Tx{}, nil, nil, nil, lastCommit, state.Validators.GetProposer().Address)
+		block, _ := state.MakeBlock(i, []types.Tx{}, nil, nil, nil, nil, lastCommit, state.Validators.GetProposer().Address)
 		block.Header.Time = defaultEvidenceTime.Add(time.Duration(i) * time.Minute)
 		block.Header.Version = tmversion.Consensus{Block: version.BlockProtocol, App: 1}
->>>>>>> bba6f792
 		const parts = 1
 		partSet := block.MakePartSet(parts)
 
