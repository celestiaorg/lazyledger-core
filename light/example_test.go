--- conflicted
+++ resolved
@@ -27,11 +27,7 @@
 	// Start a test application
 	app := kvstore.NewApplication()
 
-<<<<<<< HEAD
-	db, err := badgerdb.NewDB("light-client-db", dbDir)
-=======
 	_, closer, err := rpctest.StartTendermint(ctx, conf, app, rpctest.SuppressStdout)
->>>>>>> 9b458a1c
 	if err != nil {
 		stdlog.Fatal(err)
 	}
