--- conflicted
+++ resolved
@@ -493,20 +493,7 @@
 	txmp.metrics.SuccessfulTxs.Add(float64(len(blockTxs)))
 	for _, tx := range blockTxs {
 		// Regardless of success, remove the transaction from the mempool.
-<<<<<<< HEAD
-		key := tx.Key()
-
-		// don't allow committed transactions to be committed again
-		txmp.rejectedTxCache.Push(key)
-		// remove the tx from all other references
-		_ = txmp.store.remove(key)
-		_ = txmp.evictedTxs.Pop(key)
-		txmp.seenByPeersSet.RemoveKey(key)
-		txmp.metrics.SuccessfulTxs.Add(1)
-		atomic.AddUint64(&txmp.jsonMetrics.SuccessfulTxs, 1)
-=======
 		txmp.removeTxByKey(tx.Key())
->>>>>>> 37366e33
 	}
 
 	txmp.purgeExpiredTxs(blockHeight)
