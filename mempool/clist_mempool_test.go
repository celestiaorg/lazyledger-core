package mempool

import (
	"context"
	"crypto/rand"
	"crypto/sha256"
	"encoding/binary"
	"fmt"
	"io/ioutil"
	mrand "math/rand"
	"os"
	"path/filepath"
	"testing"
	"time"

	"github.com/gogo/protobuf/proto"
	gogotypes "github.com/gogo/protobuf/types"
	"github.com/stretchr/testify/assert"
	"github.com/stretchr/testify/require"

	"github.com/lazyledger/lazyledger-core/abci/example/counter"
	"github.com/lazyledger/lazyledger-core/abci/example/kvstore"
	abciserver "github.com/lazyledger/lazyledger-core/abci/server"
	abci "github.com/lazyledger/lazyledger-core/abci/types"
	cfg "github.com/lazyledger/lazyledger-core/config"
	"github.com/lazyledger/lazyledger-core/libs/log"
	tmrand "github.com/lazyledger/lazyledger-core/libs/rand"
	"github.com/lazyledger/lazyledger-core/libs/service"
	"github.com/lazyledger/lazyledger-core/proxy"
	"github.com/lazyledger/lazyledger-core/types"
)

// A cleanupFunc cleans up any config / test files created for a particular
// test.
type cleanupFunc func()

func newMempoolWithApp(cc proxy.ClientCreator) (*CListMempool, cleanupFunc) {
	return newMempoolWithAppAndConfig(cc, cfg.ResetTestRoot("mempool_test"))
}

func newMempoolWithAppAndConfig(cc proxy.ClientCreator, config *cfg.Config) (*CListMempool, cleanupFunc) {
	appConnMem, _ := cc.NewABCIClient()
	appConnMem.SetLogger(log.TestingLogger().With("module", "abci-client", "connection", "mempool"))
	err := appConnMem.Start()
	if err != nil {
		panic(err)
	}
	mempool := NewCListMempool(config.Mempool, appConnMem, 0)
	mempool.SetLogger(log.TestingLogger())
	return mempool, func() { os.RemoveAll(config.RootDir) }
}

func ensureNoFire(t *testing.T, ch <-chan struct{}, timeoutMS int) {
	timer := time.NewTimer(time.Duration(timeoutMS) * time.Millisecond)
	select {
	case <-ch:
		t.Fatal("Expected not to fire")
	case <-timer.C:
	}
}

func ensureFire(t *testing.T, ch <-chan struct{}, timeoutMS int) {
	timer := time.NewTimer(time.Duration(timeoutMS) * time.Millisecond)
	select {
	case <-ch:
	case <-timer.C:
		t.Fatal("Expected to fire")
	}
}

func checkTxs(t *testing.T, mempool Mempool, count int, peerID uint16) types.Txs {
	txs := make(types.Txs, count)
	txInfo := TxInfo{SenderID: peerID}
	for i := 0; i < count; i++ {
		txBytes := make([]byte, 20)
		txs[i] = txBytes
		_, err := rand.Read(txBytes)
		if err != nil {
			t.Error(err)
		}
		if err := mempool.CheckTx(txBytes, nil, txInfo); err != nil {
			// Skip invalid txs.
			// TestMempoolFilters will fail otherwise. It asserts a number of txs
			// returned.
			if IsPreCheckError(err) {
				continue
			}
			t.Fatalf("CheckTx failed: %v while checking #%d tx", err, i)
		}
	}
	return txs
}

func TestReapMaxBytesMaxGas(t *testing.T) {
	app := kvstore.NewApplication()
	cc := proxy.NewLocalClientCreator(app)
	mempool, cleanup := newMempoolWithApp(cc)
	defer cleanup()

	// Ensure gas calculation behaves as expected
	checkTxs(t, mempool, 1, UnknownPeerID)
	tx0 := mempool.TxsFront().Value.(*mempoolTx)
	// assert that kv store has gas wanted = 1.
	require.Equal(t, app.CheckTx(abci.RequestCheckTx{Tx: tx0.tx}).GasWanted, int64(1), "KVStore had a gas value neq to 1")
	require.Equal(t, tx0.gasWanted, int64(1), "transactions gas was set incorrectly")
	// ensure each tx is 20 bytes long
	require.Equal(t, len(tx0.tx), 20, "Tx is longer than 20 bytes")
	mempool.Flush()

	// each table driven test creates numTxsToCreate txs with checkTx, and at the end clears all remaining txs.
	// each tx has 20 bytes
	tests := []struct {
		numTxsToCreate int
		maxBytes       int64
		maxGas         int64
		expectedNumTxs int
	}{
		{20, -1, -1, 20},
		{20, -1, 0, 0},
		{20, -1, 10, 10},
		{20, -1, 30, 20},
		{20, 0, -1, 0},
		{20, 0, 10, 0},
		{20, 10, 10, 0},
<<<<<<< HEAD
		{20, 28, 10, 1},
=======
		{20, 24, 10, 1},
>>>>>>> bdbe4a7c
		{20, 240, 5, 5},
		{20, 240, -1, 10},
		{20, 240, 10, 10},
		{20, 240, 15, 10},
		{20, 20000, -1, 20},
		{20, 20000, 5, 5},
		{20, 20000, 30, 20},
	}
	for tcIndex, tt := range tests {
		checkTxs(t, mempool, tt.numTxsToCreate, UnknownPeerID)
		got := mempool.ReapMaxBytesMaxGas(tt.maxBytes, tt.maxGas)
		assert.Equal(t, tt.expectedNumTxs, len(got), "Got %d txs, expected %d, tc #%d",
			len(got), tt.expectedNumTxs, tcIndex)
		mempool.Flush()
	}
}

func TestMempoolFilters(t *testing.T) {
	app := kvstore.NewApplication()
	cc := proxy.NewLocalClientCreator(app)
	mempool, cleanup := newMempoolWithApp(cc)
	defer cleanup()
	emptyTxArr := []types.Tx{[]byte{}}

	nopPreFilter := func(tx types.Tx) error { return nil }
	nopPostFilter := func(tx types.Tx, res *abci.ResponseCheckTx) error { return nil }

	// each table driven test creates numTxsToCreate txs with checkTx, and at the end clears all remaining txs.
	// each tx has 20 bytes
	tests := []struct {
		numTxsToCreate int
		preFilter      PreCheckFunc
		postFilter     PostCheckFunc
		expectedNumTxs int
	}{
		{10, nopPreFilter, nopPostFilter, 10},
		{10, PreCheckMaxBytes(10), nopPostFilter, 0},
<<<<<<< HEAD
		{10, PreCheckMaxBytes(28), nopPostFilter, 10},
=======
		{10, PreCheckMaxBytes(22), nopPostFilter, 10},
>>>>>>> bdbe4a7c
		{10, nopPreFilter, PostCheckMaxGas(-1), 10},
		{10, nopPreFilter, PostCheckMaxGas(0), 0},
		{10, nopPreFilter, PostCheckMaxGas(1), 10},
		{10, nopPreFilter, PostCheckMaxGas(3000), 10},
		{10, PreCheckMaxBytes(10), PostCheckMaxGas(20), 0},
		{10, PreCheckMaxBytes(30), PostCheckMaxGas(20), 10},
<<<<<<< HEAD
		{10, PreCheckMaxBytes(28), PostCheckMaxGas(1), 10},
		{10, PreCheckMaxBytes(28), PostCheckMaxGas(1), 10},
=======
		{10, PreCheckMaxBytes(22), PostCheckMaxGas(1), 10},
>>>>>>> bdbe4a7c
		{10, PreCheckMaxBytes(22), PostCheckMaxGas(0), 0},
	}
	for tcIndex, tt := range tests {
		err := mempool.Update(1, emptyTxArr, abciResponses(len(emptyTxArr), abci.CodeTypeOK), tt.preFilter, tt.postFilter)
		require.NoError(t, err)
		checkTxs(t, mempool, tt.numTxsToCreate, UnknownPeerID)
		require.Equal(t, tt.expectedNumTxs, mempool.Size(), "mempool had the incorrect size, on test case %d", tcIndex)
		mempool.Flush()
	}
}

func TestMempoolUpdate(t *testing.T) {
	app := kvstore.NewApplication()
	cc := proxy.NewLocalClientCreator(app)
	mempool, cleanup := newMempoolWithApp(cc)
	defer cleanup()

	// 1. Adds valid txs to the cache
	{
		err := mempool.Update(1, []types.Tx{[]byte{0x01}}, abciResponses(1, abci.CodeTypeOK), nil, nil)
		require.NoError(t, err)
		err = mempool.CheckTx([]byte{0x01}, nil, TxInfo{})
		if assert.Error(t, err) {
			assert.Equal(t, ErrTxInCache, err)
		}
	}

	// 2. Removes valid txs from the mempool
	{
		err := mempool.CheckTx([]byte{0x02}, nil, TxInfo{})
		require.NoError(t, err)
		err = mempool.Update(1, []types.Tx{[]byte{0x02}}, abciResponses(1, abci.CodeTypeOK), nil, nil)
		require.NoError(t, err)
		assert.Zero(t, mempool.Size())
	}

	// 3. Removes invalid transactions from the cache and the mempool (if present)
	{
		err := mempool.CheckTx([]byte{0x03}, nil, TxInfo{})
		require.NoError(t, err)
		err = mempool.Update(1, []types.Tx{[]byte{0x03}}, abciResponses(1, 1), nil, nil)
		require.NoError(t, err)
		assert.Zero(t, mempool.Size())

		err = mempool.CheckTx([]byte{0x03}, nil, TxInfo{})
		require.NoError(t, err)
	}
}

func TestMempool_KeepInvalidTxsInCache(t *testing.T) {
	app := counter.NewApplication(true)
	cc := proxy.NewLocalClientCreator(app)
	wcfg := cfg.DefaultConfig()
	wcfg.Mempool.KeepInvalidTxsInCache = true
	mempool, cleanup := newMempoolWithAppAndConfig(cc, wcfg)
	defer cleanup()

	// 1. An invalid transaction must remain in the cache after Update
	{
		a := make([]byte, 8)
		binary.BigEndian.PutUint64(a, 0)

		b := make([]byte, 8)
		binary.BigEndian.PutUint64(b, 1)

		err := mempool.CheckTx(b, nil, TxInfo{})
		require.NoError(t, err)

		// simulate new block
		_ = app.DeliverTx(abci.RequestDeliverTx{Tx: a})
		_ = app.DeliverTx(abci.RequestDeliverTx{Tx: b})
		err = mempool.Update(1, []types.Tx{a, b},
			[]*abci.ResponseDeliverTx{{Code: abci.CodeTypeOK}, {Code: 2}}, nil, nil)
		require.NoError(t, err)

		// a must be added to the cache
		err = mempool.CheckTx(a, nil, TxInfo{})
		if assert.Error(t, err) {
			assert.Equal(t, ErrTxInCache, err)
		}

		// b must remain in the cache
		err = mempool.CheckTx(b, nil, TxInfo{})
		if assert.Error(t, err) {
			assert.Equal(t, ErrTxInCache, err)
		}
	}

	// 2. An invalid transaction must remain in the cache
	{
		a := make([]byte, 8)
		binary.BigEndian.PutUint64(a, 0)

		// remove a from the cache to test (2)
		mempool.cache.Remove(a)

		err := mempool.CheckTx(a, nil, TxInfo{})
		require.NoError(t, err)

		err = mempool.CheckTx(a, nil, TxInfo{})
		if assert.Error(t, err) {
			assert.Equal(t, ErrTxInCache, err)
		}
	}
}

func TestTxsAvailable(t *testing.T) {
	app := kvstore.NewApplication()
	cc := proxy.NewLocalClientCreator(app)
	mempool, cleanup := newMempoolWithApp(cc)
	defer cleanup()
	mempool.EnableTxsAvailable()

	timeoutMS := 500

	// with no txs, it shouldnt fire
	ensureNoFire(t, mempool.TxsAvailable(), timeoutMS)

	// send a bunch of txs, it should only fire once
	txs := checkTxs(t, mempool, 100, UnknownPeerID)
	ensureFire(t, mempool.TxsAvailable(), timeoutMS)
	ensureNoFire(t, mempool.TxsAvailable(), timeoutMS)

	// call update with half the txs.
	// it should fire once now for the new height
	// since there are still txs left
	committedTxs, txs := txs[:50], txs[50:]
	if err := mempool.Update(1, committedTxs, abciResponses(len(committedTxs), abci.CodeTypeOK), nil, nil); err != nil {
		t.Error(err)
	}
	ensureFire(t, mempool.TxsAvailable(), timeoutMS)
	ensureNoFire(t, mempool.TxsAvailable(), timeoutMS)

	// send a bunch more txs. we already fired for this height so it shouldnt fire again
	moreTxs := checkTxs(t, mempool, 50, UnknownPeerID)
	ensureNoFire(t, mempool.TxsAvailable(), timeoutMS)

	// now call update with all the txs. it should not fire as there are no txs left
	committedTxs = append(txs, moreTxs...) //nolint: gocritic
	if err := mempool.Update(2, committedTxs, abciResponses(len(committedTxs), abci.CodeTypeOK), nil, nil); err != nil {
		t.Error(err)
	}
	ensureNoFire(t, mempool.TxsAvailable(), timeoutMS)

	// send a bunch more txs, it should only fire once
	checkTxs(t, mempool, 100, UnknownPeerID)
	ensureFire(t, mempool.TxsAvailable(), timeoutMS)
	ensureNoFire(t, mempool.TxsAvailable(), timeoutMS)
}

func TestSerialReap(t *testing.T) {
	app := counter.NewApplication(true)
	cc := proxy.NewLocalClientCreator(app)

	mempool, cleanup := newMempoolWithApp(cc)
	defer cleanup()

	appConnCon, _ := cc.NewABCIClient()
	appConnCon.SetLogger(log.TestingLogger().With("module", "abci-client", "connection", "consensus"))
	err := appConnCon.Start()
	require.Nil(t, err)

	cacheMap := make(map[string]struct{})
	deliverTxsRange := func(start, end int) {
		// Deliver some txs.
		for i := start; i < end; i++ {

			// This will succeed
			txBytes := make([]byte, 8)
			binary.BigEndian.PutUint64(txBytes, uint64(i))
			err := mempool.CheckTx(txBytes, nil, TxInfo{})
			_, cached := cacheMap[string(txBytes)]
			if cached {
				require.NotNil(t, err, "expected error for cached tx")
			} else {
				require.Nil(t, err, "expected no err for uncached tx")
			}
			cacheMap[string(txBytes)] = struct{}{}

			// Duplicates are cached and should return error
			err = mempool.CheckTx(txBytes, nil, TxInfo{})
			require.NotNil(t, err, "Expected error after CheckTx on duplicated tx")
		}
	}

	reapCheck := func(exp int) {
		txs := mempool.ReapMaxBytesMaxGas(-1, -1)
		require.Equal(t, len(txs), exp, fmt.Sprintf("Expected to reap %v txs but got %v", exp, len(txs)))
	}

	updateRange := func(start, end int) {
		txs := make([]types.Tx, 0)
		for i := start; i < end; i++ {
			txBytes := make([]byte, 8)
			binary.BigEndian.PutUint64(txBytes, uint64(i))
			txs = append(txs, txBytes)
		}
		if err := mempool.Update(0, txs, abciResponses(len(txs), abci.CodeTypeOK), nil, nil); err != nil {
			t.Error(err)
		}
	}

	commitRange := func(start, end int) {
		ctx := context.Background()
		// Deliver some txs.
		for i := start; i < end; i++ {
			txBytes := make([]byte, 8)
			binary.BigEndian.PutUint64(txBytes, uint64(i))
			res, err := appConnCon.DeliverTxSync(ctx, abci.RequestDeliverTx{Tx: txBytes})
			if err != nil {
				t.Errorf("client error committing tx: %v", err)
			}
			if res.IsErr() {
				t.Errorf("error committing tx. Code:%v result:%X log:%v",
					res.Code, res.Data, res.Log)
			}
		}
		res, err := appConnCon.CommitSync(ctx)
		if err != nil {
			t.Errorf("client error committing: %v", err)
		}
		if len(res.Data) != 8 {
			t.Errorf("error committing. Hash:%X", res.Data)
		}
	}

	//----------------------------------------

	// Deliver some txs.
	deliverTxsRange(0, 100)

	// Reap the txs.
	reapCheck(100)

	// Reap again.  We should get the same amount
	reapCheck(100)

	// Deliver 0 to 999, we should reap 900 new txs
	// because 100 were already counted.
	deliverTxsRange(0, 1000)

	// Reap the txs.
	reapCheck(1000)

	// Reap again.  We should get the same amount
	reapCheck(1000)

	// Commit from the conensus AppConn
	commitRange(0, 500)
	updateRange(0, 500)

	// We should have 500 left.
	reapCheck(500)

	// Deliver 100 invalid txs and 100 valid txs
	deliverTxsRange(900, 1100)

	// We should have 600 now.
	reapCheck(600)
}

func TestMempoolCloseWAL(t *testing.T) {
	// 1. Create the temporary directory for mempool and WAL testing.
	rootDir, err := ioutil.TempDir("", "mempool-test")
	require.Nil(t, err, "expecting successful tmpdir creation")

	// 2. Ensure that it doesn't contain any elements -- Sanity check
	m1, err := filepath.Glob(filepath.Join(rootDir, "*"))
	require.Nil(t, err, "successful globbing expected")
	require.Equal(t, 0, len(m1), "no matches yet")

	// 3. Create the mempool
	wcfg := cfg.DefaultConfig()
	wcfg.Mempool.RootDir = rootDir
	app := kvstore.NewApplication()
	cc := proxy.NewLocalClientCreator(app)
	mempool, cleanup := newMempoolWithAppAndConfig(cc, wcfg)
	defer cleanup()
	mempool.height = 10
	err = mempool.InitWAL()
	require.NoError(t, err)

	// 4. Ensure that the directory contains the WAL file
	m2, err := filepath.Glob(filepath.Join(rootDir, "*"))
	require.Nil(t, err, "successful globbing expected")
	require.Equal(t, 1, len(m2), "expecting the wal match in")

	// 5. Write some contents to the WAL
	err = mempool.CheckTx(types.Tx([]byte("foo")), nil, TxInfo{})
	require.NoError(t, err)
	walFilepath := mempool.wal.Path
	sum1 := checksumFile(walFilepath, t)

	// 6. Sanity check to ensure that the written TX matches the expectation.
	require.Equal(t, sum1, checksumIt([]byte("foo\n")), "foo with a newline should be written")

	// 7. Invoke CloseWAL() and ensure it discards the
	// WAL thus any other write won't go through.
	mempool.CloseWAL()
	err = mempool.CheckTx(types.Tx([]byte("bar")), nil, TxInfo{})
	require.NoError(t, err)
	sum2 := checksumFile(walFilepath, t)
	require.Equal(t, sum1, sum2, "expected no change to the WAL after invoking CloseWAL() since it was discarded")

	// 8. Sanity check to ensure that the WAL file still exists
	m3, err := filepath.Glob(filepath.Join(rootDir, "*"))
	require.Nil(t, err, "successful globbing expected")
	require.Equal(t, 1, len(m3), "expecting the wal match in")
}

func TestMempool_CheckTxChecksTxSize(t *testing.T) {
	app := kvstore.NewApplication()
	cc := proxy.NewLocalClientCreator(app)
	mempl, cleanup := newMempoolWithApp(cc)
	defer cleanup()

	maxTxSize := mempl.config.MaxTxBytes

	testCases := []struct {
		len int
		err bool
	}{
		// check small txs. no error
		0: {10, false},
		1: {1000, false},
		2: {1000000, false},

		// check around maxTxSize
		3: {maxTxSize - 1, false},
		4: {maxTxSize, false},
		5: {maxTxSize + 1, true},
	}

	for i, testCase := range testCases {
		caseString := fmt.Sprintf("case %d, len %d", i, testCase.len)

		tx := tmrand.Bytes(testCase.len)

		err := mempl.CheckTx(tx, nil, TxInfo{})
		bv := gogotypes.BytesValue{Value: tx}
		bz, err2 := bv.Marshal()
		require.NoError(t, err2)
		require.Equal(t, len(bz), proto.Size(&bv), caseString)

		if !testCase.err {
			require.NoError(t, err, caseString)
		} else {
			require.Equal(t, err, ErrTxTooLarge{maxTxSize, testCase.len}, caseString)
		}
	}
}

func TestMempoolTxsBytes(t *testing.T) {
	app := kvstore.NewApplication()
	cc := proxy.NewLocalClientCreator(app)
	config := cfg.ResetTestRoot("mempool_test")
	config.Mempool.MaxTxsBytes = 10
	mempool, cleanup := newMempoolWithAppAndConfig(cc, config)
	defer cleanup()

	// 1. zero by default
	assert.EqualValues(t, 0, mempool.TxsBytes())

	// 2. len(tx) after CheckTx
	err := mempool.CheckTx([]byte{0x01}, nil, TxInfo{})
	require.NoError(t, err)
	assert.EqualValues(t, 1, mempool.TxsBytes())

	// 3. zero again after tx is removed by Update
	err = mempool.Update(1, []types.Tx{[]byte{0x01}}, abciResponses(1, abci.CodeTypeOK), nil, nil)
	require.NoError(t, err)
	assert.EqualValues(t, 0, mempool.TxsBytes())

	// 4. zero after Flush
	err = mempool.CheckTx([]byte{0x02, 0x03}, nil, TxInfo{})
	require.NoError(t, err)
	assert.EqualValues(t, 2, mempool.TxsBytes())

	mempool.Flush()
	assert.EqualValues(t, 0, mempool.TxsBytes())

	// 5. ErrMempoolIsFull is returned when/if MaxTxsBytes limit is reached.
	err = mempool.CheckTx([]byte{0x04, 0x04, 0x04, 0x04, 0x04, 0x04, 0x04, 0x04, 0x04, 0x04}, nil, TxInfo{})
	require.NoError(t, err)
	err = mempool.CheckTx([]byte{0x05}, nil, TxInfo{})
	if assert.Error(t, err) {
		assert.IsType(t, ErrMempoolIsFull{}, err)
	}

	// 6. zero after tx is rechecked and removed due to not being valid anymore
	app2 := counter.NewApplication(true)
	cc = proxy.NewLocalClientCreator(app2)
	mempool, cleanup = newMempoolWithApp(cc)
	defer cleanup()

	txBytes := make([]byte, 8)
	binary.BigEndian.PutUint64(txBytes, uint64(0))

	err = mempool.CheckTx(txBytes, nil, TxInfo{})
	require.NoError(t, err)
	assert.EqualValues(t, 8, mempool.TxsBytes())

	appConnCon, _ := cc.NewABCIClient()
	appConnCon.SetLogger(log.TestingLogger().With("module", "abci-client", "connection", "consensus"))
	err = appConnCon.Start()
	require.Nil(t, err)
	t.Cleanup(func() {
		if err := appConnCon.Stop(); err != nil {
			t.Error(err)
		}
	})
	ctx := context.Background()
	res, err := appConnCon.DeliverTxSync(ctx, abci.RequestDeliverTx{Tx: txBytes})
	require.NoError(t, err)
	require.EqualValues(t, 0, res.Code)
	res2, err := appConnCon.CommitSync(ctx)
	require.NoError(t, err)
	require.NotEmpty(t, res2.Data)

	// Pretend like we committed nothing so txBytes gets rechecked and removed.
	err = mempool.Update(1, []types.Tx{}, abciResponses(0, abci.CodeTypeOK), nil, nil)
	require.NoError(t, err)
	assert.EqualValues(t, 0, mempool.TxsBytes())

	// 7. Test RemoveTxByKey function
	err = mempool.CheckTx([]byte{0x06}, nil, TxInfo{})
	require.NoError(t, err)
	assert.EqualValues(t, 1, mempool.TxsBytes())
	mempool.RemoveTxByKey(TxKey([]byte{0x07}), true)
	assert.EqualValues(t, 1, mempool.TxsBytes())
	mempool.RemoveTxByKey(TxKey([]byte{0x06}), true)
	assert.EqualValues(t, 0, mempool.TxsBytes())

}

// This will non-deterministically catch some concurrency failures like
// https://github.com/lazyledger/lazyledger-core/issues/3509
// TODO: all of the tests should probably also run using the remote proxy app
// since otherwise we're not actually testing the concurrency of the mempool here!
func TestMempoolRemoteAppConcurrency(t *testing.T) {
	sockPath := fmt.Sprintf("unix:///tmp/echo_%v.sock", tmrand.Str(6))
	app := kvstore.NewApplication()
	cc, server := newRemoteApp(t, sockPath, app)
	t.Cleanup(func() {
		if err := server.Stop(); err != nil {
			t.Error(err)
		}
	})
	config := cfg.ResetTestRoot("mempool_test")
	mempool, cleanup := newMempoolWithAppAndConfig(cc, config)
	defer cleanup()

	// generate small number of txs
	nTxs := 10
	txLen := 200
	txs := make([]types.Tx, nTxs)
	for i := 0; i < nTxs; i++ {
		txs[i] = tmrand.Bytes(txLen)
	}

	// simulate a group of peers sending them over and over
	N := config.Mempool.Size
	maxPeers := 5
	for i := 0; i < N; i++ {
		peerID := mrand.Intn(maxPeers)
		txNum := mrand.Intn(nTxs)
		tx := txs[txNum]

		// this will err with ErrTxInCache many times ...
		mempool.CheckTx(tx, nil, TxInfo{SenderID: uint16(peerID)}) //nolint: errcheck // will error
	}
	err := mempool.FlushAppConn()
	require.NoError(t, err)
}

// caller must close server
func newRemoteApp(
	t *testing.T,
	addr string,
	app abci.Application,
) (
	clientCreator proxy.ClientCreator,
	server service.Service,
) {
	clientCreator = proxy.NewRemoteClientCreator(addr, "socket", true)

	// Start server
	server = abciserver.NewSocketServer(addr, app)
	server.SetLogger(log.TestingLogger().With("module", "abci-server"))
	if err := server.Start(); err != nil {
		t.Fatalf("Error starting socket server: %v", err.Error())
	}
	return clientCreator, server
}
func checksumIt(data []byte) string {
	h := sha256.New()
	h.Write(data) //nolint: errcheck // ignore errcheck
	return fmt.Sprintf("%x", h.Sum(nil))
}

func checksumFile(p string, t *testing.T) string {
	data, err := ioutil.ReadFile(p)
	require.Nil(t, err, "expecting successful read of %q", p)
	return checksumIt(data)
}

func abciResponses(n int, code uint32) []*abci.ResponseDeliverTx {
	responses := make([]*abci.ResponseDeliverTx, 0, n)
	for i := 0; i < n; i++ {
		responses = append(responses, &abci.ResponseDeliverTx{Code: code})
	}
	return responses
}<|MERGE_RESOLUTION|>--- conflicted
+++ resolved
@@ -122,11 +122,7 @@
 		{20, 0, -1, 0},
 		{20, 0, 10, 0},
 		{20, 10, 10, 0},
-<<<<<<< HEAD
 		{20, 28, 10, 1},
-=======
-		{20, 24, 10, 1},
->>>>>>> bdbe4a7c
 		{20, 240, 5, 5},
 		{20, 240, -1, 10},
 		{20, 240, 10, 10},
@@ -164,23 +160,14 @@
 	}{
 		{10, nopPreFilter, nopPostFilter, 10},
 		{10, PreCheckMaxBytes(10), nopPostFilter, 0},
-<<<<<<< HEAD
 		{10, PreCheckMaxBytes(28), nopPostFilter, 10},
-=======
-		{10, PreCheckMaxBytes(22), nopPostFilter, 10},
->>>>>>> bdbe4a7c
 		{10, nopPreFilter, PostCheckMaxGas(-1), 10},
 		{10, nopPreFilter, PostCheckMaxGas(0), 0},
 		{10, nopPreFilter, PostCheckMaxGas(1), 10},
 		{10, nopPreFilter, PostCheckMaxGas(3000), 10},
 		{10, PreCheckMaxBytes(10), PostCheckMaxGas(20), 0},
 		{10, PreCheckMaxBytes(30), PostCheckMaxGas(20), 10},
-<<<<<<< HEAD
 		{10, PreCheckMaxBytes(28), PostCheckMaxGas(1), 10},
-		{10, PreCheckMaxBytes(28), PostCheckMaxGas(1), 10},
-=======
-		{10, PreCheckMaxBytes(22), PostCheckMaxGas(1), 10},
->>>>>>> bdbe4a7c
 		{10, PreCheckMaxBytes(22), PostCheckMaxGas(0), 0},
 	}
 	for tcIndex, tt := range tests {
@@ -617,7 +604,7 @@
 }
 
 // This will non-deterministically catch some concurrency failures like
-// https://github.com/lazyledger/lazyledger-core/issues/3509
+// https://github.com/tendermint/tendermint/issues/3509
 // TODO: all of the tests should probably also run using the remote proxy app
 // since otherwise we're not actually testing the concurrency of the mempool here!
 func TestMempoolRemoteAppConcurrency(t *testing.T) {
