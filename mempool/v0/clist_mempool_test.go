--- conflicted
+++ resolved
@@ -1,11 +1,7 @@
 package v0
 
 import (
-<<<<<<< HEAD
 	"bytes"
-	"crypto/rand"
-=======
->>>>>>> 46db8f4a
 	"encoding/binary"
 	"fmt"
 	mrand "math/rand"
