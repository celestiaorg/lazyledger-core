--- conflicted
+++ resolved
@@ -418,20 +418,7 @@
 		if deliverTxResponses[i].Code == abci.CodeTypeOK {
 			_ = txmp.cache.Push(tx)
 		} else if !txmp.config.KeepInvalidTxsInCache {
-<<<<<<< HEAD
-			txmp.cache.Remove(tx)
-		}
-
-		// Regardless of success, remove the transaction from the mempool.
-		if err := txmp.removeTxByKey(tx.Key()); err != nil {
-			if malleatedTx, isMalleated := types.UnwrapMalleatedTx(tx); isMalleated {
-				var originalKey [sha256.Size]byte
-				copy(originalKey[:], malleatedTx.OriginalTxHash)
-				_ = txmp.removeTxByKey(types.TxKey(originalKey))
-			}
-=======
 			txmp.cache.RemoveTxByKey(originalKey)
->>>>>>> 100cf0a1
 		}
 	}
 
