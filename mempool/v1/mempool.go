package v1

import (
	"fmt"
	"runtime"
	"sort"
	"sync"
	"sync/atomic"
	"time"

	"github.com/creachadair/taskgroup"

	abci "github.com/tendermint/tendermint/abci/types"
	"github.com/tendermint/tendermint/config"
	"github.com/tendermint/tendermint/libs/clist"
	"github.com/tendermint/tendermint/libs/log"
	"github.com/tendermint/tendermint/mempool"
	"github.com/tendermint/tendermint/proxy"
	"github.com/tendermint/tendermint/types"
)

var _ mempool.Mempool = (*TxMempool)(nil)

// TxMempoolOption sets an optional parameter on the TxMempool.
type TxMempoolOption func(*TxMempool)

// TxMempool implemements the Mempool interface and allows the application to
// set priority values on transactions in the CheckTx response. When selecting
// transactions to include in a block, higher-priority transactions are chosen
// first.  When evicting transactions from the mempool for size constraints,
// lower-priority transactions are evicted sooner.
//
// Within the mempool, transactions are ordered by time of arrival, and are
// gossiped to the rest of the network based on that order (gossip order does
// not take priority into account).
type TxMempool struct {
	// Immutable fields
	logger       log.Logger
	config       *config.MempoolConfig
	proxyAppConn proxy.AppConnMempool
	metrics      *mempool.Metrics
	cache        mempool.TxCache // seen transactions

	// Atomically-updated fields
	txsBytes int64 // atomic: the total size of all transactions in the mempool, in bytes

	// Synchronized fields, protected by mtx.
	mtx                  *sync.RWMutex
	notifiedTxsAvailable bool
	txsAvailable         chan struct{} // one value sent per height when mempool is not empty
	preCheck             mempool.PreCheckFunc
	postCheck            mempool.PostCheckFunc
	height               int64 // the latest height passed to Update

	txs        *clist.CList // valid transactions (passed CheckTx)
	txByKey    map[types.TxKey]*clist.CElement
	txBySender map[string]*clist.CElement // for sender != ""
}

// NewTxMempool constructs a new, empty priority mempool at the specified
// initial height and using the given config and options.
func NewTxMempool(
	logger log.Logger,
	cfg *config.MempoolConfig,
	proxyAppConn proxy.AppConnMempool,
	height int64,
	options ...TxMempoolOption,
) *TxMempool {

	txmp := &TxMempool{
		logger:       logger,
		config:       cfg,
		proxyAppConn: proxyAppConn,
		metrics:      mempool.NopMetrics(),
		cache:        mempool.NopTxCache{},
		txs:          clist.New(),
		mtx:          new(sync.RWMutex),
		height:       height,
		txByKey:      make(map[types.TxKey]*clist.CElement),
		txBySender:   make(map[string]*clist.CElement),
	}
	if cfg.CacheSize > 0 {
		txmp.cache = mempool.NewLRUTxCache(cfg.CacheSize)
	}

	for _, opt := range options {
		opt(txmp)
	}

	return txmp
}

// WithPreCheck sets a filter for the mempool to reject a transaction if f(tx)
// returns an error. This is executed before CheckTx. It only applies to the
// first created block. After that, Update() overwrites the existing value.
func WithPreCheck(f mempool.PreCheckFunc) TxMempoolOption {
	return func(txmp *TxMempool) { txmp.preCheck = f }
}

// WithPostCheck sets a filter for the mempool to reject a transaction if
// f(tx, resp) returns an error. This is executed after CheckTx. It only applies
// to the first created block. After that, Update overwrites the existing value.
func WithPostCheck(f mempool.PostCheckFunc) TxMempoolOption {
	return func(txmp *TxMempool) { txmp.postCheck = f }
}

// WithMetrics sets the mempool's metrics collector.
func WithMetrics(metrics *mempool.Metrics) TxMempoolOption {
	return func(txmp *TxMempool) { txmp.metrics = metrics }
}

// Lock obtains a write-lock on the mempool. A caller must be sure to explicitly
// release the lock when finished.
func (txmp *TxMempool) Lock() { txmp.mtx.Lock() }

// Unlock releases a write-lock on the mempool.
func (txmp *TxMempool) Unlock() { txmp.mtx.Unlock() }

// Size returns the number of valid transactions in the mempool. It is
// thread-safe.
func (txmp *TxMempool) Size() int { return txmp.txs.Len() }

// SizeBytes return the total sum in bytes of all the valid transactions in the
// mempool. It is thread-safe.
func (txmp *TxMempool) SizeBytes() int64 { return atomic.LoadInt64(&txmp.txsBytes) }

// FlushAppConn executes FlushSync on the mempool's proxyAppConn.
//
// The caller must hold an exclusive mempool lock (by calling txmp.Lock) before
// calling FlushAppConn.
func (txmp *TxMempool) FlushAppConn() error {
	// N.B.: We have to issue the call outside the lock so that its callback can
	// fire.  It's safe to do this, the flush will block until complete.
	//
	// We could just not require the caller to hold the lock at all, but the
	// semantics of the Mempool interface require the caller to hold it, and we
	// can't change that without disrupting existing use.
	txmp.mtx.Unlock()
	defer txmp.mtx.Lock()

	return txmp.proxyAppConn.FlushSync()
}

// EnableTxsAvailable enables the mempool to trigger events when transactions
// are available on a block by block basis.
func (txmp *TxMempool) EnableTxsAvailable() {
	txmp.mtx.Lock()
	defer txmp.mtx.Unlock()

	txmp.txsAvailable = make(chan struct{}, 1)
}

// TxsAvailable returns a channel which fires once for every height, and only
// when transactions are available in the mempool. It is thread-safe.
func (txmp *TxMempool) TxsAvailable() <-chan struct{} { return txmp.txsAvailable }

// CheckTx adds the given transaction to the mempool if it fits and passes the
// application's ABCI CheckTx method.
//
// CheckTx reports an error without adding tx if:
//
// - The size of tx exceeds the configured maximum transaction size.
// - The pre-check hook is defined and reports an error for tx.
// - The transaction already exists in the cache.
// - The proxy connection to the application fails.
//
// If tx passes all of the above conditions, it is passed (asynchronously) to
// the application's ABCI CheckTx method and this CheckTx method returns nil.
// If cb != nil, it is called when the ABCI request completes to report the
// application response.
//
// If the application accepts the transaction and the mempool is full, the
// mempool evicts one or more of the lowest-priority transaction whose priority
// is (strictly) lower than the priority of tx and whose size together exceeds
// the size of tx, and adds tx instead. If no such transactions exist, tx is
// discarded.
func (txmp *TxMempool) CheckTx(tx types.Tx, cb func(*abci.Response), txInfo mempool.TxInfo) error {

	// During the initial phase of CheckTx, we do not need to modify any state.
	// A transaction will not actually be added to the mempool until it survives
	// a call to the ABCI CheckTx method and size constraint checks.
	height, err := func() (int64, error) {
		txmp.mtx.RLock()
		defer txmp.mtx.RUnlock()

		// Reject transactions in excess of the configured maximum transaction size.
		if len(tx) > txmp.config.MaxTxBytes {
			return 0, mempool.ErrTxTooLarge{Max: txmp.config.MaxTxBytes, Actual: len(tx)}
		}

		// If a precheck hook is defined, call it before invoking the application.
		if txmp.preCheck != nil {
			if err := txmp.preCheck(tx); err != nil {
<<<<<<< HEAD
				txmp.metrics.FailedTxs.Add(1)
=======
>>>>>>> 5989a731
				return 0, mempool.ErrPreCheck{Reason: err}
			}
		}

		// Early exit if the proxy connection has an error.
		if err := txmp.proxyAppConn.Error(); err != nil {
			return 0, err
		}

		txKey := tx.Key()

		// Check for the transaction in the cache.
		if !txmp.cache.Push(tx) {
			// If the cached transaction is also in the pool, record its sender.
			if elt, ok := txmp.txByKey[txKey]; ok {
<<<<<<< HEAD
				txmp.metrics.AlreadySeenTxs.Add(1)
=======
>>>>>>> 5989a731
				w := elt.Value.(*WrappedTx)
				w.SetPeer(txInfo.SenderID)
			}
			return 0, mempool.ErrTxInCache
		}
		return txmp.height, nil
	}()
	if err != nil {
		return err
	}

	// Invoke an ABCI CheckTx for this transaction.
	rsp, err := txmp.proxyAppConn.CheckTxSync(abci.RequestCheckTx{Tx: tx})
	if err != nil {
		txmp.cache.Remove(tx)
		return err
	}
	wtx := &WrappedTx{
		tx:        tx,
		hash:      tx.Key(),
		timestamp: time.Now().UTC(),
		height:    height,
	}
	wtx.SetPeer(txInfo.SenderID)
	txmp.addNewTransaction(wtx, rsp)
	if cb != nil {
		cb(&abci.Response{Value: &abci.Response_CheckTx{CheckTx: rsp}})
	}
	return nil
}

// RemoveTxByKey removes the transaction with the specified key from the
// mempool. It reports an error if no such transaction exists.  This operation
// does not remove the transaction from the cache.
func (txmp *TxMempool) RemoveTxByKey(txKey types.TxKey) error {
	txmp.mtx.Lock()
	defer txmp.mtx.Unlock()
	return txmp.removeTxByKey(txKey)
}

// removeTxByKey removes the specified transaction key from the mempool.
// The caller must hold txmp.mtx excluxively.
func (txmp *TxMempool) removeTxByKey(key types.TxKey) error {
	if elt, ok := txmp.txByKey[key]; ok {
		w := elt.Value.(*WrappedTx)
		delete(txmp.txByKey, key)
		delete(txmp.txBySender, w.sender)
		txmp.txs.Remove(elt)
		elt.DetachPrev()
		elt.DetachNext()
		atomic.AddInt64(&txmp.txsBytes, -w.Size())
		return nil
	}
	return fmt.Errorf("transaction %x not found", key)
}

// removeTxByElement removes the specified transaction element from the mempool.
// The caller must hold txmp.mtx exclusively.
func (txmp *TxMempool) removeTxByElement(elt *clist.CElement) {
	w := elt.Value.(*WrappedTx)
	delete(txmp.txByKey, w.tx.Key())
	delete(txmp.txBySender, w.sender)
	txmp.txs.Remove(elt)
	elt.DetachPrev()
	elt.DetachNext()
	atomic.AddInt64(&txmp.txsBytes, -w.Size())
}

// Flush purges the contents of the mempool and the cache, leaving both empty.
// The current height is not modified by this operation.
func (txmp *TxMempool) Flush() {
	txmp.mtx.Lock()
	defer txmp.mtx.Unlock()

	// Remove all the transactions in the list explicitly, so that the sizes
	// and indexes get updated properly.
	cur := txmp.txs.Front()
	for cur != nil {
		next := cur.Next()
		txmp.removeTxByElement(cur)
		cur = next
	}
	txmp.cache.Reset()
}

// allEntriesSorted returns a slice of all the transactions currently in the
// mempool, sorted in nonincreasing order by priority with ties broken by
// increasing order of arrival time.
func (txmp *TxMempool) allEntriesSorted() []*WrappedTx {
	txmp.mtx.RLock()
	defer txmp.mtx.RUnlock()

	all := make([]*WrappedTx, 0, len(txmp.txByKey))
	for _, tx := range txmp.txByKey {
		all = append(all, tx.Value.(*WrappedTx))
	}
	sort.Slice(all, func(i, j int) bool {
		if all[i].priority == all[j].priority {
			return all[i].timestamp.Before(all[j].timestamp)
		}
		return all[i].priority > all[j].priority // N.B. higher priorities first
	})
	return all
}

// ReapMaxBytesMaxGas returns a slice of valid transactions that fit within the
// size and gas constraints. The results are ordered by nonincreasing priority,
// with ties broken by increasing order of arrival.  Reaping transactions does
// not remove them from the mempool.
//
// If maxBytes < 0, no limit is set on the total size in bytes.
// If maxGas < 0, no limit is set on the total gas cost.
//
// If the mempool is empty or has no transactions fitting within the given
// constraints, the result will also be empty.
func (txmp *TxMempool) ReapMaxBytesMaxGas(maxBytes, maxGas int64) types.Txs {
	var totalGas, totalBytes int64

	var keep []types.Tx //nolint:prealloc
	for _, w := range txmp.allEntriesSorted() {
		// N.B. When computing byte size, we need to include the overhead for
		// encoding as protobuf to send to the application.
		totalGas += w.gasWanted
		totalBytes += types.ComputeProtoSizeForTxs([]types.Tx{w.tx})
		if (maxGas >= 0 && totalGas > maxGas) || (maxBytes >= 0 && totalBytes > maxBytes) {
			break
		}
		keep = append(keep, w.tx)
	}
	return keep
}

// TxsWaitChan returns a channel that is closed when there is at least one
// transaction available to be gossiped.
func (txmp *TxMempool) TxsWaitChan() <-chan struct{} { return txmp.txs.WaitChan() }

// TxsFront returns the frontmost element of the pending transaction list.
// It will be nil if the mempool is empty.
func (txmp *TxMempool) TxsFront() *clist.CElement { return txmp.txs.Front() }

// ReapMaxTxs returns up to max transactions from the mempool. The results are
// ordered by nonincreasing priority with ties broken by increasing order of
// arrival. Reaping transactions does not remove them from the mempool.
//
// If max < 0, all transactions in the mempool are reaped.
//
// The result may have fewer than max elements (possibly zero) if the mempool
// does not have that many transactions available.
func (txmp *TxMempool) ReapMaxTxs(max int) types.Txs {
	var keep []types.Tx //nolint:prealloc

	for _, w := range txmp.allEntriesSorted() {
		if max >= 0 && len(keep) >= max {
			break
		}
		keep = append(keep, w.tx)
	}
	return keep
}

// Update removes all the given transactions from the mempool and the cache,
// and updates the current block height. The blockTxs and deliverTxResponses
// must have the same length with each response corresponding to the tx at the
// same offset.
//
// If the configuration enables recheck, Update sends each remaining
// transaction after removing blockTxs to the ABCI CheckTx method.  Any
// transactions marked as invalid during recheck are also removed.
//
// The caller must hold an exclusive mempool lock (by calling txmp.Lock) before
// calling Update.
func (txmp *TxMempool) Update(
	blockHeight int64,
	blockTxs types.Txs,
	deliverTxResponses []*abci.ResponseDeliverTx,
	newPreFn mempool.PreCheckFunc,
	newPostFn mempool.PostCheckFunc,
) error {
	// Safety check: Transactions and responses must match in number.
	if len(blockTxs) != len(deliverTxResponses) {
		panic(fmt.Sprintf("mempool: got %d transactions but %d DeliverTx responses",
			len(blockTxs), len(deliverTxResponses)))
	}

	txmp.height = blockHeight
	txmp.notifiedTxsAvailable = false

	if newPreFn != nil {
		txmp.preCheck = newPreFn
	}
	if newPostFn != nil {
		txmp.postCheck = newPostFn
	}

	txmp.metrics.SuccessfulTxs.Add(float64(len(blockTxs)))
	for i, tx := range blockTxs {
		// Add successful committed transactions to the cache (if they are not
		// already present).  Transactions that failed to commit are removed from
		// the cache unless the operator has explicitly requested we keep them.
		if deliverTxResponses[i].Code == abci.CodeTypeOK {
			_ = txmp.cache.Push(tx)
		} else if !txmp.config.KeepInvalidTxsInCache {
			txmp.cache.Remove(tx)
		}

		// Regardless of success, remove the transaction from the mempool.
		_ = txmp.removeTxByKey(tx.Key())
	}

	txmp.purgeExpiredTxs(blockHeight)

	// If there any uncommitted transactions left in the mempool, we either
	// initiate re-CheckTx per remaining transaction or notify that remaining
	// transactions are left.
	size := txmp.Size()
	txmp.metrics.Size.Set(float64(size))
	if size > 0 {
		if txmp.config.Recheck {
			txmp.recheckTransactions()
		} else {
			txmp.notifyTxsAvailable()
		}
	}
	return nil
}

// addNewTransaction handles the ABCI CheckTx response for the first time a
// transaction is added to the mempool.  A recheck after a block is committed
// goes to handleRecheckResult.
//
// If either the application rejected the transaction or a post-check hook is
// defined and rejects the transaction, it is discarded.
//
// Otherwise, if the mempool is full, check for lower-priority transactions
// that can be evicted to make room for the new one. If no such transactions
// exist, this transaction is logged and dropped; otherwise the selected
// transactions are evicted.
//
// Finally, the new transaction is added and size stats updated.
func (txmp *TxMempool) addNewTransaction(wtx *WrappedTx, checkTxRes *abci.ResponseCheckTx) {
	txmp.mtx.Lock()
	defer txmp.mtx.Unlock()

	var err error
	if txmp.postCheck != nil {
		err = txmp.postCheck(wtx.tx, checkTxRes)
	}

	if err != nil || checkTxRes.Code != abci.CodeTypeOK {
<<<<<<< HEAD
		txmp.logger.Info(
=======
		txmp.logger.Debug(
>>>>>>> 5989a731
			"rejected bad transaction",
			"priority", wtx.Priority(),
			"tx", fmt.Sprintf("%X", wtx.tx.Hash()),
			"peer_id", wtx.peers,
			"code", checkTxRes.Code,
			"post_check_err", err,
		)

		txmp.metrics.FailedTxs.Add(1)

		// Remove the invalid transaction from the cache, unless the operator has
		// instructed us to keep invalid transactions.
		if !txmp.config.KeepInvalidTxsInCache {
			txmp.cache.Remove(wtx.tx)
		}

		// If there was a post-check error, record its text in the result for
		// debugging purposes.
		if err != nil {
			checkTxRes.MempoolError = err.Error()
		}
		return
	}

	priority := checkTxRes.Priority
	sender := checkTxRes.Sender

	// Disallow multiple concurrent transactions from the same sender assigned
	// by the ABCI application. As a special case, an empty sender is not
	// restricted.
	if sender != "" {
		elt, ok := txmp.txBySender[sender]
		if ok {
			w := elt.Value.(*WrappedTx)
			txmp.logger.Debug(
				"rejected valid incoming transaction; tx already exists for sender",
				"tx", fmt.Sprintf("%X", w.tx.Hash()),
				"sender", sender,
			)
			checkTxRes.MempoolError =
				fmt.Sprintf("rejected valid incoming transaction; tx already exists for sender %q (%X)",
					sender, w.tx.Hash())
			return
		}
	}

	// At this point the application has ruled the transaction valid, but the
	// mempool might be full. If so, find the lowest-priority items with lower
	// priority than the application assigned to this new one, and evict as many
	// of them as necessary to make room for tx. If no such items exist, we
	// discard tx.

	if err := txmp.canAddTx(wtx); err != nil {
		var victims []*clist.CElement // eligible transactions for eviction
		var victimBytes int64         // total size of victims
		for cur := txmp.txs.Front(); cur != nil; cur = cur.Next() {
			cw := cur.Value.(*WrappedTx)
			if cw.priority < priority {
				victims = append(victims, cur)
				victimBytes += cw.Size()
			}
		}

		// If there are no suitable eviction candidates, or the total size of
		// those candidates is not enough to make room for the new transaction,
		// drop the new one.
		if len(victims) == 0 || victimBytes < wtx.Size() {
			txmp.cache.Remove(wtx.tx)
			txmp.logger.Error(
				"rejected valid incoming transaction; mempool is full",
				"tx", fmt.Sprintf("%X", wtx.tx.Hash()),
				"err", err.Error(),
			)
			checkTxRes.MempoolError =
				fmt.Sprintf("rejected valid incoming transaction; mempool is full (%X)",
					wtx.tx.Hash())
			txmp.metrics.EvictedTxs.Add(1)
			return
		}

		txmp.logger.Debug("evicting lower-priority transactions",
			"new_tx", fmt.Sprintf("%X", wtx.tx.Hash()),
			"new_priority", priority,
		)

		// Sort lowest priority items first so they will be evicted first.  Break
		// ties in favor of newer items (to maintain FIFO semantics in a group).
		sort.Slice(victims, func(i, j int) bool {
			iw := victims[i].Value.(*WrappedTx)
			jw := victims[j].Value.(*WrappedTx)
			if iw.Priority() == jw.Priority() {
				return iw.timestamp.After(jw.timestamp)
			}
			return iw.Priority() < jw.Priority()
		})

		// Evict as many of the victims as necessary to make room.
		var evictedBytes int64
		for _, vic := range victims {
			w := vic.Value.(*WrappedTx)

			txmp.logger.Debug(
				"evicted valid existing transaction; mempool full",
				"old_tx", fmt.Sprintf("%X", w.tx.Hash()),
				"old_priority", w.priority,
			)
			txmp.removeTxByElement(vic)
			txmp.cache.Remove(w.tx)
			txmp.metrics.EvictedTxs.Add(1)

			// We may not need to evict all the eligible transactions.  Bail out
			// early if we have made enough room.
			evictedBytes += w.Size()
			if evictedBytes >= wtx.Size() {
				break
			}
		}
	}

	wtx.SetGasWanted(checkTxRes.GasWanted)
	wtx.SetPriority(priority)
	wtx.SetSender(sender)
	txmp.insertTx(wtx)

	txmp.metrics.TxSizeBytes.Observe(float64(wtx.Size()))
	txmp.metrics.Size.Set(float64(txmp.Size()))
	txmp.logger.Debug(
		"inserted new valid transaction",
		"priority", wtx.Priority(),
		"tx", fmt.Sprintf("%X", wtx.tx.Hash()),
		"height", txmp.height,
		"num_txs", txmp.Size(),
	)
	txmp.notifyTxsAvailable()
}

func (txmp *TxMempool) insertTx(wtx *WrappedTx) {
	elt := txmp.txs.PushBack(wtx)
	txmp.txByKey[wtx.tx.Key()] = elt
	if s := wtx.Sender(); s != "" {
		txmp.txBySender[s] = elt
	}

	atomic.AddInt64(&txmp.txsBytes, wtx.Size())
}

// handleRecheckResult handles the responses from ABCI CheckTx calls issued
// during the recheck phase of a block Update.  It removes any transactions
// invalidated by the application.
//
// This method is NOT executed for the initial CheckTx on a new transaction;
// that case is handled by addNewTransaction instead.
func (txmp *TxMempool) handleRecheckResult(tx types.Tx, checkTxRes *abci.ResponseCheckTx) {
	txmp.metrics.RecheckTimes.Add(1)
	txmp.mtx.Lock()
	defer txmp.mtx.Unlock()

	// Find the transaction reported by the ABCI callback. It is possible the
	// transaction was evicted during the recheck, in which case the transaction
	// will be gone.
	elt, ok := txmp.txByKey[tx.Key()]
	if !ok {
		return
	}
	wtx := elt.Value.(*WrappedTx)

	// If a postcheck hook is defined, call it before checking the result.
	var err error
	if txmp.postCheck != nil {
		err = txmp.postCheck(tx, checkTxRes)
	}

	if checkTxRes.Code == abci.CodeTypeOK && err == nil {
		wtx.SetPriority(checkTxRes.Priority)
		return // N.B. Size of mempool did not change
	}

	txmp.logger.Debug(
		"existing transaction no longer valid; failed re-CheckTx callback",
		"priority", wtx.Priority(),
		"tx", fmt.Sprintf("%X", wtx.tx.Hash()),
		"err", err,
		"code", checkTxRes.Code,
	)
	txmp.removeTxByElement(elt)
	txmp.metrics.FailedTxs.Add(1)
	if !txmp.config.KeepInvalidTxsInCache {
		txmp.cache.Remove(wtx.tx)
	}
	txmp.metrics.Size.Set(float64(txmp.Size()))
}

// recheckTransactions initiates re-CheckTx ABCI calls for all the transactions
// currently in the mempool. It reports the number of recheck calls that were
// successfully initiated.
//
// Precondition: The mempool is not empty.
// The caller must hold txmp.mtx exclusively.
func (txmp *TxMempool) recheckTransactions() {
	if txmp.Size() == 0 {
		panic("mempool: cannot run recheck on an empty mempool")
	}
	txmp.logger.Debug(
		"executing re-CheckTx for all remaining transactions",
		"num_txs", txmp.Size(),
		"height", txmp.height,
	)

	// Collect transactions currently in the mempool requiring recheck.
	wtxs := make([]*WrappedTx, 0, txmp.txs.Len())
	for e := txmp.txs.Front(); e != nil; e = e.Next() {
		wtxs = append(wtxs, e.Value.(*WrappedTx))
	}

	// Issue CheckTx calls for each remaining transaction, and when all the
	// rechecks are complete signal watchers that transactions may be available.
	go func() {
		g, start := taskgroup.New(nil).Limit(2 * runtime.NumCPU())

		for _, wtx := range wtxs {
			wtx := wtx
			start(func() error {
				// The response for this CheckTx is handled by the default recheckTxCallback.
				rsp, err := txmp.proxyAppConn.CheckTxSync(abci.RequestCheckTx{
					Tx:   wtx.tx,
					Type: abci.CheckTxType_Recheck,
				})
				if err != nil {
					txmp.logger.Error("failed to execute CheckTx during recheck",
						"err", err, "hash", fmt.Sprintf("%x", wtx.tx.Hash()))
				} else {
					txmp.handleRecheckResult(wtx.tx, rsp)
				}
				return nil
			})
		}
		_ = txmp.proxyAppConn.FlushAsync()

		// When recheck is complete, trigger a notification for more transactions.
		_ = g.Wait()
		txmp.mtx.Lock()
		defer txmp.mtx.Unlock()
		txmp.notifyTxsAvailable()
	}()
}

// canAddTx returns an error if we cannot insert the provided *WrappedTx into
// the mempool due to mempool configured constraints. Otherwise, nil is
// returned and the transaction can be inserted into the mempool.
func (txmp *TxMempool) canAddTx(wtx *WrappedTx) error {
	numTxs := txmp.Size()
	txBytes := txmp.SizeBytes()

	if numTxs >= txmp.config.Size || wtx.Size()+txBytes > txmp.config.MaxTxsBytes {
		return mempool.ErrMempoolIsFull{
			NumTxs:      numTxs,
			MaxTxs:      txmp.config.Size,
			TxsBytes:    txBytes,
			MaxTxsBytes: txmp.config.MaxTxsBytes,
		}
	}

	return nil
}

// purgeExpiredTxs removes all transactions from the mempool that have exceeded
// their respective height or time-based limits as of the given blockHeight.
// Transactions removed by this operation are not removed from the cache.
//
// The caller must hold txmp.mtx exclusively.
func (txmp *TxMempool) purgeExpiredTxs(blockHeight int64) {
	if txmp.config.TTLNumBlocks == 0 && txmp.config.TTLDuration == 0 {
		return // nothing to do
	}

	now := time.Now()
	cur := txmp.txs.Front()
	for cur != nil {
		// N.B. Grab the next element first, since if we remove cur its successor
		// will be invalidated.
		next := cur.Next()

		w := cur.Value.(*WrappedTx)
		if txmp.config.TTLNumBlocks > 0 && (blockHeight-w.height) > txmp.config.TTLNumBlocks {
			txmp.removeTxByElement(cur)
			txmp.cache.Remove(w.tx)
			txmp.metrics.EvictedTxs.Add(1)
		} else if txmp.config.TTLDuration > 0 && now.Sub(w.timestamp) > txmp.config.TTLDuration {
			txmp.removeTxByElement(cur)
			txmp.cache.Remove(w.tx)
			txmp.metrics.EvictedTxs.Add(1)
		}
		cur = next
	}
}

func (txmp *TxMempool) notifyTxsAvailable() {
	if txmp.Size() == 0 {
		return // nothing to do
	}

	if txmp.txsAvailable != nil && !txmp.notifiedTxsAvailable {
		// channel cap is 1, so this will send once
		txmp.notifiedTxsAvailable = true

		select {
		case txmp.txsAvailable <- struct{}{}:
		default:
		}
	}
}<|MERGE_RESOLUTION|>--- conflicted
+++ resolved
@@ -191,10 +191,6 @@
 		// If a precheck hook is defined, call it before invoking the application.
 		if txmp.preCheck != nil {
 			if err := txmp.preCheck(tx); err != nil {
-<<<<<<< HEAD
-				txmp.metrics.FailedTxs.Add(1)
-=======
->>>>>>> 5989a731
 				return 0, mempool.ErrPreCheck{Reason: err}
 			}
 		}
@@ -210,10 +206,6 @@
 		if !txmp.cache.Push(tx) {
 			// If the cached transaction is also in the pool, record its sender.
 			if elt, ok := txmp.txByKey[txKey]; ok {
-<<<<<<< HEAD
-				txmp.metrics.AlreadySeenTxs.Add(1)
-=======
->>>>>>> 5989a731
 				w := elt.Value.(*WrappedTx)
 				w.SetPeer(txInfo.SenderID)
 			}
@@ -463,11 +455,7 @@
 	}
 
 	if err != nil || checkTxRes.Code != abci.CodeTypeOK {
-<<<<<<< HEAD
-		txmp.logger.Info(
-=======
 		txmp.logger.Debug(
->>>>>>> 5989a731
 			"rejected bad transaction",
 			"priority", wtx.Priority(),
 			"tx", fmt.Sprintf("%X", wtx.tx.Hash()),
