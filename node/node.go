package node

import (
	"bytes"
	"context"
	"errors"
	"fmt"
	"net"
	"net/http"
	"strings"
	"time"

	dbm "github.com/cometbft/cometbft-db"
	"github.com/grafana/pyroscope-go"
	"github.com/prometheus/client_golang/prometheus"
	"github.com/prometheus/client_golang/prometheus/promhttp"
	"github.com/rs/cors"
	sdktrace "go.opentelemetry.io/otel/sdk/trace"

	abci "github.com/tendermint/tendermint/abci/types"
	bcv0 "github.com/tendermint/tendermint/blockchain/v0"
	bcv1 "github.com/tendermint/tendermint/blockchain/v1"
	bcv2 "github.com/tendermint/tendermint/blockchain/v2"
	cfg "github.com/tendermint/tendermint/config"
	cs "github.com/tendermint/tendermint/consensus"
	"github.com/tendermint/tendermint/crypto"
	"github.com/tendermint/tendermint/evidence"
	"github.com/tendermint/tendermint/pkg/trace"

	cmtjson "github.com/tendermint/tendermint/libs/json"
	"github.com/tendermint/tendermint/libs/log"
	cmtpubsub "github.com/tendermint/tendermint/libs/pubsub"
	"github.com/tendermint/tendermint/libs/service"
	"github.com/tendermint/tendermint/light"
	mempl "github.com/tendermint/tendermint/mempool"
	mempoolv2 "github.com/tendermint/tendermint/mempool/cat"
	mempoolv0 "github.com/tendermint/tendermint/mempool/v0"
	mempoolv1 "github.com/tendermint/tendermint/mempool/v1"
	"github.com/tendermint/tendermint/p2p"
	"github.com/tendermint/tendermint/p2p/pex"
	"github.com/tendermint/tendermint/privval"
	"github.com/tendermint/tendermint/proxy"
	rpccore "github.com/tendermint/tendermint/rpc/core"
	grpccore "github.com/tendermint/tendermint/rpc/grpc"
	rpcserver "github.com/tendermint/tendermint/rpc/jsonrpc/server"
	sm "github.com/tendermint/tendermint/state"
	"github.com/tendermint/tendermint/state/indexer"
	blockidxkv "github.com/tendermint/tendermint/state/indexer/block/kv"
	blockidxnull "github.com/tendermint/tendermint/state/indexer/block/null"
	"github.com/tendermint/tendermint/state/indexer/sink/psql"
	"github.com/tendermint/tendermint/state/txindex"
	"github.com/tendermint/tendermint/state/txindex/kv"
	"github.com/tendermint/tendermint/state/txindex/null"
	"github.com/tendermint/tendermint/statesync"
	"github.com/tendermint/tendermint/store"
	"github.com/tendermint/tendermint/types"
	cmttime "github.com/tendermint/tendermint/types/time"
	"github.com/tendermint/tendermint/version"

	_ "net/http/pprof" //nolint: gosec // securely exposed on separate, optional port

	_ "github.com/lib/pq" // provide the psql db driver
)

//------------------------------------------------------------------------------

// DBContext specifies config information for loading a new DB.
type DBContext struct {
	ID     string
	Config *cfg.Config
}

// DBProvider takes a DBContext and returns an instantiated DB.
type DBProvider func(*DBContext) (dbm.DB, error)

const readHeaderTimeout = 10 * time.Second

// DefaultDBProvider returns a database using the DBBackend and DBDir
// specified in the ctx.Config.
func DefaultDBProvider(ctx *DBContext) (dbm.DB, error) {
	dbType := dbm.BackendType(ctx.Config.DBBackend)
	return dbm.NewDB(ctx.ID, dbType, ctx.Config.DBDir())
}

// GenesisDocProvider returns a GenesisDoc.
// It allows the GenesisDoc to be pulled from sources other than the
// filesystem, for instance from a distributed key-value store cluster.
type GenesisDocProvider func() (*types.GenesisDoc, error)

// DefaultGenesisDocProviderFunc returns a GenesisDocProvider that loads
// the GenesisDoc from the config.GenesisFile() on the filesystem.
func DefaultGenesisDocProviderFunc(config *cfg.Config) GenesisDocProvider {
	return func() (*types.GenesisDoc, error) {
		return types.GenesisDocFromFile(config.GenesisFile())
	}
}

// Provider takes a config and a logger and returns a ready to go Node.
type Provider func(*cfg.Config, log.Logger) (*Node, error)

// DefaultNewNode returns a CometBFT node with default settings for the
// PrivValidator, ClientCreator, GenesisDoc, and DBProvider.
// It implements NodeProvider.
func DefaultNewNode(config *cfg.Config, logger log.Logger) (*Node, error) {
	nodeKey, err := p2p.LoadOrGenNodeKey(config.NodeKeyFile())
	if err != nil {
		return nil, fmt.Errorf("failed to load or gen node key %s: %w", config.NodeKeyFile(), err)
	}

	return NewNode(config,
		privval.LoadOrGenFilePV(config.PrivValidatorKeyFile(), config.PrivValidatorStateFile()),
		nodeKey,
		proxy.DefaultClientCreator(config.ProxyApp, config.ABCI, config.DBDir()),
		DefaultGenesisDocProviderFunc(config),
		DefaultDBProvider,
		DefaultMetricsProvider(config.Instrumentation),
		logger,
	)
}

// MetricsProvider returns a consensus, p2p and mempool Metrics.
type MetricsProvider func(chainID, softwareVersion string) (*cs.Metrics, *p2p.Metrics, *mempl.Metrics, *sm.Metrics)

// DefaultMetricsProvider returns Metrics build using Prometheus client library
// if Prometheus is enabled. Otherwise, it returns no-op Metrics.
func DefaultMetricsProvider(config *cfg.InstrumentationConfig) MetricsProvider {
	return func(chainID, softwareVersion string) (*cs.Metrics, *p2p.Metrics, *mempl.Metrics, *sm.Metrics) {
		if config.Prometheus {
			return cs.PrometheusMetrics(config.Namespace, "chain_id", chainID, "version", softwareVersion),
				p2p.PrometheusMetrics(config.Namespace, "chain_id", chainID, "version", softwareVersion),
				mempl.PrometheusMetrics(config.Namespace, "chain_id", chainID, "version", softwareVersion),
				sm.PrometheusMetrics(config.Namespace, "chain_id", chainID, "version", softwareVersion)
		}
		return cs.NopMetrics(), p2p.NopMetrics(), mempl.NopMetrics(), sm.NopMetrics()
	}
}

// Option sets a parameter for the node.
type Option func(*Node)

// Temporary interface for switching to fast sync, we should get rid of v0 and v1 reactors.
// See: https://github.com/tendermint/tendermint/issues/4595
type fastSyncReactor interface {
	SwitchToFastSync(sm.State) error
}

// CustomReactors allows you to add custom reactors (name -> p2p.Reactor) to
// the node's Switch.
//
// WARNING: using any name from the below list of the existing reactors will
// result in replacing it with the custom one.
//
//   - MEMPOOL
//   - BLOCKCHAIN
//   - CONSENSUS
//   - EVIDENCE
//   - PEX
//   - STATESYNC
func CustomReactors(reactors map[string]p2p.Reactor) Option {
	return func(n *Node) {
		for name, reactor := range reactors {
			if existingReactor := n.sw.Reactor(name); existingReactor != nil {
				n.sw.Logger.Info("Replacing existing reactor with a custom one",
					"name", name, "existing", existingReactor, "custom", reactor)
				n.sw.RemoveReactor(name, existingReactor)
			}
			n.sw.AddReactor(name, reactor)
			// register the new channels to the nodeInfo
			// NOTE: This is a bit messy now with the type casting but is
			// cleaned up in the following version when NodeInfo is changed from
			// and interface to a concrete type
			if ni, ok := n.nodeInfo.(p2p.DefaultNodeInfo); ok {
				for _, chDesc := range reactor.GetChannels() {
					if !ni.HasChannel(chDesc.ID) {
						ni.Channels = append(ni.Channels, chDesc.ID)
						n.transport.AddChannel(chDesc.ID)
					}
				}
				n.nodeInfo = ni
			} else {
				n.Logger.Error("Node info is not of type DefaultNodeInfo. Custom reactor channels can not be added.")
			}
		}
	}
}

// StateProvider overrides the state provider used by state sync to retrieve trusted app hashes and
// build a State object for bootstrapping the node.
// WARNING: this interface is considered unstable and subject to change.
func StateProvider(stateProvider statesync.StateProvider) Option {
	return func(n *Node) {
		n.stateSyncProvider = stateProvider
	}
}

//------------------------------------------------------------------------------

// Node is the highest level interface to a full CometBFT node.
// It includes all configuration information and running services.
type Node struct {
	service.BaseService

	// config
	config        *cfg.Config
	genesisDoc    *types.GenesisDoc   // initial validator set
	privValidator types.PrivValidator // local node's validator key

	// network
	transport   *p2p.MultiplexTransport
	sw          *p2p.Switch  // p2p connections
	addrBook    pex.AddrBook // known peers
	nodeInfo    p2p.NodeInfo
	nodeKey     *p2p.NodeKey // our node privkey
	isListening bool

	// services
	eventBus          *types.EventBus // pub/sub for services
	stateStore        sm.Store
	blockStore        *store.BlockStore // store the blockchain to disk
	bcReactor         p2p.Reactor       // for fast-syncing
	mempoolReactor    p2p.Reactor       // for gossipping transactions
	mempool           mempl.Mempool
	stateSync         bool                    // whether the node should state sync on startup
	stateSyncReactor  *statesync.Reactor      // for hosting and restoring state sync snapshots
	stateSyncProvider statesync.StateProvider // provides state data for bootstrapping a node
	stateSyncGenesis  sm.State                // provides the genesis state for state sync
	consensusState    *cs.State               // latest consensus state
	consensusReactor  *cs.Reactor             // for participating in the consensus
	pexReactor        *pex.Reactor            // for exchanging peer addresses
	evidencePool      *evidence.Pool          // tracking evidence
	proxyApp          proxy.AppConns          // connection to the application
	rpcListeners      []net.Listener          // rpc servers
	txIndexer         txindex.TxIndexer
	blockIndexer      indexer.BlockIndexer
	indexerService    *txindex.IndexerService
	prometheusSrv     *http.Server
	tracer            trace.Tracer
	pyroscopeProfiler *pyroscope.Profiler
	pyroscopeTracer   *sdktrace.TracerProvider
}

func initDBs(config *cfg.Config, dbProvider DBProvider) (blockStore *store.BlockStore, stateDB dbm.DB, err error) {
	var blockStoreDB dbm.DB
	blockStoreDB, err = dbProvider(&DBContext{"blockstore", config})
	if err != nil {
		return
	}
	blockStore = store.NewBlockStore(blockStoreDB)

	stateDB, err = dbProvider(&DBContext{"state", config})
	if err != nil {
		return
	}

	return
}

func createAndStartProxyAppConns(clientCreator proxy.ClientCreator, logger log.Logger) (proxy.AppConns, error) {
	proxyApp := proxy.NewAppConns(clientCreator)
	proxyApp.SetLogger(logger.With("module", "proxy"))
	if err := proxyApp.Start(); err != nil {
		return nil, fmt.Errorf("error starting proxy app connections: %v", err)
	}
	return proxyApp, nil
}

func createAndStartEventBus(logger log.Logger) (*types.EventBus, error) {
	eventBus := types.NewEventBus()
	eventBus.SetLogger(logger.With("module", "events"))
	if err := eventBus.Start(); err != nil {
		return nil, err
	}
	return eventBus, nil
}

func createAndStartIndexerService(
	config *cfg.Config,
	chainID string,
	dbProvider DBProvider,
	eventBus *types.EventBus,
	logger log.Logger,
) (*txindex.IndexerService, txindex.TxIndexer, indexer.BlockIndexer, error) {
	var (
		txIndexer    txindex.TxIndexer
		blockIndexer indexer.BlockIndexer
	)

	switch config.TxIndex.Indexer {
	case "kv":
		store, err := dbProvider(&DBContext{"tx_index", config})
		if err != nil {
			return nil, nil, nil, err
		}

		txIndexer = kv.NewTxIndex(store)
		blockIndexer = blockidxkv.New(dbm.NewPrefixDB(store, []byte("block_events")))

	case "psql":
		if config.TxIndex.PsqlConn == "" {
			return nil, nil, nil, errors.New(`no psql-conn is set for the "psql" indexer`)
		}
		es, err := psql.NewEventSink(config.TxIndex.PsqlConn, chainID)
		if err != nil {
			return nil, nil, nil, fmt.Errorf("creating psql indexer: %w", err)
		}
		txIndexer = es.TxIndexer()
		blockIndexer = es.BlockIndexer()

	default:
		txIndexer = &null.TxIndex{}
		blockIndexer = &blockidxnull.BlockerIndexer{}
	}

	indexerService := txindex.NewIndexerService(txIndexer, blockIndexer, eventBus, false)
	indexerService.SetLogger(logger.With("module", "txindex"))

	if err := indexerService.Start(); err != nil {
		return nil, nil, nil, err
	}

	return indexerService, txIndexer, blockIndexer, nil
}

func doHandshake(
	ctx context.Context,
	stateStore sm.Store,
	state sm.State,
	blockStore sm.BlockStore,
	genDoc *types.GenesisDoc,
	eventBus types.BlockEventPublisher,
	proxyApp proxy.AppConns,
	consensusLogger log.Logger,
) (string, error) {
	handshaker := cs.NewHandshaker(stateStore, state, blockStore, genDoc)
	handshaker.SetLogger(consensusLogger)
	handshaker.SetEventBus(eventBus)
<<<<<<< HEAD
	return handshaker.Handshake(proxyApp)
=======
	if err := handshaker.HandshakeWithContext(ctx, proxyApp); err != nil {
		return fmt.Errorf("error during handshake: %v", err)
	}
	return nil
>>>>>>> 46db8f4a
}

func logNodeStartupInfo(state sm.State, pubKey crypto.PubKey, logger, consensusLogger log.Logger) {
	// Log the version info.
	logger.Info("Version info",
		"cmtbft_version", version.TMCoreSemVer,
		"abci", version.ABCISemVer,
		"block", version.BlockProtocol,
		"p2p", version.P2PProtocol,
		"commit_hash", version.TMGitCommitHash,
	)

	// If the state and software differ in block version, at least log it.
	if state.Version.Consensus.Block != version.BlockProtocol {
		logger.Info("Software and state have different block protocols",
			"software", version.BlockProtocol,
			"state", state.Version.Consensus.Block,
		)
	}

	addr := pubKey.Address()
	// Log whether this node is a validator or an observer
	if state.Validators.HasAddress(addr) {
		consensusLogger.Info("This node is a validator", "addr", addr, "pubKey", pubKey)
	} else {
		consensusLogger.Info("This node is not a validator", "addr", addr, "pubKey", pubKey)
	}
}

func onlyValidatorIsUs(state sm.State, pubKey crypto.PubKey) bool {
	if state.Validators.Size() > 1 {
		return false
	}
	addr, _ := state.Validators.GetByIndex(0)
	return bytes.Equal(pubKey.Address(), addr)
}

func createMempoolAndMempoolReactor(
	config *cfg.Config,
	proxyApp proxy.AppConns,
	state sm.State,
	memplMetrics *mempl.Metrics,
	logger log.Logger,
	traceClient trace.Tracer,
) (mempl.Mempool, p2p.Reactor) {
	switch config.Mempool.Version {
	case cfg.MempoolV2:
		mp := mempoolv2.NewTxPool(
			logger,
			config.Mempool,
			proxyApp.Mempool(),
			state.LastBlockHeight,
			mempoolv2.WithMetrics(memplMetrics),
			mempoolv2.WithPreCheck(sm.TxPreCheck(state)),
			mempoolv2.WithPostCheck(sm.TxPostCheck(state)),
		)

		reactor, err := mempoolv2.NewReactor(
			mp,
			&mempoolv2.ReactorOptions{
				ListenOnly:     !config.Mempool.Broadcast,
				MaxTxSize:      config.Mempool.MaxTxBytes,
				TraceClient:    traceClient,
				MaxGossipDelay: config.Mempool.MaxGossipDelay,
			},
		)
		if err != nil {
			// TODO: find a more polite way of handling this error
			panic(err)
		}
		if config.Consensus.WaitForTxs() {
			mp.EnableTxsAvailable()
		}
		reactor.SetLogger(logger)

		return mp, reactor
	case cfg.MempoolV1:
		mp := mempoolv1.NewTxMempool(
			logger,
			config.Mempool,
			proxyApp.Mempool(),
			state.LastBlockHeight,
			mempoolv1.WithMetrics(memplMetrics),
			mempoolv1.WithPreCheck(sm.TxPreCheck(state)),
			mempoolv1.WithPostCheck(sm.TxPostCheck(state)),
			mempoolv1.WithTraceClient(traceClient),
		)

		reactor := mempoolv1.NewReactor(
			config.Mempool,
			mp,
			traceClient,
		)
		if config.Consensus.WaitForTxs() {
			mp.EnableTxsAvailable()
		}
		reactor.SetLogger(logger)

		return mp, reactor

	case cfg.MempoolV0:
		mp := mempoolv0.NewCListMempool(
			config.Mempool,
			proxyApp.Mempool(),
			state.LastBlockHeight,
			mempoolv0.WithMetrics(memplMetrics),
			mempoolv0.WithPreCheck(sm.TxPreCheck(state)),
			mempoolv0.WithPostCheck(sm.TxPostCheck(state)),
		)

		mp.SetLogger(logger)

		reactor := mempoolv0.NewReactor(
			config.Mempool,
			mp,
		)
		if config.Consensus.WaitForTxs() {
			mp.EnableTxsAvailable()
		}
		reactor.SetLogger(logger)

		return mp, reactor

	default:
		return nil, nil
	}
}

func createEvidenceReactor(config *cfg.Config, dbProvider DBProvider,
	stateDB dbm.DB, blockStore *store.BlockStore, logger log.Logger,
) (*evidence.Reactor, *evidence.Pool, error) {
	evidenceDB, err := dbProvider(&DBContext{"evidence", config})
	if err != nil {
		return nil, nil, err
	}
	evidenceLogger := logger.With("module", "evidence")
	evidencePool, err := evidence.NewPool(evidenceDB, sm.NewStore(stateDB, sm.StoreOptions{
		DiscardABCIResponses: config.Storage.DiscardABCIResponses,
	}), blockStore)
	if err != nil {
		return nil, nil, err
	}
	evidenceReactor := evidence.NewReactor(evidencePool)
	evidenceReactor.SetLogger(evidenceLogger)
	return evidenceReactor, evidencePool, nil
}

func createBlockchainReactor(config *cfg.Config,
	state sm.State,
	blockExec *sm.BlockExecutor,
	blockStore *store.BlockStore,
	fastSync bool,
	logger log.Logger,
) (bcReactor p2p.Reactor, err error) {
	switch config.FastSync.Version {
	case "v0":
		bcReactor = bcv0.NewBlockchainReactor(state.Copy(), blockExec, blockStore, fastSync)
	case "v1":
		bcReactor = bcv1.NewBlockchainReactor(state.Copy(), blockExec, blockStore, fastSync)
	case "v2":
		bcReactor = bcv2.NewBlockchainReactor(state.Copy(), blockExec, blockStore, fastSync)
	default:
		return nil, fmt.Errorf("unknown fastsync version %s", config.FastSync.Version)
	}

	bcReactor.SetLogger(logger.With("module", "blockchain"))
	return bcReactor, nil
}

func createConsensusReactor(config *cfg.Config,
	state sm.State,
	blockExec *sm.BlockExecutor,
	blockStore sm.BlockStore,
	mempool mempl.Mempool,
	evidencePool *evidence.Pool,
	privValidator types.PrivValidator,
	csMetrics *cs.Metrics,
	waitSync bool,
	eventBus *types.EventBus,
	consensusLogger log.Logger,
	traceClient trace.Tracer,
) (*cs.Reactor, *cs.State) {
	consensusState := cs.NewState(
		config.Consensus,
		state.Copy(),
		blockExec,
		blockStore,
		mempool,
		evidencePool,
		cs.StateMetrics(csMetrics),
		cs.SetTraceClient(traceClient),
	)
	consensusState.SetLogger(consensusLogger)
	if privValidator != nil {
		consensusState.SetPrivValidator(privValidator)
	}
	consensusReactor := cs.NewReactor(
		consensusState,
		waitSync,
		cs.ReactorMetrics(csMetrics),
		cs.ReactorTracing(traceClient),
	)
	consensusReactor.SetLogger(consensusLogger)
	// services which will be publishing and/or subscribing for messages (events)
	// consensusReactor will set it on consensusState and blockExecutor
	consensusReactor.SetEventBus(eventBus)
	return consensusReactor, consensusState
}

func createTransport(
	config *cfg.Config,
	nodeInfo p2p.NodeInfo,
	nodeKey *p2p.NodeKey,
	proxyApp proxy.AppConns,
	tracer trace.Tracer,
) (
	*p2p.MultiplexTransport,
	[]p2p.PeerFilterFunc,
) {
	var (
		mConnConfig = p2p.MConnConfig(config.P2P)
		transport   = p2p.NewMultiplexTransport(nodeInfo, *nodeKey, mConnConfig, tracer)
		connFilters = []p2p.ConnFilterFunc{}
		peerFilters = []p2p.PeerFilterFunc{}
	)

	if !config.P2P.AllowDuplicateIP {
		connFilters = append(connFilters, p2p.ConnDuplicateIPFilter())
	}

	// Filter peers by addr or pubkey with an ABCI query.
	// If the query return code is OK, add peer.
	if config.FilterPeers {
		connFilters = append(
			connFilters,
			// ABCI query for address filtering.
			func(_ p2p.ConnSet, c net.Conn, _ []net.IP) error {
				res, err := proxyApp.Query().QuerySync(abci.RequestQuery{
					Path: fmt.Sprintf("/p2p/filter/addr/%s", c.RemoteAddr().String()),
				})
				if err != nil {
					return err
				}
				if res.IsErr() {
					return fmt.Errorf("error querying abci app: %v", res)
				}

				return nil
			},
		)

		peerFilters = append(
			peerFilters,
			// ABCI query for ID filtering.
			func(_ p2p.IPeerSet, p p2p.Peer) error {
				res, err := proxyApp.Query().QuerySync(abci.RequestQuery{
					Path: fmt.Sprintf("/p2p/filter/id/%s", p.ID()),
				})
				if err != nil {
					return err
				}
				if res.IsErr() {
					return fmt.Errorf("error querying abci app: %v", res)
				}

				return nil
			},
		)
	}

	p2p.MultiplexTransportConnFilters(connFilters...)(transport)

	// Limit the number of incoming connections.
	max := config.P2P.MaxNumInboundPeers + len(splitAndTrimEmpty(config.P2P.UnconditionalPeerIDs, ",", " "))
	p2p.MultiplexTransportMaxIncomingConnections(max)(transport)

	return transport, peerFilters
}

func createSwitch(config *cfg.Config,
	transport p2p.Transport,
	p2pMetrics *p2p.Metrics,
	peerFilters []p2p.PeerFilterFunc,
	mempoolReactor p2p.Reactor,
	bcReactor p2p.Reactor,
	stateSyncReactor *statesync.Reactor,
	consensusReactor *cs.Reactor,
	evidenceReactor *evidence.Reactor,
	nodeInfo p2p.NodeInfo,
	nodeKey *p2p.NodeKey,
	p2pLogger log.Logger,
	tracer trace.Tracer,
) *p2p.Switch {
	sw := p2p.NewSwitch(
		config.P2P,
		transport,
		p2p.WithMetrics(p2pMetrics),
		p2p.SwitchPeerFilters(peerFilters...),
		p2p.WithTracer(tracer),
	)
	sw.SetLogger(p2pLogger)
	sw.AddReactor("MEMPOOL", mempoolReactor)
	sw.AddReactor("BLOCKCHAIN", bcReactor)
	sw.AddReactor("CONSENSUS", consensusReactor)
	sw.AddReactor("EVIDENCE", evidenceReactor)
	sw.AddReactor("STATESYNC", stateSyncReactor)

	sw.SetNodeInfo(nodeInfo)
	sw.SetNodeKey(nodeKey)

	p2pLogger.Info("P2P Node ID", "ID", nodeKey.ID(), "file", config.NodeKeyFile())
	return sw
}

func createAddrBookAndSetOnSwitch(config *cfg.Config, sw *p2p.Switch,
	p2pLogger log.Logger, nodeKey *p2p.NodeKey,
) (pex.AddrBook, error) {
	addrBook := pex.NewAddrBook(config.P2P.AddrBookFile(), config.P2P.AddrBookStrict)
	addrBook.SetLogger(p2pLogger.With("book", config.P2P.AddrBookFile()))

	// Add ourselves to addrbook to prevent dialing ourselves
	if config.P2P.ExternalAddress != "" {
		addr, err := p2p.NewNetAddressString(p2p.IDAddressString(nodeKey.ID(), config.P2P.ExternalAddress))
		if err != nil {
			return nil, fmt.Errorf("p2p.external_address is incorrect: %w", err)
		}
		addrBook.AddOurAddress(addr)
	}
	if config.P2P.ListenAddress != "" {
		addr, err := p2p.NewNetAddressString(p2p.IDAddressString(nodeKey.ID(), config.P2P.ListenAddress))
		if err != nil {
			return nil, fmt.Errorf("p2p.laddr is incorrect: %w", err)
		}
		addrBook.AddOurAddress(addr)
	}

	sw.SetAddrBook(addrBook)

	return addrBook, nil
}

func createPEXReactorAndAddToSwitch(addrBook pex.AddrBook, config *cfg.Config,
	sw *p2p.Switch, logger log.Logger,
) *pex.Reactor {
	// TODO persistent peers ? so we can have their DNS addrs saved
	pexReactor := pex.NewReactor(addrBook,
		&pex.ReactorConfig{
			Seeds:    splitAndTrimEmpty(config.P2P.Seeds, ",", " "),
			SeedMode: config.P2P.SeedMode,
			// See consensus/reactor.go: blocksToContributeToBecomeGoodPeer 10000
			// blocks assuming 10s blocks ~ 28 hours.
			// TODO (melekes): make it dynamic based on the actual block latencies
			// from the live network.
			// https://github.com/tendermint/tendermint/issues/3523
			SeedDisconnectWaitPeriod:     28 * time.Hour,
			PersistentPeersMaxDialPeriod: config.P2P.PersistentPeersMaxDialPeriod,
		})
	pexReactor.SetLogger(logger.With("module", "pex"))
	sw.AddReactor("PEX", pexReactor)
	return pexReactor
}

// startStateSync starts an asynchronous state sync process, then switches to fast sync mode.
func startStateSync(ssR *statesync.Reactor, bcR fastSyncReactor, conR *cs.Reactor,
	stateProvider statesync.StateProvider, config *cfg.StateSyncConfig, fastSync bool,
	stateStore sm.Store, blockStore *store.BlockStore, state sm.State,
) error {
	ssR.Logger.Info("Starting state sync")

	if stateProvider == nil {
		var err error
		ctx, cancel := context.WithTimeout(context.Background(), 10*time.Second)
		defer cancel()
		stateProvider, err = statesync.NewLightClientStateProvider(
			ctx,
			state.ChainID, state.Version, state.InitialHeight,
			config.RPCServers, light.TrustOptions{
				Period: config.TrustPeriod,
				Height: config.TrustHeight,
				Hash:   config.TrustHashBytes(),
			}, ssR.Logger.With("module", "light"))
		if err != nil {
			return fmt.Errorf("failed to set up light client state provider: %w", err)
		}
	}

	go func() {
		state, commit, err := ssR.Sync(stateProvider, config.DiscoveryTime)
		if err != nil {
			ssR.Logger.Error("State sync failed", "err", err)
			return
		}
		err = stateStore.Bootstrap(state)
		if err != nil {
			ssR.Logger.Error("Failed to bootstrap node with new state", "err", err)
			return
		}
		err = blockStore.SaveSeenCommit(state.LastBlockHeight, commit)
		if err != nil {
			ssR.Logger.Error("Failed to store last seen commit", "err", err)
			return
		}

		if fastSync {
			// FIXME Very ugly to have these metrics bleed through here.
			conR.Metrics.StateSyncing.Set(0)
			conR.Metrics.FastSyncing.Set(1)
			err = bcR.SwitchToFastSync(state)
			if err != nil {
				ssR.Logger.Error("Failed to switch to fast sync", "err", err)
				return
			}
		} else {
			conR.SwitchToConsensus(state, true)
		}
	}()
	return nil
}

// NewNode returns a new, ready to go, CometBFT Node.
func NewNode(config *cfg.Config,
	privValidator types.PrivValidator,
	nodeKey *p2p.NodeKey,
	clientCreator proxy.ClientCreator,
	genesisDocProvider GenesisDocProvider,
	dbProvider DBProvider,
	metricsProvider MetricsProvider,
	logger log.Logger,
	options ...Option,
) (*Node, error) {
<<<<<<< HEAD
	if err := config.ValidateBasic(); err != nil {
		return nil, fmt.Errorf("invalid config: %w", err)
	}

=======
	return NewNodeWithContext(context.TODO(), config, privValidator,
		nodeKey, clientCreator, genesisDocProvider, dbProvider,
		metricsProvider, logger, options...)
}

// NewNodeWithContext is cancellable version of NewNode.
func NewNodeWithContext(ctx context.Context,
	config *cfg.Config,
	privValidator types.PrivValidator,
	nodeKey *p2p.NodeKey,
	clientCreator proxy.ClientCreator,
	genesisDocProvider GenesisDocProvider,
	dbProvider DBProvider,
	metricsProvider MetricsProvider,
	logger log.Logger,
	options ...Option,
) (*Node, error) {
>>>>>>> 46db8f4a
	blockStore, stateDB, err := initDBs(config, dbProvider)
	if err != nil {
		return nil, err
	}

	stateStore := sm.NewStore(stateDB, sm.StoreOptions{
		DiscardABCIResponses: config.Storage.DiscardABCIResponses,
	})

	state, genDoc, err := LoadStateFromDBOrGenesisDocProvider(stateDB, genesisDocProvider)
	if err != nil {
		return nil, err
	}

	// Create the proxyApp and establish connections to the ABCI app (consensus, mempool, query).
	proxyApp, err := createAndStartProxyAppConns(clientCreator, logger)
	if err != nil {
		return nil, err
	}

	// EventBus and IndexerService must be started before the handshake because
	// we might need to index the txs of the replayed block as this might not have happened
	// when the node stopped last time (i.e. the node stopped after it saved the block
	// but before it indexed the txs, or, endblocker panicked)
	eventBus, err := createAndStartEventBus(logger)
	if err != nil {
		return nil, err
	}

	indexerService, txIndexer, blockIndexer, err := createAndStartIndexerService(config,
		genDoc.ChainID, dbProvider, eventBus, logger)
	if err != nil {
		return nil, err
	}

	// If an address is provided, listen on the socket for a connection from an
	// external signing process.
	if config.PrivValidatorListenAddr != "" {
		// FIXME: we should start services inside OnStart
		privValidator, err = createAndStartPrivValidatorSocketClient(config.PrivValidatorListenAddr, genDoc.ChainID, logger)
		if err != nil {
			return nil, fmt.Errorf("error with private validator socket client: %w", err)
		}
	}

	pubKey, err := privValidator.GetPubKey()
	if err != nil {
		return nil, fmt.Errorf("can't get pubkey: %w", err)
	}

	// Determine whether we should attempt state sync.
	stateSync := config.StateSync.Enable && !onlyValidatorIsUs(state, pubKey)
	if stateSync && state.LastBlockHeight > 0 {
		logger.Info("Found local state with non-zero height, skipping state sync")
		stateSync = false
	}

	// Create the handshaker, which calls RequestInfo, sets the AppVersion on the state,
	// and replays any blocks as necessary to sync CometBFT with the app.
	consensusLogger := logger.With("module", "consensus")
	var softwareVersion string
	if !stateSync {
<<<<<<< HEAD
		softwareVersion, err = doHandshake(context.TODO(), stateStore, state, blockStore, genDoc, eventBus, proxyApp, consensusLogger)
		if err != nil {
=======
		if err := doHandshake(ctx, stateStore, state, blockStore, genDoc, eventBus, proxyApp, consensusLogger); err != nil {
>>>>>>> 46db8f4a
			return nil, err
		}

		// Reload the state. It will have the Version.Consensus.App set by the
		// Handshake, and may have other modifications as well (ie. depending on
		// what happened during block replay).
		state, err = stateStore.Load()
		if err != nil {
			return nil, fmt.Errorf("cannot load state: %w", err)
		}
	} else {
		resp, err := proxyApp.Query().InfoSync(proxy.RequestInfo)
		if err != nil {
			return nil, fmt.Errorf("error during info call: %w", err)
		}
		softwareVersion = resp.Version
	}

	// Determine whether we should do fast sync. This must happen after the handshake, since the
	// app may modify the validator set, specifying ourself as the only validator.
	fastSync := config.FastSyncMode && !onlyValidatorIsUs(state, pubKey)

	logNodeStartupInfo(state, pubKey, logger, consensusLogger)

	csMetrics, p2pMetrics, memplMetrics, smMetrics := metricsProvider(genDoc.ChainID, softwareVersion)

	// create an optional tracer client to collect trace data.
	tracer, err := trace.NewTracer(
		config,
		logger,
		genDoc.ChainID,
		string(nodeKey.ID()),
	)
	if err != nil {
		return nil, err
	}

	// Make MempoolReactor
	mempool, mempoolReactor := createMempoolAndMempoolReactor(config, proxyApp, state, memplMetrics, logger, tracer)

	// Make Evidence Reactor
	evidenceReactor, evidencePool, err := createEvidenceReactor(config, dbProvider, stateDB, blockStore, logger)
	if err != nil {
		return nil, err
	}

	// make block executor for consensus and blockchain reactors to execute blocks
	blockExec := sm.NewBlockExecutor(
		stateStore,
		logger.With("module", "state"),
		proxyApp.Consensus(),
		mempool,
		evidencePool,
		sm.BlockExecutorWithMetrics(smMetrics),
		sm.WithBlockStore(blockStore),
	)

	// Make BlockchainReactor. Don't start fast sync if we're doing a state sync first.
	bcReactor, err := createBlockchainReactor(config, state, blockExec, blockStore, fastSync && !stateSync, logger)
	if err != nil {
		return nil, fmt.Errorf("could not create blockchain reactor: %w", err)
	}

	// Make ConsensusReactor. Don't enable fully if doing a state sync and/or fast sync first.
	// FIXME We need to update metrics here, since other reactors don't have access to them.
	if stateSync {
		csMetrics.StateSyncing.Set(1)
	} else if fastSync {
		csMetrics.FastSyncing.Set(1)
	}
	consensusReactor, consensusState := createConsensusReactor(
		config, state, blockExec, blockStore, mempool, evidencePool,
		privValidator, csMetrics, stateSync || fastSync, eventBus, consensusLogger, tracer,
	)

	// Set up state sync reactor, and schedule a sync if requested.
	// FIXME The way we do phased startups (e.g. replay -> fast sync -> consensus) is very messy,
	// we should clean this whole thing up. See:
	// https://github.com/tendermint/tendermint/issues/4644
	stateSyncReactor := statesync.NewReactor(
		*config.StateSync,
		proxyApp.Snapshot(),
		proxyApp.Query(),
		config.StateSync.TempDir,
	)
	stateSyncReactor.SetLogger(logger.With("module", "statesync"))

	nodeInfo, err := makeNodeInfo(config, nodeKey, txIndexer, genDoc, state, softwareVersion)
	if err != nil {
		return nil, err
	}

	// Setup Transport.
	transport, peerFilters := createTransport(config, nodeInfo, nodeKey, proxyApp, tracer)

	// Setup Switch.
	p2pLogger := logger.With("module", "p2p")
	sw := createSwitch(
		config, transport, p2pMetrics, peerFilters, mempoolReactor, bcReactor,
		stateSyncReactor, consensusReactor, evidenceReactor, nodeInfo, nodeKey, p2pLogger, tracer,
	)

	err = sw.AddPersistentPeers(splitAndTrimEmpty(config.P2P.PersistentPeers, ",", " "))
	if err != nil {
		return nil, fmt.Errorf("could not add peers from persistent_peers field: %w", err)
	}

	err = sw.AddUnconditionalPeerIDs(splitAndTrimEmpty(config.P2P.UnconditionalPeerIDs, ",", " "))
	if err != nil {
		return nil, fmt.Errorf("could not add peer ids from unconditional_peer_ids field: %w", err)
	}

	addrBook, err := createAddrBookAndSetOnSwitch(config, sw, p2pLogger, nodeKey)
	if err != nil {
		return nil, fmt.Errorf("could not create addrbook: %w", err)
	}

	// Optionally, start the pex reactor
	//
	// TODO:
	//
	// We need to set Seeds and PersistentPeers on the switch,
	// since it needs to be able to use these (and their DNS names)
	// even if the PEX is off. We can include the DNS name in the NetAddress,
	// but it would still be nice to have a clear list of the current "PersistentPeers"
	// somewhere that we can return with net_info.
	//
	// If PEX is on, it should handle dialing the seeds. Otherwise the switch does it.
	// Note we currently use the addrBook regardless at least for AddOurAddress
	var pexReactor *pex.Reactor
	if config.P2P.PexReactor {
		pexReactor = createPEXReactorAndAddToSwitch(addrBook, config, sw, logger)
	}

	if config.RPC.PprofListenAddress != "" {
		go func() {
			logger.Info("Starting pprof server", "laddr", config.RPC.PprofListenAddress)
			//nolint:gosec,nolintlint // G114: Use of net/http serve function that has no support for setting timeouts
			logger.Error("pprof server error", "err", http.ListenAndServe(config.RPC.PprofListenAddress, nil))
		}()
	}

	node := &Node{
		config:        config,
		genesisDoc:    genDoc,
		privValidator: privValidator,

		transport: transport,
		sw:        sw,
		addrBook:  addrBook,
		nodeInfo:  nodeInfo,
		nodeKey:   nodeKey,

		stateStore:       stateStore,
		blockStore:       blockStore,
		bcReactor:        bcReactor,
		mempoolReactor:   mempoolReactor,
		mempool:          mempool,
		consensusState:   consensusState,
		consensusReactor: consensusReactor,
		stateSyncReactor: stateSyncReactor,
		stateSync:        stateSync,
		stateSyncGenesis: state, // Shouldn't be necessary, but need a way to pass the genesis state
		pexReactor:       pexReactor,
		evidencePool:     evidencePool,
		proxyApp:         proxyApp,
		txIndexer:        txIndexer,
		indexerService:   indexerService,
		blockIndexer:     blockIndexer,
		eventBus:         eventBus,
		tracer:           tracer,
	}
	node.BaseService = *service.NewBaseService(logger, "Node", node)

	for _, option := range options {
		option(node)
	}

	return node, nil
}

// OnStart starts the Node. It implements service.Service.
func (n *Node) OnStart() error {
	now := cmttime.Now()
	genTime := n.genesisDoc.GenesisTime
	if genTime.After(now) {
		n.Logger.Info("Genesis time is in the future. Sleeping until then...", "genTime", genTime)
		time.Sleep(genTime.Sub(now))
	}

	// Add private IDs to addrbook to block those peers being added
	n.addrBook.AddPrivateIDs(splitAndTrimEmpty(n.config.P2P.PrivatePeerIDs, ",", " "))

	// Start the RPC server before the P2P server
	// so we can eg. receive txs for the first block
	if n.config.RPC.ListenAddress != "" {
		listeners, err := n.startRPC()
		if err != nil {
			return err
		}
		n.rpcListeners = listeners
	}

	if n.config.Instrumentation.Prometheus &&
		n.config.Instrumentation.PrometheusListenAddr != "" {
		n.prometheusSrv = n.startPrometheusServer(n.config.Instrumentation.PrometheusListenAddr)
	}

	if n.config.Instrumentation.PyroscopeURL != "" {
		profiler, tracer, err := setupPyroscope(
			n.config.Instrumentation,
			string(n.nodeKey.ID()),
		)
		if err != nil {
			return err
		}
		n.pyroscopeProfiler = profiler
		n.pyroscopeTracer = tracer
	}

	// Start the transport.
	addr, err := p2p.NewNetAddressString(p2p.IDAddressString(n.nodeKey.ID(), n.config.P2P.ListenAddress))
	if err != nil {
		return err
	}
	if err := n.transport.Listen(*addr); err != nil {
		return err
	}

	n.isListening = true

	// Start the switch (the P2P server).
	err = n.sw.Start()
	if err != nil {
		return err
	}

	// Always connect to persistent peers
	err = n.sw.DialPeersAsync(splitAndTrimEmpty(n.config.P2P.PersistentPeers, ",", " "))
	if err != nil {
		return fmt.Errorf("could not dial peers from persistent_peers field: %w", err)
	}

	// Run state sync
	if n.stateSync {
		bcR, ok := n.bcReactor.(fastSyncReactor)
		if !ok {
			return fmt.Errorf("this blockchain reactor does not support switching from state sync")
		}
		err := startStateSync(n.stateSyncReactor, bcR, n.consensusReactor, n.stateSyncProvider,
			n.config.StateSync, n.config.FastSyncMode, n.stateStore, n.blockStore, n.stateSyncGenesis)
		if err != nil {
			return fmt.Errorf("failed to start state sync: %w", err)
		}
	}

	return nil
}

// OnStop stops the Node. It implements service.Service.
func (n *Node) OnStop() {
	n.BaseService.OnStop()

	n.Logger.Info("Stopping Node")

	// first stop the non-reactor services
	if err := n.eventBus.Stop(); err != nil {
		n.Logger.Error("Error closing eventBus", "err", err)
	}
	if err := n.indexerService.Stop(); err != nil {
		n.Logger.Error("Error closing indexerService", "err", err)
	}

	// now stop the reactors
	if err := n.sw.Stop(); err != nil {
		n.Logger.Error("Error closing switch", "err", err)
	}

	if err := n.transport.Close(); err != nil {
		n.Logger.Error("Error closing transport", "err", err)
	}

	n.isListening = false

	// finally stop the listeners / external services
	for _, l := range n.rpcListeners {
		n.Logger.Info("Closing rpc listener", "listener", l)
		if err := l.Close(); err != nil {
			n.Logger.Error("Error closing listener", "listener", l, "err", err)
		}
	}

	if pvsc, ok := n.privValidator.(service.Service); ok {
		if err := pvsc.Stop(); err != nil {
			n.Logger.Error("Error closing private validator", "err", err)
		}
	}

	if n.prometheusSrv != nil {
		if err := n.prometheusSrv.Shutdown(context.Background()); err != nil {
			// Error from closing listeners, or context timeout:
			n.Logger.Error("Prometheus HTTP server Shutdown", "err", err)
		}
	}

	if n.blockStore != nil {
		n.Logger.Info("Closing blockstore")
		if err := n.blockStore.Close(); err != nil {
			n.Logger.Error("problem closing blockstore", "err", err)
		}
	}

	if n.stateStore != nil {
		n.Logger.Info("Closing statestore")
		if err := n.stateStore.Close(); err != nil {
			n.Logger.Error("problem closing statestore", "err", err)
		}
	}
<<<<<<< HEAD

	if n.tracer != nil {
		n.tracer.Stop()
	}

	if n.pyroscopeProfiler != nil {
		if err := n.pyroscopeProfiler.Stop(); err != nil {
			n.Logger.Error("Pyroscope profiler Stop", "err", err)
		}
	}

	if n.pyroscopeTracer != nil {
		if err := n.pyroscopeTracer.Shutdown(context.Background()); err != nil {
			n.Logger.Error("Pyroscope tracer Shutdown", "err", err)
		}
	}

=======
>>>>>>> 46db8f4a
	if n.evidencePool != nil {
		n.Logger.Info("Closing evidencestore")
		if err := n.EvidencePool().Close(); err != nil {
			n.Logger.Error("problem closing evidencestore", "err", err)
		}
	}
}

// ConfigureRPC makes sure RPC has all the objects it needs to operate.
func (n *Node) ConfigureRPC() error {
	pubKey, err := n.privValidator.GetPubKey()
	if err != nil {
		return fmt.Errorf("can't get pubkey: %w", err)
	}
	rpccore.SetEnvironment(&rpccore.Environment{
		ProxyAppQuery:   n.proxyApp.Query(),
		ProxyAppMempool: n.proxyApp.Mempool(),

		StateStore:     n.stateStore,
		BlockStore:     n.blockStore,
		EvidencePool:   n.evidencePool,
		ConsensusState: n.consensusState,
		P2PPeers:       n.sw,
		P2PTransport:   n,

		PubKey:           pubKey,
		GenDoc:           n.genesisDoc,
		TxIndexer:        n.txIndexer,
		BlockIndexer:     n.blockIndexer,
		ConsensusReactor: n.consensusReactor,
		EventBus:         n.eventBus,
		Mempool:          n.mempool,

		Logger: n.Logger.With("module", "rpc"),

		Config: *n.config.RPC,
	})

	return rpccore.InitGenesisChunks()
}

func (n *Node) startRPC() ([]net.Listener, error) {
	err := n.ConfigureRPC()
	if err != nil {
		return nil, err
	}

	listenAddrs := splitAndTrimEmpty(n.config.RPC.ListenAddress, ",", " ")

	if n.config.RPC.Unsafe {
		rpccore.AddUnsafeRoutes()
	}

	config := rpcserver.DefaultConfig()
	config.MaxBodyBytes = n.config.RPC.MaxBodyBytes
	config.MaxHeaderBytes = n.config.RPC.MaxHeaderBytes
	config.MaxOpenConnections = n.config.RPC.MaxOpenConnections
	// If necessary adjust global WriteTimeout to ensure it's greater than
	// TimeoutBroadcastTxCommit.
	// See https://github.com/tendermint/tendermint/issues/3435
	if config.WriteTimeout <= n.config.RPC.TimeoutBroadcastTxCommit {
		config.WriteTimeout = n.config.RPC.TimeoutBroadcastTxCommit + 1*time.Second
	}

	// we may expose the rpc over both a unix and tcp socket
	listeners := make([]net.Listener, len(listenAddrs))
	for i, listenAddr := range listenAddrs {
		mux := http.NewServeMux()
		rpcLogger := n.Logger.With("module", "rpc-server")
		wmLogger := rpcLogger.With("protocol", "websocket")
		wm := rpcserver.NewWebsocketManager(rpccore.Routes,
			rpcserver.OnDisconnect(func(remoteAddr string) {
				err := n.eventBus.UnsubscribeAll(context.Background(), remoteAddr)
				if err != nil && err != cmtpubsub.ErrSubscriptionNotFound {
					wmLogger.Error("Failed to unsubscribe addr from events", "addr", remoteAddr, "err", err)
				}
			}),
			rpcserver.ReadLimit(config.MaxBodyBytes),
			rpcserver.WriteChanCapacity(n.config.RPC.WebSocketWriteBufferSize),
		)
		wm.SetLogger(wmLogger)
		mux.HandleFunc("/websocket", wm.WebsocketHandler)
		rpcserver.RegisterRPCFuncs(mux, rpccore.Routes, rpcLogger)
		listener, err := rpcserver.Listen(
			listenAddr,
			config,
		)
		if err != nil {
			return nil, err
		}

		var rootHandler http.Handler = mux
		if n.config.RPC.IsCorsEnabled() {
			corsMiddleware := cors.New(cors.Options{
				AllowedOrigins: n.config.RPC.CORSAllowedOrigins,
				AllowedMethods: n.config.RPC.CORSAllowedMethods,
				AllowedHeaders: n.config.RPC.CORSAllowedHeaders,
			})
			rootHandler = corsMiddleware.Handler(mux)
		}
		if n.config.RPC.IsTLSEnabled() {
			go func() {
				if err := rpcserver.ServeTLS(
					listener,
					rootHandler,
					n.config.RPC.CertFile(),
					n.config.RPC.KeyFile(),
					rpcLogger,
					config,
				); err != nil {
					n.Logger.Error("Error serving server with TLS", "err", err)
				}
			}()
		} else {
			go func() {
				if err := rpcserver.Serve(
					listener,
					rootHandler,
					rpcLogger,
					config,
				); err != nil {
					n.Logger.Error("Error serving server", "err", err)
				}
			}()
		}

		listeners[i] = listener
	}

	// we expose a simplified api over grpc for convenience to app devs
	grpcListenAddr := n.config.RPC.GRPCListenAddress
	if grpcListenAddr != "" {
		config := rpcserver.DefaultConfig()
		config.MaxBodyBytes = n.config.RPC.MaxBodyBytes
		config.MaxHeaderBytes = n.config.RPC.MaxHeaderBytes
		// NOTE: GRPCMaxOpenConnections is used, not MaxOpenConnections
		config.MaxOpenConnections = n.config.RPC.GRPCMaxOpenConnections
		// If necessary adjust global WriteTimeout to ensure it's greater than
		// TimeoutBroadcastTxCommit.
		// See https://github.com/tendermint/tendermint/issues/3435
		if config.WriteTimeout <= n.config.RPC.TimeoutBroadcastTxCommit {
			config.WriteTimeout = n.config.RPC.TimeoutBroadcastTxCommit + 1*time.Second
		}
		listener, err := rpcserver.Listen(grpcListenAddr, config)
		if err != nil {
			return nil, err
		}
		go func() {
			if err := grpccore.StartGRPCServer(listener); err != nil {
				n.Logger.Error("Error starting gRPC server", "err", err)
			}
		}()
		listeners = append(listeners, listener)

	}

	return listeners, nil
}

// startPrometheusServer starts a Prometheus HTTP server, listening for metrics
// collectors on addr.
func (n *Node) startPrometheusServer(addr string) *http.Server {
	srv := &http.Server{
		Addr: addr,
		Handler: promhttp.InstrumentMetricHandler(
			prometheus.DefaultRegisterer, promhttp.HandlerFor(
				prometheus.DefaultGatherer,
				promhttp.HandlerOpts{MaxRequestsInFlight: n.config.Instrumentation.MaxOpenConnections},
			),
		),
		ReadHeaderTimeout: readHeaderTimeout,
	}
	go func() {
		if err := srv.ListenAndServe(); err != http.ErrServerClosed {
			// Error starting or closing listener:
			n.Logger.Error("Prometheus HTTP server ListenAndServe", "err", err)
		}
	}()
	return srv
}

// Switch returns the Node's Switch.
func (n *Node) Switch() *p2p.Switch {
	return n.sw
}

// BlockStore returns the Node's BlockStore.
func (n *Node) BlockStore() *store.BlockStore {
	return n.blockStore
}

// ConsensusState returns the Node's ConsensusState.
func (n *Node) ConsensusState() *cs.State {
	return n.consensusState
}

// ConsensusReactor returns the Node's ConsensusReactor.
func (n *Node) ConsensusReactor() *cs.Reactor {
	return n.consensusReactor
}

// MempoolReactor returns the Node's mempool reactor.
func (n *Node) MempoolReactor() p2p.Reactor {
	return n.mempoolReactor
}

// Mempool returns the Node's mempool.
func (n *Node) Mempool() mempl.Mempool {
	return n.mempool
}

// PEXReactor returns the Node's PEXReactor. It returns nil if PEX is disabled.
func (n *Node) PEXReactor() *pex.Reactor {
	return n.pexReactor
}

// EvidencePool returns the Node's EvidencePool.
func (n *Node) EvidencePool() *evidence.Pool {
	return n.evidencePool
}

// EventBus returns the Node's EventBus.
func (n *Node) EventBus() *types.EventBus {
	return n.eventBus
}

// PrivValidator returns the Node's PrivValidator.
// XXX: for convenience only!
func (n *Node) PrivValidator() types.PrivValidator {
	return n.privValidator
}

// GenesisDoc returns the Node's GenesisDoc.
func (n *Node) GenesisDoc() *types.GenesisDoc {
	return n.genesisDoc
}

// ProxyApp returns the Node's AppConns, representing its connections to the ABCI application.
func (n *Node) ProxyApp() proxy.AppConns {
	return n.proxyApp
}

// Config returns the Node's config.
func (n *Node) Config() *cfg.Config {
	return n.config
}

//------------------------------------------------------------------------------

func (n *Node) Listeners() []string {
	return []string{
		fmt.Sprintf("Listener(@%v)", n.config.P2P.ExternalAddress),
	}
}

func (n *Node) IsListening() bool {
	return n.isListening
}

// NodeInfo returns the Node's Info from the Switch.
func (n *Node) NodeInfo() p2p.NodeInfo {
	return n.nodeInfo
}

func makeNodeInfo(
	config *cfg.Config,
	nodeKey *p2p.NodeKey,
	txIndexer txindex.TxIndexer,
	genDoc *types.GenesisDoc,
	state sm.State,
	softwareVersion string,
) (p2p.DefaultNodeInfo, error) {
	txIndexerStatus := "on"
	if _, ok := txIndexer.(*null.TxIndex); ok {
		txIndexerStatus = "off"
	}

	var bcChannel byte
	switch config.FastSync.Version {
	case "v0":
		bcChannel = bcv0.BlockchainChannel
	case "v1":
		bcChannel = bcv1.BlockchainChannel
	case "v2":
		bcChannel = bcv2.BlockchainChannel
	default:
		return p2p.DefaultNodeInfo{}, fmt.Errorf("unknown fastsync version %s", config.FastSync.Version)
	}

	nodeInfo := p2p.DefaultNodeInfo{
		ProtocolVersion: p2p.NewProtocolVersion(
			version.P2PProtocol, // global
			state.Version.Consensus.Block,
			state.Version.Consensus.App,
		),
		DefaultNodeID: nodeKey.ID(),
		Network:       genDoc.ChainID,
		Version:       softwareVersion,
		Channels: []byte{
			bcChannel,
			cs.StateChannel, cs.DataChannel, cs.VoteChannel, cs.VoteSetBitsChannel,
			mempl.MempoolChannel,
			evidence.EvidenceChannel,
			statesync.SnapshotChannel, statesync.ChunkChannel,
		},
		Moniker: config.Moniker,
		Other: p2p.DefaultNodeInfoOther{
			TxIndex:    txIndexerStatus,
			RPCAddress: config.RPC.ListenAddress,
		},
	}

	if config.P2P.PexReactor {
		nodeInfo.Channels = append(nodeInfo.Channels, pex.PexChannel)
	}

	if config.Mempool.Version == cfg.MempoolV2 {
		nodeInfo.Channels = append(nodeInfo.Channels, mempoolv2.MempoolStateChannel)
	}

	lAddr := config.P2P.ExternalAddress

	if lAddr == "" {
		lAddr = config.P2P.ListenAddress
	}

	nodeInfo.ListenAddr = lAddr

	err := nodeInfo.Validate()
	return nodeInfo, err
}

//------------------------------------------------------------------------------

var genesisDocKey = []byte("genesisDoc")

// LoadStateFromDBOrGenesisDocProvider attempts to load the state from the
// database, or creates one using the given genesisDocProvider. On success this also
// returns the genesis doc loaded through the given provider.
func LoadStateFromDBOrGenesisDocProvider(
	stateDB dbm.DB,
	genesisDocProvider GenesisDocProvider,
) (sm.State, *types.GenesisDoc, error) {
	// Get genesis doc
	genDoc, err := loadGenesisDoc(stateDB)
	if err != nil {
		genDoc, err = genesisDocProvider()
		if err != nil {
			return sm.State{}, nil, err
		}
		// save genesis doc to prevent a certain class of user errors (e.g. when it
		// was changed, accidentally or not). Also good for audit trail.
		if err := saveGenesisDoc(stateDB, genDoc); err != nil {
			return sm.State{}, nil, err
		}
	}
	stateStore := sm.NewStore(stateDB, sm.StoreOptions{
		DiscardABCIResponses: false,
	})
	state, err := stateStore.LoadFromDBOrGenesisDoc(genDoc)
	if err != nil {
		return sm.State{}, nil, err
	}
	return state, genDoc, nil
}

// panics if failed to unmarshal bytes
func loadGenesisDoc(db dbm.DB) (*types.GenesisDoc, error) {
	b, err := db.Get(genesisDocKey)
	if err != nil {
		panic(err)
	}
	if len(b) == 0 {
		return nil, errors.New("genesis doc not found")
	}
	var genDoc *types.GenesisDoc
	err = cmtjson.Unmarshal(b, &genDoc)
	if err != nil {
		panic(fmt.Sprintf("Failed to load genesis doc due to unmarshaling error: %v (bytes: %X)", err, b))
	}
	return genDoc, nil
}

// panics if failed to marshal the given genesis document
func saveGenesisDoc(db dbm.DB, genDoc *types.GenesisDoc) error {
	b, err := cmtjson.Marshal(genDoc)
	if err != nil {
		return fmt.Errorf("failed to save genesis doc due to marshaling error: %w", err)
	}

	return db.SetSync(genesisDocKey, b)
}

func createAndStartPrivValidatorSocketClient(
	listenAddr,
	chainID string,
	logger log.Logger,
) (types.PrivValidator, error) {
	pve, err := privval.NewSignerListener(listenAddr, logger)
	if err != nil {
		return nil, fmt.Errorf("failed to start private validator: %w", err)
	}

	pvsc, err := privval.NewSignerClient(pve, chainID)
	if err != nil {
		return nil, fmt.Errorf("failed to start private validator: %w", err)
	}

	// try to get a pubkey from private validate first time
	_, err = pvsc.GetPubKey()
	if err != nil {
		return nil, fmt.Errorf("can't get pubkey: %w", err)
	}

	const (
		retries = 50 // 50 * 100ms = 5s total
		timeout = 100 * time.Millisecond
	)
	pvscWithRetries := privval.NewRetrySignerClient(pvsc, retries, timeout)

	return pvscWithRetries, nil
}

// splitAndTrimEmpty slices s into all subslices separated by sep and returns a
// slice of the string s with all leading and trailing Unicode code points
// contained in cutset removed. If sep is empty, SplitAndTrim splits after each
// UTF-8 sequence. First part is equivalent to strings.SplitN with a count of
// -1.  also filter out empty strings, only return non-empty strings.
func splitAndTrimEmpty(s, sep, cutset string) []string {
	if s == "" {
		return []string{}
	}

	spl := strings.Split(s, sep)
	nonEmptyStrings := make([]string, 0, len(spl))
	for i := 0; i < len(spl); i++ {
		element := strings.Trim(spl[i], cutset)
		if element != "" {
			nonEmptyStrings = append(nonEmptyStrings, element)
		}
	}
	return nonEmptyStrings
}<|MERGE_RESOLUTION|>--- conflicted
+++ resolved
@@ -334,14 +334,7 @@
 	handshaker := cs.NewHandshaker(stateStore, state, blockStore, genDoc)
 	handshaker.SetLogger(consensusLogger)
 	handshaker.SetEventBus(eventBus)
-<<<<<<< HEAD
 	return handshaker.Handshake(proxyApp)
-=======
-	if err := handshaker.HandshakeWithContext(ctx, proxyApp); err != nil {
-		return fmt.Errorf("error during handshake: %v", err)
-	}
-	return nil
->>>>>>> 46db8f4a
 }
 
 func logNodeStartupInfo(state sm.State, pubKey crypto.PubKey, logger, consensusLogger log.Logger) {
@@ -772,12 +765,10 @@
 	logger log.Logger,
 	options ...Option,
 ) (*Node, error) {
-<<<<<<< HEAD
 	if err := config.ValidateBasic(); err != nil {
 		return nil, fmt.Errorf("invalid config: %w", err)
 	}
 
-=======
 	return NewNodeWithContext(context.TODO(), config, privValidator,
 		nodeKey, clientCreator, genesisDocProvider, dbProvider,
 		metricsProvider, logger, options...)
@@ -795,7 +786,6 @@
 	logger log.Logger,
 	options ...Option,
 ) (*Node, error) {
->>>>>>> 46db8f4a
 	blockStore, stateDB, err := initDBs(config, dbProvider)
 	if err != nil {
 		return nil, err
@@ -858,12 +848,8 @@
 	consensusLogger := logger.With("module", "consensus")
 	var softwareVersion string
 	if !stateSync {
-<<<<<<< HEAD
 		softwareVersion, err = doHandshake(context.TODO(), stateStore, state, blockStore, genDoc, eventBus, proxyApp, consensusLogger)
 		if err != nil {
-=======
-		if err := doHandshake(ctx, stateStore, state, blockStore, genDoc, eventBus, proxyApp, consensusLogger); err != nil {
->>>>>>> 46db8f4a
 			return nil, err
 		}
 
@@ -1182,7 +1168,6 @@
 			n.Logger.Error("problem closing statestore", "err", err)
 		}
 	}
-<<<<<<< HEAD
 
 	if n.tracer != nil {
 		n.tracer.Stop()
@@ -1200,8 +1185,6 @@
 		}
 	}
 
-=======
->>>>>>> 46db8f4a
 	if n.evidencePool != nil {
 		n.Logger.Info("Closing evidencestore")
 		if err := n.EvidencePool().Close(); err != nil {
