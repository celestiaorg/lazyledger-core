package node

import (
	"context"
	"fmt"
	"net"
	"os"
	"syscall"
	"testing"
	"time"

	"github.com/stretchr/testify/assert"
	"github.com/stretchr/testify/require"

	dbm "github.com/cometbft/cometbft-db"

	"github.com/tendermint/tendermint/abci/example/kvstore"
	cfg "github.com/tendermint/tendermint/config"
	"github.com/tendermint/tendermint/crypto/ed25519"
	"github.com/tendermint/tendermint/evidence"
	"github.com/tendermint/tendermint/libs/log"
	cmtrand "github.com/tendermint/tendermint/libs/rand"
	mempl "github.com/tendermint/tendermint/mempool"
	mempoolv2 "github.com/tendermint/tendermint/mempool/cat"
	mempoolv0 "github.com/tendermint/tendermint/mempool/v0"
	mempoolv1 "github.com/tendermint/tendermint/mempool/v1"
	"github.com/tendermint/tendermint/p2p"
	"github.com/tendermint/tendermint/p2p/conn"
	p2pmock "github.com/tendermint/tendermint/p2p/mock"
	"github.com/tendermint/tendermint/privval"
	"github.com/tendermint/tendermint/proxy"
	sm "github.com/tendermint/tendermint/state"
	"github.com/tendermint/tendermint/store"
	"github.com/tendermint/tendermint/types"
	cmttime "github.com/tendermint/tendermint/types/time"
)

func TestNodeStartStop(t *testing.T) {
	config := cfg.ResetTestRoot("node_node_test")
	defer os.RemoveAll(config.RootDir)

	// create & start node
	n, err := DefaultNewNode(config, log.TestingLogger())
	require.NoError(t, err)
	err = n.Start()
	require.NoError(t, err)

	t.Logf("Started node %v", n.sw.NodeInfo())

	// wait for the node to produce a block
	blocksSub, err := n.EventBus().Subscribe(context.Background(), "node_test", types.EventQueryNewBlock)
	require.NoError(t, err)
	select {
	case <-blocksSub.Out():
	case <-blocksSub.Cancelled():
		t.Fatal("blocksSub was cancelled")
	case <-time.After(10 * time.Second):
		t.Fatal("timed out waiting for the node to produce a block")
	}

	// stop the node
	go func() {
		err = n.Stop()
		require.NoError(t, err)
	}()

	select {
	case <-n.Quit():
	case <-time.After(5 * time.Second):
		pid := os.Getpid()
		p, err := os.FindProcess(pid)
		if err != nil {
			panic(err)
		}
		err = p.Signal(syscall.SIGABRT)
		fmt.Println(err)
		t.Fatal("timed out waiting for shutdown")
	}
}

func TestSplitAndTrimEmpty(t *testing.T) {
	testCases := []struct {
		s        string
		sep      string
		cutset   string
		expected []string
	}{
		{"a,b,c", ",", " ", []string{"a", "b", "c"}},
		{" a , b , c ", ",", " ", []string{"a", "b", "c"}},
		{" a, b, c ", ",", " ", []string{"a", "b", "c"}},
		{" a, ", ",", " ", []string{"a"}},
		{"   ", ",", " ", []string{}},
	}

	for _, tc := range testCases {
		assert.Equal(t, tc.expected, splitAndTrimEmpty(tc.s, tc.sep, tc.cutset), "%s", tc.s)
	}
}

func TestNodeDelayedStart(t *testing.T) {
	config := cfg.ResetTestRoot("node_delayed_start_test")
	defer os.RemoveAll(config.RootDir)
	now := cmttime.Now()

	// create & start node
	n, err := DefaultNewNode(config, log.TestingLogger())
	n.GenesisDoc().GenesisTime = now.Add(2 * time.Second)
	require.NoError(t, err)

	err = n.Start()
	require.NoError(t, err)
	defer n.Stop() //nolint:errcheck // ignore for tests

	startTime := cmttime.Now()
	assert.Equal(t, true, startTime.After(n.GenesisDoc().GenesisTime))
}

func TestNodeSetAppVersion(t *testing.T) {
	config := cfg.ResetTestRoot("node_app_version_test")
	defer os.RemoveAll(config.RootDir)

	// create & start node
	n, err := DefaultNewNode(config, log.TestingLogger())
	require.NoError(t, err)

	// default config uses the kvstore app
	var appVersion uint64 = kvstore.ProtocolVersion

	// check version is set in state
	state, err := n.stateStore.Load()
	require.NoError(t, err)
	assert.Equal(t, state.Version.Consensus.App, appVersion)

	// check version is set in node info
	assert.Equal(t, n.nodeInfo.(p2p.DefaultNodeInfo).ProtocolVersion.App, appVersion)
}

func TestNodeSetPrivValTCP(t *testing.T) {
	addr := "tcp://" + testFreeAddr(t)

	config := cfg.ResetTestRoot("node_priv_val_tcp_test")
	defer os.RemoveAll(config.RootDir)
	config.BaseConfig.PrivValidatorListenAddr = addr

	dialer := privval.DialTCPFn(addr, 100*time.Millisecond, ed25519.GenPrivKey())
	dialerEndpoint := privval.NewSignerDialerEndpoint(
		log.TestingLogger(),
		dialer,
	)
	privval.SignerDialerEndpointTimeoutReadWrite(100 * time.Millisecond)(dialerEndpoint)

	signerServer := privval.NewSignerServer(
		dialerEndpoint,
		config.ChainID(),
		types.NewMockPV(),
	)

	go func() {
		err := signerServer.Start()
		if err != nil {
			panic(err)
		}
	}()
	defer signerServer.Stop() //nolint:errcheck // ignore for tests

	n, err := DefaultNewNode(config, log.TestingLogger())
	require.NoError(t, err)
	assert.IsType(t, &privval.RetrySignerClient{}, n.PrivValidator())
}

// address without a protocol must result in error
func TestPrivValidatorListenAddrNoProtocol(t *testing.T) {
	addrNoPrefix := testFreeAddr(t)

	config := cfg.ResetTestRoot("node_priv_val_tcp_test")
	defer os.RemoveAll(config.RootDir)
	config.BaseConfig.PrivValidatorListenAddr = addrNoPrefix

	_, err := DefaultNewNode(config, log.TestingLogger())
	assert.Error(t, err)
}

func TestNodeSetPrivValIPC(t *testing.T) {
	tmpfile := "/tmp/kms." + cmtrand.Str(6) + ".sock"
	defer os.Remove(tmpfile) // clean up

	config := cfg.ResetTestRoot("node_priv_val_tcp_test")
	defer os.RemoveAll(config.RootDir)
	config.BaseConfig.PrivValidatorListenAddr = "unix://" + tmpfile

	dialer := privval.DialUnixFn(tmpfile)
	dialerEndpoint := privval.NewSignerDialerEndpoint(
		log.TestingLogger(),
		dialer,
	)
	privval.SignerDialerEndpointTimeoutReadWrite(100 * time.Millisecond)(dialerEndpoint)

	pvsc := privval.NewSignerServer(
		dialerEndpoint,
		config.ChainID(),
		types.NewMockPV(),
	)

	go func() {
		err := pvsc.Start()
		require.NoError(t, err)
	}()
	defer pvsc.Stop() //nolint:errcheck // ignore for tests

	n, err := DefaultNewNode(config, log.TestingLogger())
	require.NoError(t, err)
	assert.IsType(t, &privval.RetrySignerClient{}, n.PrivValidator())
}

// testFreeAddr claims a free port so we don't block on listener being ready.
func testFreeAddr(t *testing.T) string {
	ln, err := net.Listen("tcp", "127.0.0.1:0")
	require.NoError(t, err)
	defer ln.Close()

	return fmt.Sprintf("127.0.0.1:%d", ln.Addr().(*net.TCPAddr).Port)
}

// create a proposal block using real and full
// mempool and evidence pool and validate it.
func TestCreateProposalBlock(t *testing.T) {
	config := cfg.ResetTestRoot("node_create_proposal")
	defer os.RemoveAll(config.RootDir)
	cc := proxy.NewLocalClientCreator(kvstore.NewApplication())
	proxyApp := proxy.NewAppConns(cc)
	err := proxyApp.Start()
	require.Nil(t, err)
	defer proxyApp.Stop() //nolint:errcheck // ignore for tests

	logger := log.TestingLogger()

	var height int64 = 1
	state, stateDB, privVals := state(1, height)
	stateStore := sm.NewStore(stateDB, sm.StoreOptions{
		DiscardABCIResponses: false,
	})
	maxBytes := 16384
	var partSize uint32 = 256
	maxEvidenceBytes := int64(maxBytes / 2)
	state.ConsensusParams.Block.MaxBytes = int64(maxBytes)
	state.ConsensusParams.Evidence.MaxBytes = maxEvidenceBytes
	proposerAddr, _ := state.Validators.GetByIndex(0)

	// Make Mempool
	memplMetrics := mempl.NopMetrics()
	var mempool mempl.Mempool

	switch config.Mempool.Version {
	case cfg.MempoolV0:
		mempool = mempoolv0.NewCListMempool(config.Mempool,
			proxyApp.Mempool(),
			state.LastBlockHeight,
			mempoolv0.WithMetrics(memplMetrics),
			mempoolv0.WithPreCheck(sm.TxPreCheck(state)),
			mempoolv0.WithPostCheck(sm.TxPostCheck(state)))
	case cfg.MempoolV1:
		mempool = mempoolv1.NewTxMempool(logger,
			config.Mempool,
			proxyApp.Mempool(),
			state.LastBlockHeight,
			mempoolv1.WithMetrics(memplMetrics),
			mempoolv1.WithPreCheck(sm.TxPreCheck(state)),
			mempoolv1.WithPostCheck(sm.TxPostCheck(state)),
		)
	case cfg.MempoolV2:
		mempool = mempoolv2.NewTxPool(
			logger,
			config.Mempool,
			proxyApp.Mempool(),
			state.LastBlockHeight,
			mempoolv2.WithMetrics(memplMetrics),
			mempoolv2.WithPreCheck(sm.TxPreCheck(state)),
			mempoolv2.WithPostCheck(sm.TxPostCheck(state)),
		)
	}

	// Make EvidencePool
	evidenceDB := dbm.NewMemDB()
	blockStore := store.NewBlockStore(dbm.NewMemDB())
	evidencePool, err := evidence.NewPool(evidenceDB, stateStore, blockStore)
	require.NoError(t, err)
	evidencePool.SetLogger(logger)

	// fill the evidence pool with more evidence
	// than can fit in a block
	var currentBytes int64
	for currentBytes <= maxEvidenceBytes {
		ev := types.NewMockDuplicateVoteEvidenceWithValidator(height, time.Now(), privVals[0], "test-chain")
		currentBytes += int64(len(ev.Bytes()))
		evidencePool.ReportConflictingVotes(ev.VoteA, ev.VoteB)
	}

	evList, size := evidencePool.PendingEvidence(state.ConsensusParams.Evidence.MaxBytes)
	require.Less(t, size, state.ConsensusParams.Evidence.MaxBytes+1)
	evData := &types.EvidenceData{Evidence: evList}
	require.EqualValues(t, size, evData.ByteSize())

	// fill the mempool with more txs
	// than can fit in a block
	txLength := 100
	for i := 0; i <= maxBytes/txLength; i++ {
		tx := cmtrand.Bytes(txLength)
		err := mempool.CheckTx(tx, nil, mempl.TxInfo{})
		assert.NoError(t, err)
	}

	blockExec := sm.NewBlockExecutor(
		stateStore,
		logger,
		proxyApp.Consensus(),
		mempool,
		evidencePool,
	)

	commit := types.NewCommit(height-1, 0, types.BlockID{}, nil)
	block, _ := blockExec.CreateProposalBlock(
		height,
		state, commit,
		proposerAddr,
	)

	// check that the part set does not exceed the maximum block size
	partSet := block.MakePartSet(partSize)
	assert.Less(t, partSet.ByteSize(), int64(maxBytes))

	partSetFromHeader := types.NewPartSetFromHeader(partSet.Header())
	for partSetFromHeader.Count() < partSetFromHeader.Total() {
		added, err := partSetFromHeader.AddPart(partSet.GetPart(int(partSetFromHeader.Count())))
		require.NoError(t, err)
		require.True(t, added)
	}
	assert.EqualValues(t, partSetFromHeader.ByteSize(), partSet.ByteSize())

	err = blockExec.ValidateBlock(state, block)
	assert.NoError(t, err)
}

func TestMaxProposalBlockSize(t *testing.T) {
	config := cfg.ResetTestRoot("node_create_proposal")
	defer os.RemoveAll(config.RootDir)
	cc := proxy.NewLocalClientCreator(kvstore.NewApplication())
	proxyApp := proxy.NewAppConns(cc)
	err := proxyApp.Start()
	require.Nil(t, err)
	defer proxyApp.Stop() //nolint:errcheck // ignore for tests

	logger := log.TestingLogger()

	var height int64 = 1
	state, stateDB, _ := state(1, height)
	stateStore := sm.NewStore(stateDB, sm.StoreOptions{
		DiscardABCIResponses: false,
	})
	var maxBytes int64 = 16384
	var partSize uint32 = 256
	state.ConsensusParams.Block.MaxBytes = maxBytes
	proposerAddr, _ := state.Validators.GetByIndex(0)

	// Make Mempool
	memplMetrics := mempl.NopMetrics()
	var mempool mempl.Mempool
	switch config.Mempool.Version {
	case cfg.MempoolV0:
		mempool = mempoolv0.NewCListMempool(config.Mempool,
			proxyApp.Mempool(),
			state.LastBlockHeight,
			mempoolv0.WithMetrics(memplMetrics),
			mempoolv0.WithPreCheck(sm.TxPreCheck(state)),
			mempoolv0.WithPostCheck(sm.TxPostCheck(state)))
	case cfg.MempoolV1:
		mempool = mempoolv1.NewTxMempool(logger,
			config.Mempool,
			proxyApp.Mempool(),
			state.LastBlockHeight,
			mempoolv1.WithMetrics(memplMetrics),
			mempoolv1.WithPreCheck(sm.TxPreCheck(state)),
			mempoolv1.WithPostCheck(sm.TxPostCheck(state)),
		)
	case cfg.MempoolV2:
		mempool = mempoolv2.NewTxPool(
			logger,
			config.Mempool,
			proxyApp.Mempool(),
			state.LastBlockHeight,
			mempoolv2.WithMetrics(memplMetrics),
			mempoolv2.WithPreCheck(sm.TxPreCheck(state)),
			mempoolv2.WithPostCheck(sm.TxPostCheck(state)),
		)
	}

	// fill the mempool with one txs just below the maximum size
	txLength := int(types.MaxDataBytesNoEvidence(maxBytes, 1))
<<<<<<< HEAD
	tx := tmrand.Bytes(txLength - 4)
=======
	tx := cmtrand.Bytes(txLength - 4) // to account for the varint
>>>>>>> 5989a731
	err = mempool.CheckTx(tx, nil, mempl.TxInfo{})
	assert.NoError(t, err)

	blockExec := sm.NewBlockExecutor(
		stateStore,
		logger,
		proxyApp.Consensus(),
		mempool,
		sm.EmptyEvidencePool{},
	)

	commit := types.NewCommit(height-1, 0, types.BlockID{}, nil)
	block, _ := blockExec.CreateProposalBlock(
		height,
		state, commit,
		proposerAddr,
	)

	pb, err := block.ToProto()
	require.NoError(t, err)
	assert.Less(t, int64(pb.Size()), maxBytes)

	// check that the part set does not exceed the maximum block size
	partSet := block.MakePartSet(partSize)
	assert.EqualValues(t, partSet.ByteSize(), int64(pb.Size()))
}

func TestNodeNewNodeCustomReactors(t *testing.T) {
	config := cfg.ResetTestRoot("node_new_node_custom_reactors_test")
	defer os.RemoveAll(config.RootDir)

	cr := p2pmock.NewReactor()
	cr.Channels = []*conn.ChannelDescriptor{
		{
			ID:                  byte(0x32),
			Priority:            5,
			SendQueueCapacity:   100,
			RecvMessageCapacity: 100,
		},
	}
	customBlockchainReactor := p2pmock.NewReactor()

	nodeKey, err := p2p.LoadOrGenNodeKey(config.NodeKeyFile())
	require.NoError(t, err)

	n, err := NewNode(config,
		privval.LoadOrGenFilePV(config.PrivValidatorKeyFile(), config.PrivValidatorStateFile()),
		nodeKey,
		proxy.DefaultClientCreator(config.ProxyApp, config.ABCI, config.DBDir()),
		DefaultGenesisDocProviderFunc(config),
		DefaultDBProvider,
		DefaultMetricsProvider(config.Instrumentation),
		log.TestingLogger(),
		CustomReactors(map[string]p2p.Reactor{"FOO": cr, "BLOCKCHAIN": customBlockchainReactor}),
	)
	require.NoError(t, err)

	err = n.Start()
	require.NoError(t, err)
	defer n.Stop() //nolint:errcheck // ignore for tests

	assert.True(t, cr.IsRunning())
	assert.Equal(t, cr, n.Switch().Reactor("FOO"))

	assert.True(t, customBlockchainReactor.IsRunning())
	assert.Equal(t, customBlockchainReactor, n.Switch().Reactor("BLOCKCHAIN"))

	channels := n.NodeInfo().(p2p.DefaultNodeInfo).Channels
	assert.Contains(t, channels, mempl.MempoolChannel)
	assert.Contains(t, channels, cr.Channels[0].ID)
}

func state(nVals int, height int64) (sm.State, dbm.DB, []types.PrivValidator) {
	privVals := make([]types.PrivValidator, nVals)
	vals := make([]types.GenesisValidator, nVals)
	for i := 0; i < nVals; i++ {
		privVal := types.NewMockPV()
		privVals[i] = privVal
		vals[i] = types.GenesisValidator{
			Address: privVal.PrivKey.PubKey().Address(),
			PubKey:  privVal.PrivKey.PubKey(),
			Power:   1000,
			Name:    fmt.Sprintf("test%d", i),
		}
	}
	s, _ := sm.MakeGenesisState(&types.GenesisDoc{
		ChainID:    "test-chain",
		Validators: vals,
		AppHash:    nil,
	})

	// save validators to db for 2 heights
	stateDB := dbm.NewMemDB()
	stateStore := sm.NewStore(stateDB, sm.StoreOptions{
		DiscardABCIResponses: false,
	})
	if err := stateStore.Save(s); err != nil {
		panic(err)
	}

	for i := 1; i < int(height); i++ {
		s.LastBlockHeight++
		s.LastValidators = s.Validators.Copy()
		if err := stateStore.Save(s); err != nil {
			panic(err)
		}
	}
	return s, stateDB, privVals
}<|MERGE_RESOLUTION|>--- conflicted
+++ resolved
@@ -395,11 +395,7 @@
 
 	// fill the mempool with one txs just below the maximum size
 	txLength := int(types.MaxDataBytesNoEvidence(maxBytes, 1))
-<<<<<<< HEAD
-	tx := tmrand.Bytes(txLength - 4)
-=======
 	tx := cmtrand.Bytes(txLength - 4) // to account for the varint
->>>>>>> 5989a731
 	err = mempool.CheckTx(tx, nil, mempl.TxInfo{})
 	assert.NoError(t, err)
 
