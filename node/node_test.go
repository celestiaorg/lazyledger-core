package node

import (
	"context"
	"errors"
	"fmt"
	"math"
	"net"
	"os"
	"syscall"
	"testing"
	"time"

	"github.com/stretchr/testify/assert"
	"github.com/stretchr/testify/require"

<<<<<<< HEAD
	"github.com/celestiaorg/celestia-core/abci/example/kvstore"
	cfg "github.com/celestiaorg/celestia-core/config"
	"github.com/celestiaorg/celestia-core/crypto"
	"github.com/celestiaorg/celestia-core/crypto/ed25519"
	"github.com/celestiaorg/celestia-core/crypto/tmhash"
	"github.com/celestiaorg/celestia-core/evidence"
	dbm "github.com/celestiaorg/celestia-core/libs/db"
	"github.com/celestiaorg/celestia-core/libs/db/memdb"
	"github.com/celestiaorg/celestia-core/libs/log"
	tmrand "github.com/celestiaorg/celestia-core/libs/rand"
	mempl "github.com/celestiaorg/celestia-core/mempool"
	"github.com/celestiaorg/celestia-core/p2p"
	p2pmock "github.com/celestiaorg/celestia-core/p2p/mock"
	"github.com/celestiaorg/celestia-core/privval"
	"github.com/celestiaorg/celestia-core/proxy"
	sm "github.com/celestiaorg/celestia-core/state"
	"github.com/celestiaorg/celestia-core/store"
	"github.com/celestiaorg/celestia-core/types"
	tmtime "github.com/celestiaorg/celestia-core/types/time"
=======
	dbm "github.com/tendermint/tm-db"

	"github.com/tendermint/tendermint/abci/example/kvstore"
	cfg "github.com/tendermint/tendermint/config"
	"github.com/tendermint/tendermint/crypto"
	"github.com/tendermint/tendermint/crypto/ed25519"
	"github.com/tendermint/tendermint/crypto/tmhash"

	"github.com/tendermint/tendermint/internal/evidence"
	"github.com/tendermint/tendermint/internal/mempool"
	mempoolv0 "github.com/tendermint/tendermint/internal/mempool/v0"
	"github.com/tendermint/tendermint/internal/test/factory"
	"github.com/tendermint/tendermint/libs/log"
	tmrand "github.com/tendermint/tendermint/libs/rand"
	tmtime "github.com/tendermint/tendermint/libs/time"
	"github.com/tendermint/tendermint/privval"
	"github.com/tendermint/tendermint/proxy"
	sm "github.com/tendermint/tendermint/state"
	"github.com/tendermint/tendermint/state/indexer"
	"github.com/tendermint/tendermint/store"
	"github.com/tendermint/tendermint/types"
>>>>>>> 9b458a1c
)

func defaultNewTestNode(config *cfg.Config, logger log.Logger) (*Node, error) {
	nodeKey, err := p2p.LoadOrGenNodeKey(config.NodeKeyFile())
	if err != nil {
		return nil, fmt.Errorf("failed to load or gen node key %s: %w", config.NodeKeyFile(), err)
	}

	pval, err := privval.LoadOrGenFilePV(config.PrivValidatorKeyFile(), config.PrivValidatorStateFile())
	if err != nil {
		return nil, err
	}

	return NewNode(config,
		pval,
		nodeKey,
		proxy.DefaultClientCreator(config.ProxyApp, config.DBDir()),
		DefaultGenesisDocProviderFunc(config),
		InMemDBProvider,
		DefaultMetricsProvider(config.Instrumentation),
		logger,
	)
}

func TestNodeStartStop(t *testing.T) {
	config := cfg.ResetTestRoot("node_node_test")

	defer os.RemoveAll(config.RootDir)

	// create & start node
<<<<<<< HEAD
	n, err := defaultNewTestNode(config, log.TestingLogger())
	require.NoError(t, err)
	err = n.Start()
=======
	ns, err := newDefaultNode(config, log.TestingLogger())
>>>>>>> 9b458a1c
	require.NoError(t, err)
	require.NoError(t, ns.Start())

	n, ok := ns.(*nodeImpl)
	require.True(t, ok)

	// wait for the node to produce a block
	blocksSub, err := n.EventBus().Subscribe(context.Background(), "node_test", types.EventQueryNewBlock)
	require.NoError(t, err)
	select {
	case <-blocksSub.Out():
	case <-blocksSub.Canceled():
		t.Fatal("blocksSub was canceled")
	case <-time.After(10 * time.Second):
		t.Fatal("timed out waiting for the node to produce a block")
	}

	// stop the node
	go func() {
		err = n.Stop()
		require.NoError(t, err)
	}()

	select {
	case <-n.Quit():
	case <-time.After(10 * time.Second):
		pid := os.Getpid()
		p, err := os.FindProcess(pid)
		if err != nil {
			panic(err)
		}
		err = p.Signal(syscall.SIGABRT)
		fmt.Println(err)
		t.Fatal("timed out waiting for shutdown")
	}
}

func getTestNode(t *testing.T, conf *cfg.Config, logger log.Logger) *nodeImpl {
	t.Helper()
	ns, err := newDefaultNode(conf, logger)
	require.NoError(t, err)

	n, ok := ns.(*nodeImpl)
	require.True(t, ok)
	return n
}

func TestNodeDelayedStart(t *testing.T) {
	config := cfg.ResetTestRoot("node_delayed_start_test")
	defer os.RemoveAll(config.RootDir)
	now := tmtime.Now()

	// create & start node
<<<<<<< HEAD
	n, err := defaultNewTestNode(config, log.TestingLogger())
=======
	n := getTestNode(t, config, log.TestingLogger())
>>>>>>> 9b458a1c
	n.GenesisDoc().GenesisTime = now.Add(2 * time.Second)

	require.NoError(t, n.Start())
	defer n.Stop() //nolint:errcheck // ignore for tests

	startTime := tmtime.Now()
	assert.Equal(t, true, startTime.After(n.GenesisDoc().GenesisTime))
}

func TestNodeSetAppVersion(t *testing.T) {
	config := cfg.ResetTestRoot("node_app_version_test")
	defer os.RemoveAll(config.RootDir)

<<<<<<< HEAD
	// create & start node
	n, err := defaultNewTestNode(config, log.TestingLogger())
	require.NoError(t, err)
=======
	// create node
	n := getTestNode(t, config, log.TestingLogger())
>>>>>>> 9b458a1c

	// default config uses the kvstore app
	var appVersion uint64 = kvstore.ProtocolVersion

	// check version is set in state
	state, err := n.stateStore.Load()
	require.NoError(t, err)
	assert.Equal(t, state.Version.Consensus.App, appVersion)

	// check version is set in node info
	assert.Equal(t, n.nodeInfo.ProtocolVersion.App, appVersion)
}

func TestNodeSetPrivValTCP(t *testing.T) {
	t.Skip("TODO(ismail): Mock these conns using net.Pipe instead")
	addr := "tcp://" + testFreeAddr(t)

	config := cfg.ResetTestRoot("node_priv_val_tcp_test")
	defer os.RemoveAll(config.RootDir)
	config.PrivValidator.ListenAddr = addr

	dialer := privval.DialTCPFn(addr, 100*time.Millisecond, ed25519.GenPrivKey())
	dialerEndpoint := privval.NewSignerDialerEndpoint(
		log.TestingLogger(),
		dialer,
	)
	privval.SignerDialerEndpointTimeoutReadWrite(100 * time.Millisecond)(dialerEndpoint)

	signerServer := privval.NewSignerServer(
		dialerEndpoint,
		config.ChainID(),
		types.NewMockPV(),
	)

	go func() {
		err := signerServer.Start()
		if err != nil {
			panic(err)
		}
	}()
	defer signerServer.Stop() //nolint:errcheck // ignore for tests

<<<<<<< HEAD
	logger := log.TestingLogger()
	n, err := defaultNewTestNode(config, logger)
	require.NoError(t, err)
=======
	n := getTestNode(t, config, log.TestingLogger())
>>>>>>> 9b458a1c
	assert.IsType(t, &privval.RetrySignerClient{}, n.PrivValidator())
}

// address without a protocol must result in error
func TestPrivValidatorListenAddrNoProtocol(t *testing.T) {
	addrNoPrefix := testFreeAddr(t)

	config := cfg.ResetTestRoot("node_priv_val_tcp_test")
	defer os.RemoveAll(config.RootDir)
	config.PrivValidator.ListenAddr = addrNoPrefix

<<<<<<< HEAD
	_, err := defaultNewTestNode(config, log.TestingLogger())
=======
	_, err := newDefaultNode(config, log.TestingLogger())
>>>>>>> 9b458a1c
	assert.Error(t, err)
}

func TestNodeSetPrivValIPC(t *testing.T) {
	tmpfile := "/tmp/kms." + tmrand.Str(6) + ".sock"
	defer os.Remove(tmpfile) // clean up

	config := cfg.ResetTestRoot("node_priv_val_tcp_test")
	defer os.RemoveAll(config.RootDir)
	config.PrivValidator.ListenAddr = "unix://" + tmpfile

	dialer := privval.DialUnixFn(tmpfile)
	dialerEndpoint := privval.NewSignerDialerEndpoint(
		log.TestingLogger(),
		dialer,
	)
	privval.SignerDialerEndpointTimeoutReadWrite(100 * time.Millisecond)(dialerEndpoint)

	pvsc := privval.NewSignerServer(
		dialerEndpoint,
		config.ChainID(),
		types.NewMockPV(),
	)

	go func() {
		err := pvsc.Start()
		require.NoError(t, err)
	}()
	defer pvsc.Stop() //nolint:errcheck // ignore for tests
<<<<<<< HEAD

	logger := log.TestingLogger()
	n, err := defaultNewTestNode(config, logger)
	require.NoError(t, err)
=======
	n := getTestNode(t, config, log.TestingLogger())
>>>>>>> 9b458a1c
	assert.IsType(t, &privval.RetrySignerClient{}, n.PrivValidator())
}

// testFreeAddr claims a free port so we don't block on listener being ready.
func testFreeAddr(t *testing.T) string {
	ln, err := net.Listen("tcp", "127.0.0.1:0")
	require.NoError(t, err)
	defer ln.Close()

	return fmt.Sprintf("127.0.0.1:%d", ln.Addr().(*net.TCPAddr).Port)
}

// create a proposal block using real and full
// mempool and evidence pool and validate it.
func TestCreateProposalBlock(t *testing.T) {
	config := cfg.ResetTestRoot("node_create_proposal")
	defer os.RemoveAll(config.RootDir)
	cc := proxy.NewLocalClientCreator(kvstore.NewApplication())
	proxyApp := proxy.NewAppConns(cc)
	err := proxyApp.Start()
	require.Nil(t, err)
	defer proxyApp.Stop() //nolint:errcheck // ignore for tests

	logger := log.TestingLogger()

	const height int64 = 1
	state, stateDB, privVals := state(1, height)
	stateStore := sm.NewStore(stateDB)
	maxBytes := 16384
	const partSize uint32 = 256
	maxEvidenceBytes := int64(maxBytes / 2)
	state.ConsensusParams.Block.MaxBytes = int64(maxBytes)
	state.ConsensusParams.Evidence.MaxBytes = maxEvidenceBytes
	proposerAddr, _ := state.Validators.GetByIndex(0)

	mp := mempoolv0.NewCListMempool(
		config.Mempool,
		proxyApp.Mempool(),
		state.LastBlockHeight,
		mempoolv0.WithMetrics(mempool.NopMetrics()),
		mempoolv0.WithPreCheck(sm.TxPreCheck(state)),
		mempoolv0.WithPostCheck(sm.TxPostCheck(state)),
	)
	mp.SetLogger(logger)

	// Make EvidencePool
<<<<<<< HEAD
	evidenceDB := memdb.NewDB()
	blockStore := store.NewBlockStore(memdb.NewDB())
	evidencePool, err := evidence.NewPool(evidenceDB, stateStore, blockStore)
=======
	evidenceDB := dbm.NewMemDB()
	blockStore := store.NewBlockStore(dbm.NewMemDB())
	evidencePool, err := evidence.NewPool(logger, evidenceDB, stateStore, blockStore)
>>>>>>> 9b458a1c
	require.NoError(t, err)

	// fill the evidence pool with more evidence
	// than can fit in a block
	var currentBytes int64 = 0
	for currentBytes <= maxEvidenceBytes {
		ev := types.NewMockDuplicateVoteEvidenceWithValidator(height, time.Now(), privVals[0], "test-chain")
		currentBytes += int64(len(ev.Bytes()))
		evidencePool.ReportConflictingVotes(ev.VoteA, ev.VoteB)
	}

	evList, size := evidencePool.PendingEvidence(state.ConsensusParams.Evidence.MaxBytes)
	require.Less(t, size, state.ConsensusParams.Evidence.MaxBytes+1)
	evData := &types.EvidenceData{Evidence: evList}
	require.EqualValues(t, size, evData.ByteSize())

	// fill the mempool with more txs
	// than can fit in a block
	txLength := 100
	for i := 0; i <= maxBytes/txLength; i++ {
		tx := tmrand.Bytes(txLength)
		err := mp.CheckTx(context.Background(), tx, nil, mempool.TxInfo{})
		assert.NoError(t, err)
	}

	blockExec := sm.NewBlockExecutor(
		stateStore,
		logger,
		proxyApp.Consensus(),
		mp,
		evidencePool,
		blockStore,
	)

	commit := types.NewCommit(height-1, 0, types.BlockID{}, nil)
	block, _ := blockExec.CreateProposalBlock(
		height,
		state, commit,
		proposerAddr,
	)

	// check that the part set does not exceed the maximum block size
	partSet := block.MakePartSet(partSize)
	// TODO(ismail): properly fix this test
	// https://github.com/celestiaorg/celestia-core/issues/77
	assert.Less(t, partSet.ByteSize(), int64(maxBytes)*2)

	partSetFromHeader := types.NewPartSetFromHeader(partSet.Header())
	for partSetFromHeader.Count() < partSetFromHeader.Total() {
		added, err := partSetFromHeader.AddPart(partSet.GetPart(int(partSetFromHeader.Count())))
		require.NoError(t, err)
		require.True(t, added)
	}
	assert.EqualValues(t, partSetFromHeader.ByteSize(), partSet.ByteSize())

	err = blockExec.ValidateBlock(state, block)
	assert.NoError(t, err)
}

func TestMaxTxsProposalBlockSize(t *testing.T) {
	config := cfg.ResetTestRoot("node_create_proposal")
	defer os.RemoveAll(config.RootDir)
	cc := proxy.NewLocalClientCreator(kvstore.NewApplication())
	proxyApp := proxy.NewAppConns(cc)
	err := proxyApp.Start()
	require.Nil(t, err)
	defer proxyApp.Stop() //nolint:errcheck // ignore for tests

	logger := log.TestingLogger()

	const height int64 = 1
	state, stateDB, _ := state(1, height)
	stateStore := sm.NewStore(stateDB)
	blockStore := store.NewBlockStore(dbm.NewMemDB())
	const maxBytes int64 = 16384
	const partSize uint32 = 256
	state.ConsensusParams.Block.MaxBytes = maxBytes
	proposerAddr, _ := state.Validators.GetByIndex(0)

	// Make Mempool
	mp := mempoolv0.NewCListMempool(
		config.Mempool,
		proxyApp.Mempool(),
		state.LastBlockHeight,
		mempoolv0.WithMetrics(mempool.NopMetrics()),
		mempoolv0.WithPreCheck(sm.TxPreCheck(state)),
		mempoolv0.WithPostCheck(sm.TxPostCheck(state)),
	)
	mp.SetLogger(logger)

	// fill the mempool with one txs just below the maximum size
	txLength := int(types.MaxDataBytesNoEvidence(maxBytes, 1))
<<<<<<< HEAD
	tx := tmrand.Bytes(txLength - 4 - 5) // to account for the varint
	err = mempool.CheckTx(tx, nil, mempl.TxInfo{})
=======
	tx := tmrand.Bytes(txLength - 4) // to account for the varint
	err = mp.CheckTx(context.Background(), tx, nil, mempool.TxInfo{})
>>>>>>> 9b458a1c
	assert.NoError(t, err)

	blockExec := sm.NewBlockExecutor(
		stateStore,
		logger,
		proxyApp.Consensus(),
		mp,
		sm.EmptyEvidencePool{},
		blockStore,
	)

	commit := types.NewCommit(height-1, 0, types.BlockID{}, nil)
	block, _ := blockExec.CreateProposalBlock(
		height,
		state, commit,
		proposerAddr,
	)

	pb, err := block.ToProto()
	require.NoError(t, err)
	// TODO(ismail): fix this test properly
	// https://github.com/celestiaorg/celestia-core/issues/77
	assert.Less(t, int64(pb.Size()), maxBytes*2)

	// check that the part set does not exceed the maximum block size
	partSet := block.MakePartSet(partSize)
	assert.EqualValues(t, partSet.ByteSize(), int64(pb.Size()))
}

func TestMaxProposalBlockSize(t *testing.T) {
	config := cfg.ResetTestRoot("node_create_proposal")
	defer os.RemoveAll(config.RootDir)
	cc := proxy.NewLocalClientCreator(kvstore.NewApplication())
	proxyApp := proxy.NewAppConns(cc)
	err := proxyApp.Start()
	require.Nil(t, err)
	defer proxyApp.Stop() //nolint:errcheck // ignore for tests

	logger := log.TestingLogger()

	state, stateDB, _ := state(types.MaxVotesCount, int64(1))
	stateStore := sm.NewStore(stateDB)
	blockStore := store.NewBlockStore(dbm.NewMemDB())
	const maxBytes int64 = 1024 * 1024 * 2
	state.ConsensusParams.Block.MaxBytes = maxBytes
	proposerAddr, _ := state.Validators.GetByIndex(0)

	// Make Mempool
	mp := mempoolv0.NewCListMempool(
		config.Mempool,
		proxyApp.Mempool(),
		state.LastBlockHeight,
		mempoolv0.WithMetrics(mempool.NopMetrics()),
		mempoolv0.WithPreCheck(sm.TxPreCheck(state)),
		mempoolv0.WithPostCheck(sm.TxPostCheck(state)),
	)
	mp.SetLogger(logger)

	// fill the mempool with one txs just below the maximum size
	txLength := int(types.MaxDataBytesNoEvidence(maxBytes, types.MaxVotesCount))
<<<<<<< HEAD
	tx := tmrand.Bytes(txLength - 6 - 4) // to account for the varint
	err = mempool.CheckTx(tx, nil, mempl.TxInfo{})
=======
	tx := tmrand.Bytes(txLength - 6) // to account for the varint
	err = mp.CheckTx(context.Background(), tx, nil, mempool.TxInfo{})
>>>>>>> 9b458a1c
	assert.NoError(t, err)
	// now produce more txs than what a normal block can hold with 10 smaller txs
	// At the end of the test, only the single big tx should be added
	for i := 0; i < 10; i++ {
		tx := tmrand.Bytes(10)
		err = mp.CheckTx(context.Background(), tx, nil, mempool.TxInfo{})
		assert.NoError(t, err)
	}

	blockExec := sm.NewBlockExecutor(
		stateStore,
		logger,
		proxyApp.Consensus(),
		mp,
		sm.EmptyEvidencePool{},
		blockStore,
	)

	blockID := types.BlockID{
		Hash: tmhash.Sum([]byte("blockID_hash")),
		PartSetHeader: types.PartSetHeader{
			Total: math.MaxInt32,
			Hash:  tmhash.Sum([]byte("blockID_part_set_header_hash")),
		},
	}

	timestamp := time.Date(math.MaxInt64, 0, 0, 0, 0, 0, math.MaxInt64, time.UTC)
	// change state in order to produce the largest accepted header
	state.LastBlockID = blockID
	state.LastBlockHeight = math.MaxInt64 - 1
	state.LastBlockTime = timestamp
	state.LastResultsHash = tmhash.Sum([]byte("last_results_hash"))
	state.AppHash = tmhash.Sum([]byte("app_hash"))
	state.Version.Consensus.Block = math.MaxInt64
	state.Version.Consensus.App = math.MaxInt64
	maxChainID := ""
	for i := 0; i < types.MaxChainIDLen; i++ {
		maxChainID += "𠜎"
	}
	state.ChainID = maxChainID

	cs := types.CommitSig{
		BlockIDFlag:      types.BlockIDFlagNil,
		ValidatorAddress: crypto.AddressHash([]byte("validator_address")),
		Timestamp:        timestamp,
		Signature:        crypto.CRandBytes(types.MaxSignatureSize),
	}

	commit := &types.Commit{
		Height:  math.MaxInt64,
		Round:   math.MaxInt32,
		BlockID: blockID,
	}

	// add maximum amount of signatures to a single commit
	for i := 0; i < types.MaxVotesCount; i++ {
		commit.Signatures = append(commit.Signatures, cs)
	}

	block, partSet := blockExec.CreateProposalBlock(
		math.MaxInt64,
		state, commit,
		proposerAddr,
	)

	// this ensures that the header is at max size
	block.Header.Time = timestamp
	block.Header.NumOriginalDataShares = math.MaxInt64

	pb, err := block.ToProto()
	require.NoError(t, err)

	// require that the header and commit be the max possible size
	require.Equal(t, int64(pb.Header.Size()), types.MaxHeaderBytes)
	require.Equal(t, int64(pb.LastCommit.Size()), types.MaxCommitBytes(types.MaxVotesCount))
	// make sure that the block is less than the max possible size
	assert.LessOrEqual(t, maxBytes, int64(pb.Size()))
	// because of the proto overhead we expect the part set bytes to be equal or
	// less than the pb block size
	assert.LessOrEqual(t, partSet.ByteSize(), int64(pb.Size()))

}

func TestNodeNewSeedNode(t *testing.T) {
	config := cfg.ResetTestRoot("node_new_node_custom_reactors_test")
	config.Mode = cfg.ModeSeed
	defer os.RemoveAll(config.RootDir)

	nodeKey, err := types.LoadOrGenNodeKey(config.NodeKeyFile())
	require.NoError(t, err)

	ns, err := makeSeedNode(config,
		cfg.DefaultDBProvider,
		nodeKey,
<<<<<<< HEAD
		proxy.DefaultClientCreator(config.ProxyApp, config.DBDir()),
		DefaultGenesisDocProviderFunc(config),
		InMemDBProvider,
		DefaultMetricsProvider(config.Instrumentation),
=======
		defaultGenesisDocProviderFunc(config),
>>>>>>> 9b458a1c
		log.TestingLogger(),
	)
	require.NoError(t, err)
	n, ok := ns.(*nodeImpl)
	require.True(t, ok)

	err = n.Start()
	require.NoError(t, err)

	assert.True(t, n.pexReactor.IsRunning())
}

func TestNodeSetEventSink(t *testing.T) {
	config := cfg.ResetTestRoot("node_app_version_test")
	defer os.RemoveAll(config.RootDir)

	logger := log.TestingLogger()
	setupTest := func(t *testing.T, conf *cfg.Config) []indexer.EventSink {
		eventBus, err := createAndStartEventBus(logger)
		require.NoError(t, err)

		genDoc, err := types.GenesisDocFromFile(config.GenesisFile())
		require.NoError(t, err)

		indexService, eventSinks, err := createAndStartIndexerService(config,
			cfg.DefaultDBProvider, eventBus, logger, genDoc.ChainID)
		require.NoError(t, err)
		t.Cleanup(func() { require.NoError(t, indexService.Stop()) })
		return eventSinks
	}

	eventSinks := setupTest(t, config)
	assert.Equal(t, 1, len(eventSinks))
	assert.Equal(t, indexer.KV, eventSinks[0].Type())

	config.TxIndex.Indexer = []string{"null"}
	eventSinks = setupTest(t, config)

	assert.Equal(t, 1, len(eventSinks))
	assert.Equal(t, indexer.NULL, eventSinks[0].Type())

	config.TxIndex.Indexer = []string{"null", "kv"}
	eventSinks = setupTest(t, config)

	assert.Equal(t, 1, len(eventSinks))
	assert.Equal(t, indexer.NULL, eventSinks[0].Type())

	config.TxIndex.Indexer = []string{"kvv"}
	ns, err := newDefaultNode(config, logger)
	assert.Nil(t, ns)
	assert.Equal(t, errors.New("unsupported event sink type"), err)

	config.TxIndex.Indexer = []string{}
	eventSinks = setupTest(t, config)

	assert.Equal(t, 1, len(eventSinks))
	assert.Equal(t, indexer.NULL, eventSinks[0].Type())

	config.TxIndex.Indexer = []string{"psql"}
	ns, err = newDefaultNode(config, logger)
	assert.Nil(t, ns)
	assert.Equal(t, errors.New("the psql connection settings cannot be empty"), err)

	var psqlConn = "test"

	config.TxIndex.Indexer = []string{"psql"}
	config.TxIndex.PsqlConn = psqlConn
	eventSinks = setupTest(t, config)

	assert.Equal(t, 1, len(eventSinks))
	assert.Equal(t, indexer.PSQL, eventSinks[0].Type())

	config.TxIndex.Indexer = []string{"psql", "kv"}
	config.TxIndex.PsqlConn = psqlConn
	eventSinks = setupTest(t, config)

	assert.Equal(t, 2, len(eventSinks))
	// we use map to filter the duplicated sinks, so it's not guarantee the order when append sinks.
	if eventSinks[0].Type() == indexer.KV {
		assert.Equal(t, indexer.PSQL, eventSinks[1].Type())
	} else {
		assert.Equal(t, indexer.PSQL, eventSinks[0].Type())
		assert.Equal(t, indexer.KV, eventSinks[1].Type())
	}

	config.TxIndex.Indexer = []string{"kv", "psql"}
	config.TxIndex.PsqlConn = psqlConn
	eventSinks = setupTest(t, config)

	assert.Equal(t, 2, len(eventSinks))
	if eventSinks[0].Type() == indexer.KV {
		assert.Equal(t, indexer.PSQL, eventSinks[1].Type())
	} else {
		assert.Equal(t, indexer.PSQL, eventSinks[0].Type())
		assert.Equal(t, indexer.KV, eventSinks[1].Type())
	}

	var e = errors.New("found duplicated sinks, please check the tx-index section in the config.toml")
	config.TxIndex.Indexer = []string{"psql", "kv", "Kv"}
	config.TxIndex.PsqlConn = psqlConn
	_, err = newDefaultNode(config, logger)
	require.Error(t, err)
	assert.Equal(t, e, err)

	config.TxIndex.Indexer = []string{"Psql", "kV", "kv", "pSql"}
	config.TxIndex.PsqlConn = psqlConn
	_, err = newDefaultNode(config, logger)
	require.Error(t, err)
	assert.Equal(t, e, err)
}

func state(nVals int, height int64) (sm.State, dbm.DB, []types.PrivValidator) {
	privVals := make([]types.PrivValidator, nVals)
	vals := make([]types.GenesisValidator, nVals)
	for i := 0; i < nVals; i++ {
		privVal := types.NewMockPV()
		privVals[i] = privVal
		vals[i] = types.GenesisValidator{
			Address: privVal.PrivKey.PubKey().Address(),
			PubKey:  privVal.PrivKey.PubKey(),
			Power:   1000,
			Name:    fmt.Sprintf("test%d", i),
		}
	}
	s, _ := sm.MakeGenesisState(&types.GenesisDoc{
		ChainID:    "test-chain",
		Validators: vals,
		AppHash:    nil,
	})

	// save validators to db for 2 heights
	stateDB := memdb.NewDB()
	stateStore := sm.NewStore(stateDB)
	if err := stateStore.Save(s); err != nil {
		panic(err)
	}

	for i := 1; i < int(height); i++ {
		s.LastBlockHeight++
		s.LastValidators = s.Validators.Copy()
		if err := stateStore.Save(s); err != nil {
			panic(err)
		}
	}
	return s, stateDB, privVals
}

func TestLoadStateFromGenesis(t *testing.T) {
	_ = loadStatefromGenesis(t)
}

func loadStatefromGenesis(t *testing.T) sm.State {
	t.Helper()

	stateDB := dbm.NewMemDB()
	stateStore := sm.NewStore(stateDB)
	config := cfg.ResetTestRoot("load_state_from_genesis")

	loadedState, err := stateStore.Load()
	require.NoError(t, err)
	require.True(t, loadedState.IsEmpty())

	genDoc, _ := factory.RandGenesisDoc(config, 0, false, 10)

	state, err := loadStateFromDBOrGenesisDocProvider(
		stateStore,
		genDoc,
	)
	require.NoError(t, err)
	require.NotNil(t, state)

	return state
}<|MERGE_RESOLUTION|>--- conflicted
+++ resolved
@@ -14,49 +14,26 @@
 	"github.com/stretchr/testify/assert"
 	"github.com/stretchr/testify/require"
 
-<<<<<<< HEAD
 	"github.com/celestiaorg/celestia-core/abci/example/kvstore"
 	cfg "github.com/celestiaorg/celestia-core/config"
 	"github.com/celestiaorg/celestia-core/crypto"
 	"github.com/celestiaorg/celestia-core/crypto/ed25519"
 	"github.com/celestiaorg/celestia-core/crypto/tmhash"
-	"github.com/celestiaorg/celestia-core/evidence"
+	"github.com/celestiaorg/celestia-core/internal/evidence"
+	"github.com/celestiaorg/celestia-core/internal/mempool"
+	mempoolv0 "github.com/celestiaorg/celestia-core/internal/mempool/v0"
+	"github.com/celestiaorg/celestia-core/internal/test/factory"
 	dbm "github.com/celestiaorg/celestia-core/libs/db"
 	"github.com/celestiaorg/celestia-core/libs/db/memdb"
 	"github.com/celestiaorg/celestia-core/libs/log"
 	tmrand "github.com/celestiaorg/celestia-core/libs/rand"
-	mempl "github.com/celestiaorg/celestia-core/mempool"
-	"github.com/celestiaorg/celestia-core/p2p"
-	p2pmock "github.com/celestiaorg/celestia-core/p2p/mock"
+	tmtime "github.com/celestiaorg/celestia-core/libs/time"
 	"github.com/celestiaorg/celestia-core/privval"
 	"github.com/celestiaorg/celestia-core/proxy"
 	sm "github.com/celestiaorg/celestia-core/state"
+	"github.com/celestiaorg/celestia-core/state/indexer"
 	"github.com/celestiaorg/celestia-core/store"
 	"github.com/celestiaorg/celestia-core/types"
-	tmtime "github.com/celestiaorg/celestia-core/types/time"
-=======
-	dbm "github.com/tendermint/tm-db"
-
-	"github.com/tendermint/tendermint/abci/example/kvstore"
-	cfg "github.com/tendermint/tendermint/config"
-	"github.com/tendermint/tendermint/crypto"
-	"github.com/tendermint/tendermint/crypto/ed25519"
-	"github.com/tendermint/tendermint/crypto/tmhash"
-
-	"github.com/tendermint/tendermint/internal/evidence"
-	"github.com/tendermint/tendermint/internal/mempool"
-	mempoolv0 "github.com/tendermint/tendermint/internal/mempool/v0"
-	"github.com/tendermint/tendermint/internal/test/factory"
-	"github.com/tendermint/tendermint/libs/log"
-	tmrand "github.com/tendermint/tendermint/libs/rand"
-	tmtime "github.com/tendermint/tendermint/libs/time"
-	"github.com/tendermint/tendermint/privval"
-	"github.com/tendermint/tendermint/proxy"
-	sm "github.com/tendermint/tendermint/state"
-	"github.com/tendermint/tendermint/state/indexer"
-	"github.com/tendermint/tendermint/store"
-	"github.com/tendermint/tendermint/types"
->>>>>>> 9b458a1c
 )
 
 func defaultNewTestNode(config *cfg.Config, logger log.Logger) (*Node, error) {
@@ -87,13 +64,7 @@
 	defer os.RemoveAll(config.RootDir)
 
 	// create & start node
-<<<<<<< HEAD
-	n, err := defaultNewTestNode(config, log.TestingLogger())
-	require.NoError(t, err)
-	err = n.Start()
-=======
 	ns, err := newDefaultNode(config, log.TestingLogger())
->>>>>>> 9b458a1c
 	require.NoError(t, err)
 	require.NoError(t, ns.Start())
 
@@ -147,11 +118,7 @@
 	now := tmtime.Now()
 
 	// create & start node
-<<<<<<< HEAD
-	n, err := defaultNewTestNode(config, log.TestingLogger())
-=======
 	n := getTestNode(t, config, log.TestingLogger())
->>>>>>> 9b458a1c
 	n.GenesisDoc().GenesisTime = now.Add(2 * time.Second)
 
 	require.NoError(t, n.Start())
@@ -165,14 +132,8 @@
 	config := cfg.ResetTestRoot("node_app_version_test")
 	defer os.RemoveAll(config.RootDir)
 
-<<<<<<< HEAD
-	// create & start node
-	n, err := defaultNewTestNode(config, log.TestingLogger())
-	require.NoError(t, err)
-=======
 	// create node
 	n := getTestNode(t, config, log.TestingLogger())
->>>>>>> 9b458a1c
 
 	// default config uses the kvstore app
 	var appVersion uint64 = kvstore.ProtocolVersion
@@ -215,13 +176,7 @@
 	}()
 	defer signerServer.Stop() //nolint:errcheck // ignore for tests
 
-<<<<<<< HEAD
-	logger := log.TestingLogger()
-	n, err := defaultNewTestNode(config, logger)
-	require.NoError(t, err)
-=======
 	n := getTestNode(t, config, log.TestingLogger())
->>>>>>> 9b458a1c
 	assert.IsType(t, &privval.RetrySignerClient{}, n.PrivValidator())
 }
 
@@ -233,11 +188,7 @@
 	defer os.RemoveAll(config.RootDir)
 	config.PrivValidator.ListenAddr = addrNoPrefix
 
-<<<<<<< HEAD
-	_, err := defaultNewTestNode(config, log.TestingLogger())
-=======
 	_, err := newDefaultNode(config, log.TestingLogger())
->>>>>>> 9b458a1c
 	assert.Error(t, err)
 }
 
@@ -267,14 +218,7 @@
 		require.NoError(t, err)
 	}()
 	defer pvsc.Stop() //nolint:errcheck // ignore for tests
-<<<<<<< HEAD
-
-	logger := log.TestingLogger()
-	n, err := defaultNewTestNode(config, logger)
-	require.NoError(t, err)
-=======
 	n := getTestNode(t, config, log.TestingLogger())
->>>>>>> 9b458a1c
 	assert.IsType(t, &privval.RetrySignerClient{}, n.PrivValidator())
 }
 
@@ -321,15 +265,9 @@
 	mp.SetLogger(logger)
 
 	// Make EvidencePool
-<<<<<<< HEAD
 	evidenceDB := memdb.NewDB()
 	blockStore := store.NewBlockStore(memdb.NewDB())
-	evidencePool, err := evidence.NewPool(evidenceDB, stateStore, blockStore)
-=======
-	evidenceDB := dbm.NewMemDB()
-	blockStore := store.NewBlockStore(dbm.NewMemDB())
 	evidencePool, err := evidence.NewPool(logger, evidenceDB, stateStore, blockStore)
->>>>>>> 9b458a1c
 	require.NoError(t, err)
 
 	// fill the evidence pool with more evidence
@@ -422,13 +360,8 @@
 
 	// fill the mempool with one txs just below the maximum size
 	txLength := int(types.MaxDataBytesNoEvidence(maxBytes, 1))
-<<<<<<< HEAD
-	tx := tmrand.Bytes(txLength - 4 - 5) // to account for the varint
-	err = mempool.CheckTx(tx, nil, mempl.TxInfo{})
-=======
 	tx := tmrand.Bytes(txLength - 4) // to account for the varint
 	err = mp.CheckTx(context.Background(), tx, nil, mempool.TxInfo{})
->>>>>>> 9b458a1c
 	assert.NoError(t, err)
 
 	blockExec := sm.NewBlockExecutor(
@@ -489,13 +422,8 @@
 
 	// fill the mempool with one txs just below the maximum size
 	txLength := int(types.MaxDataBytesNoEvidence(maxBytes, types.MaxVotesCount))
-<<<<<<< HEAD
-	tx := tmrand.Bytes(txLength - 6 - 4) // to account for the varint
-	err = mempool.CheckTx(tx, nil, mempl.TxInfo{})
-=======
 	tx := tmrand.Bytes(txLength - 6) // to account for the varint
 	err = mp.CheckTx(context.Background(), tx, nil, mempool.TxInfo{})
->>>>>>> 9b458a1c
 	assert.NoError(t, err)
 	// now produce more txs than what a normal block can hold with 10 smaller txs
 	// At the end of the test, only the single big tx should be added
@@ -590,14 +518,7 @@
 	ns, err := makeSeedNode(config,
 		cfg.DefaultDBProvider,
 		nodeKey,
-<<<<<<< HEAD
-		proxy.DefaultClientCreator(config.ProxyApp, config.DBDir()),
-		DefaultGenesisDocProviderFunc(config),
-		InMemDBProvider,
-		DefaultMetricsProvider(config.Instrumentation),
-=======
 		defaultGenesisDocProviderFunc(config),
->>>>>>> 9b458a1c
 		log.TestingLogger(),
 	)
 	require.NoError(t, err)
