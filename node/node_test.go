package node

import (
	"context"
	"fmt"
	"math"
	"net"
	"os"
	"syscall"
	"testing"
	"time"

	"github.com/stretchr/testify/assert"
	"github.com/stretchr/testify/require"

	dbm "github.com/tendermint/tm-db"

	"github.com/lazyledger/lazyledger-core/abci/example/kvstore"
	cfg "github.com/lazyledger/lazyledger-core/config"
	"github.com/lazyledger/lazyledger-core/crypto"
	"github.com/lazyledger/lazyledger-core/crypto/ed25519"
	"github.com/lazyledger/lazyledger-core/crypto/tmhash"
	"github.com/lazyledger/lazyledger-core/evidence"
	"github.com/lazyledger/lazyledger-core/libs/log"
	tmrand "github.com/lazyledger/lazyledger-core/libs/rand"
	mempl "github.com/lazyledger/lazyledger-core/mempool"
	"github.com/lazyledger/lazyledger-core/p2p"
	p2pmock "github.com/lazyledger/lazyledger-core/p2p/mock"
	"github.com/lazyledger/lazyledger-core/privval"
	"github.com/lazyledger/lazyledger-core/proxy"
	sm "github.com/lazyledger/lazyledger-core/state"
	"github.com/lazyledger/lazyledger-core/store"
	"github.com/lazyledger/lazyledger-core/types"
	tmtime "github.com/lazyledger/lazyledger-core/types/time"
)

func TestNodeStartStop(t *testing.T) {
	config := cfg.ResetTestRoot("node_node_test")
	defer os.RemoveAll(config.RootDir)

	// create & start node
	n, err := DefaultNewNode(config, log.TestingLogger())
	n.embedIpfsNode = false // TODO: or init ipfs upfront
	require.NoError(t, err)
	err = n.Start()
	require.NoError(t, err)

	t.Logf("Started node %v", n.sw.NodeInfo())

	// wait for the node to produce a block
	blocksSub, err := n.EventBus().Subscribe(context.Background(), "node_test", types.EventQueryNewBlock)
	require.NoError(t, err)
	select {
	case <-blocksSub.Out():
	case <-blocksSub.Cancelled():
		t.Fatal("blocksSub was cancelled")
	case <-time.After(10 * time.Second):
		t.Fatal("timed out waiting for the node to produce a block")
	}

	// stop the node
	go func() {
		err = n.Stop()
		require.NoError(t, err)
	}()

	select {
	case <-n.Quit():
	case <-time.After(5 * time.Second):
		pid := os.Getpid()
		p, err := os.FindProcess(pid)
		if err != nil {
			panic(err)
		}
		err = p.Signal(syscall.SIGABRT)
		fmt.Println(err)
		t.Fatal("timed out waiting for shutdown")
	}
}

func TestSplitAndTrimEmpty(t *testing.T) {
	testCases := []struct {
		s        string
		sep      string
		cutset   string
		expected []string
	}{
		{"a,b,c", ",", " ", []string{"a", "b", "c"}},
		{" a , b , c ", ",", " ", []string{"a", "b", "c"}},
		{" a, b, c ", ",", " ", []string{"a", "b", "c"}},
		{" a, ", ",", " ", []string{"a"}},
		{"   ", ",", " ", []string{}},
	}

	for _, tc := range testCases {
		assert.Equal(t, tc.expected, splitAndTrimEmpty(tc.s, tc.sep, tc.cutset), "%s", tc.s)
	}
}

func TestNodeDelayedStart(t *testing.T) {
	config := cfg.ResetTestRoot("node_delayed_start_test")
	defer os.RemoveAll(config.RootDir)
	now := tmtime.Now()

	// create & start node
	n, err := DefaultNewNode(config, log.TestingLogger())
	n.embedIpfsNode = false // TODO: or init ipfs upfront
	n.GenesisDoc().GenesisTime = now.Add(2 * time.Second)
	require.NoError(t, err)

	err = n.Start()
	require.NoError(t, err)
	defer n.Stop() //nolint:errcheck // ignore for tests

	startTime := tmtime.Now()
	assert.Equal(t, true, startTime.After(n.GenesisDoc().GenesisTime))
}

func TestNodeSetAppVersion(t *testing.T) {
	config := cfg.ResetTestRoot("node_app_version_test")
	defer os.RemoveAll(config.RootDir)

	// create & start node
	n, err := DefaultNewNode(config, log.TestingLogger())
	require.NoError(t, err)

	// default config uses the kvstore app
	var appVersion uint64 = kvstore.ProtocolVersion

	// check version is set in state
	state, err := n.stateStore.Load()
	require.NoError(t, err)
	assert.Equal(t, state.Version.Consensus.App, appVersion)

	// check version is set in node info
	assert.Equal(t, n.nodeInfo.(p2p.DefaultNodeInfo).ProtocolVersion.App, appVersion)
}

func TestNodeSetPrivValTCP(t *testing.T) {
	addr := "tcp://" + testFreeAddr(t)

	config := cfg.ResetTestRoot("node_priv_val_tcp_test")
	defer os.RemoveAll(config.RootDir)
	config.BaseConfig.PrivValidatorListenAddr = addr

	dialer := privval.DialTCPFn(addr, 100*time.Millisecond, ed25519.GenPrivKey())
	dialerEndpoint := privval.NewSignerDialerEndpoint(
		log.TestingLogger(),
		dialer,
	)
	privval.SignerDialerEndpointTimeoutReadWrite(100 * time.Millisecond)(dialerEndpoint)

	signerServer := privval.NewSignerServer(
		dialerEndpoint,
		config.ChainID(),
		types.NewMockPV(),
	)

	go func() {
		err := signerServer.Start()
		if err != nil {
			panic(err)
		}
	}()
	defer signerServer.Stop() //nolint:errcheck // ignore for tests

	n, err := DefaultNewNode(config, log.TestingLogger())
	require.NoError(t, err)
	assert.IsType(t, &privval.RetrySignerClient{}, n.PrivValidator())
}

// address without a protocol must result in error
func TestPrivValidatorListenAddrNoProtocol(t *testing.T) {
	addrNoPrefix := testFreeAddr(t)

	config := cfg.ResetTestRoot("node_priv_val_tcp_test")
	defer os.RemoveAll(config.RootDir)
	config.BaseConfig.PrivValidatorListenAddr = addrNoPrefix

	_, err := DefaultNewNode(config, log.TestingLogger())
	assert.Error(t, err)
}

func TestNodeSetPrivValIPC(t *testing.T) {
	tmpfile := "/tmp/kms." + tmrand.Str(6) + ".sock"
	defer os.Remove(tmpfile) // clean up

	config := cfg.ResetTestRoot("node_priv_val_tcp_test")
	defer os.RemoveAll(config.RootDir)
	config.BaseConfig.PrivValidatorListenAddr = "unix://" + tmpfile

	dialer := privval.DialUnixFn(tmpfile)
	dialerEndpoint := privval.NewSignerDialerEndpoint(
		log.TestingLogger(),
		dialer,
	)
	privval.SignerDialerEndpointTimeoutReadWrite(100 * time.Millisecond)(dialerEndpoint)

	pvsc := privval.NewSignerServer(
		dialerEndpoint,
		config.ChainID(),
		types.NewMockPV(),
	)

	go func() {
		err := pvsc.Start()
		require.NoError(t, err)
	}()
	defer pvsc.Stop() //nolint:errcheck // ignore for tests

	n, err := DefaultNewNode(config, log.TestingLogger())
	require.NoError(t, err)
	assert.IsType(t, &privval.RetrySignerClient{}, n.PrivValidator())
}

// testFreeAddr claims a free port so we don't block on listener being ready.
func testFreeAddr(t *testing.T) string {
	ln, err := net.Listen("tcp", "127.0.0.1:0")
	require.NoError(t, err)
	defer ln.Close()

	return fmt.Sprintf("127.0.0.1:%d", ln.Addr().(*net.TCPAddr).Port)
}

// create a proposal block using real and full
// mempool and evidence pool and validate it.
func TestCreateProposalBlock(t *testing.T) {
	config := cfg.ResetTestRoot("node_create_proposal")
	defer os.RemoveAll(config.RootDir)
	cc := proxy.NewLocalClientCreator(kvstore.NewApplication())
	proxyApp := proxy.NewAppConns(cc)
	err := proxyApp.Start()
	require.Nil(t, err)
	defer proxyApp.Stop() //nolint:errcheck // ignore for tests

	logger := log.TestingLogger()

	const height int64 = 1
	state, stateDB, privVals := state(1, height)
	stateStore := sm.NewStore(stateDB)
	maxBytes := 16384
<<<<<<< HEAD
	const partSize uint32 = 256
=======
	var partSize uint32 = 256
>>>>>>> 11523b13
	maxEvidenceBytes := int64(maxBytes / 2)
	state.ConsensusParams.Block.MaxBytes = int64(maxBytes)
	state.ConsensusParams.Evidence.MaxBytes = maxEvidenceBytes
	proposerAddr, _ := state.Validators.GetByIndex(0)

	// Make Mempool
<<<<<<< HEAD
=======
	memplMetrics := mempl.PrometheusMetrics("node_test_1")
>>>>>>> 11523b13
	mempool := mempl.NewCListMempool(
		config.Mempool,
		proxyApp.Mempool(),
		state.LastBlockHeight,
		mempl.WithMetrics(mempl.NopMetrics()),
		mempl.WithPreCheck(sm.TxPreCheck(state)),
		mempl.WithPostCheck(sm.TxPostCheck(state)),
	)
	mempool.SetLogger(logger)

	// Make EvidencePool
	evidenceDB := dbm.NewMemDB()
	blockStore := store.NewBlockStore(dbm.NewMemDB())
	evidencePool, err := evidence.NewPool(evidenceDB, stateStore, blockStore)
	require.NoError(t, err)
	evidencePool.SetLogger(logger)

	// fill the evidence pool with more evidence
	// than can fit in a block
	var currentBytes int64 = 0
	for currentBytes <= maxEvidenceBytes {
		ev := types.NewMockDuplicateVoteEvidenceWithValidator(height, time.Now(), privVals[0], "test-chain")
		currentBytes += int64(len(ev.Bytes()))
<<<<<<< HEAD
		err := evidencePool.AddEvidenceFromConsensus(ev)
		require.NoError(t, err)
=======
		evidencePool.ReportConflictingVotes(ev.VoteA, ev.VoteB)
>>>>>>> 11523b13
	}

	evList, size := evidencePool.PendingEvidence(state.ConsensusParams.Evidence.MaxBytes)
	require.Less(t, size, state.ConsensusParams.Evidence.MaxBytes+1)
	evData := &types.EvidenceData{Evidence: evList}
	require.EqualValues(t, size, evData.ByteSize())

	// fill the mempool with more txs
	// than can fit in a block
	txLength := 100
	for i := 0; i <= maxBytes/txLength; i++ {
		tx := tmrand.Bytes(txLength)
		err := mempool.CheckTx(tx, nil, mempl.TxInfo{})
		assert.NoError(t, err)
	}

	blockExec := sm.NewBlockExecutor(
		stateStore,
		logger,
		proxyApp.Consensus(),
		mempool,
		evidencePool,
	)

	commit := types.NewCommit(height-1, 0, types.BlockID{}, nil)
	block, _ := blockExec.CreateProposalBlock(
		height,
		state, commit,
		proposerAddr,
	)

	// check that the part set does not exceed the maximum block size
	partSet := block.MakePartSet(partSize)
<<<<<<< HEAD
	// TODO(ismail): properly fix this test
	// https://github.com/lazyledger/lazyledger-core/issues/77
	assert.Less(t, partSet.ByteSize(), int64(maxBytes)*2)
=======
	assert.Less(t, partSet.ByteSize(), int64(maxBytes))
>>>>>>> 11523b13

	partSetFromHeader := types.NewPartSetFromHeader(partSet.Header())
	for partSetFromHeader.Count() < partSetFromHeader.Total() {
		added, err := partSetFromHeader.AddPart(partSet.GetPart(int(partSetFromHeader.Count())))
		require.NoError(t, err)
		require.True(t, added)
	}
	assert.EqualValues(t, partSetFromHeader.ByteSize(), partSet.ByteSize())

	err = blockExec.ValidateBlock(state, block)
	assert.NoError(t, err)
}

<<<<<<< HEAD
func TestMaxTxsProposalBlockSize(t *testing.T) {
=======
func TestMaxProposalBlockSize(t *testing.T) {
>>>>>>> 11523b13
	config := cfg.ResetTestRoot("node_create_proposal")
	defer os.RemoveAll(config.RootDir)
	cc := proxy.NewLocalClientCreator(kvstore.NewApplication())
	proxyApp := proxy.NewAppConns(cc)
	err := proxyApp.Start()
	require.Nil(t, err)
	defer proxyApp.Stop() //nolint:errcheck // ignore for tests

	logger := log.TestingLogger()

<<<<<<< HEAD
	const height int64 = 1
	state, stateDB, _ := state(1, height)
	stateStore := sm.NewStore(stateDB)
	const maxBytes int64 = 16384
	const partSize uint32 = 256
=======
	var height int64 = 1
	state, stateDB, _ := state(1, height)
	stateStore := sm.NewStore(stateDB)
	var maxBytes int64 = 16384
	var partSize uint32 = 256
>>>>>>> 11523b13
	state.ConsensusParams.Block.MaxBytes = maxBytes
	proposerAddr, _ := state.Validators.GetByIndex(0)

	// Make Mempool
<<<<<<< HEAD
=======
	memplMetrics := mempl.PrometheusMetrics("node_test_2")
>>>>>>> 11523b13
	mempool := mempl.NewCListMempool(
		config.Mempool,
		proxyApp.Mempool(),
		state.LastBlockHeight,
<<<<<<< HEAD
		mempl.WithMetrics(mempl.NopMetrics()),
=======
		mempl.WithMetrics(memplMetrics),
>>>>>>> 11523b13
		mempl.WithPreCheck(sm.TxPreCheck(state)),
		mempl.WithPostCheck(sm.TxPostCheck(state)),
	)
	mempool.SetLogger(logger)

	// fill the mempool with one txs just below the maximum size
	txLength := int(types.MaxDataBytesNoEvidence(maxBytes, 1))
<<<<<<< HEAD
	tx := tmrand.Bytes(txLength - 4 - 5) // to account for the varint
=======
	tx := tmrand.Bytes(txLength - 4) // to account for the varint
>>>>>>> 11523b13
	err = mempool.CheckTx(tx, nil, mempl.TxInfo{})
	assert.NoError(t, err)

	blockExec := sm.NewBlockExecutor(
		stateStore,
		logger,
		proxyApp.Consensus(),
		mempool,
		sm.EmptyEvidencePool{},
	)

	commit := types.NewCommit(height-1, 0, types.BlockID{}, nil)
	block, _ := blockExec.CreateProposalBlock(
		height,
		state, commit,
		proposerAddr,
	)

	pb, err := block.ToProto()
	require.NoError(t, err)
<<<<<<< HEAD
	// TODO(ismail): fix this test properly
	// https://github.com/lazyledger/lazyledger-core/issues/77
	assert.Less(t, int64(pb.Size()), maxBytes*2)
=======
	assert.Less(t, int64(pb.Size()), maxBytes)
>>>>>>> 11523b13

	// check that the part set does not exceed the maximum block size
	partSet := block.MakePartSet(partSize)
	assert.EqualValues(t, partSet.ByteSize(), int64(pb.Size()))
}

<<<<<<< HEAD
func TestMaxProposalBlockSize(t *testing.T) {
	config := cfg.ResetTestRoot("node_create_proposal")
	defer os.RemoveAll(config.RootDir)
	cc := proxy.NewLocalClientCreator(kvstore.NewApplication())
	proxyApp := proxy.NewAppConns(cc)
	err := proxyApp.Start()
	require.Nil(t, err)
	defer proxyApp.Stop() //nolint:errcheck // ignore for tests

	logger := log.TestingLogger()

	state, stateDB, _ := state(types.MaxVotesCount, int64(1))
	stateStore := sm.NewStore(stateDB)
	const maxBytes int64 = 1024 * 1024 * 2
	state.ConsensusParams.Block.MaxBytes = maxBytes
	proposerAddr, _ := state.Validators.GetByIndex(0)

	// Make Mempool
	mempool := mempl.NewCListMempool(
		config.Mempool,
		proxyApp.Mempool(),
		state.LastBlockHeight,
		mempl.WithMetrics(mempl.NopMetrics()),
		mempl.WithPreCheck(sm.TxPreCheck(state)),
		mempl.WithPostCheck(sm.TxPostCheck(state)),
	)
	mempool.SetLogger(logger)

	// fill the mempool with one txs just below the maximum size
	txLength := int(types.MaxDataBytesNoEvidence(maxBytes, types.MaxVotesCount))
	tx := tmrand.Bytes(txLength - 6 - 4) // to account for the varint
	err = mempool.CheckTx(tx, nil, mempl.TxInfo{})
	assert.NoError(t, err)
	// now produce more txs than what a normal block can hold with 10 smaller txs
	// At the end of the test, only the single big tx should be added
	for i := 0; i < 10; i++ {
		tx := tmrand.Bytes(10)
		err = mempool.CheckTx(tx, nil, mempl.TxInfo{})
		assert.NoError(t, err)
	}

	blockExec := sm.NewBlockExecutor(
		stateStore,
		logger,
		proxyApp.Consensus(),
		mempool,
		sm.EmptyEvidencePool{},
	)

	blockID := types.BlockID{
		Hash: tmhash.Sum([]byte("blockID_hash")),
		PartSetHeader: types.PartSetHeader{
			Total: math.MaxInt32,
			Hash:  tmhash.Sum([]byte("blockID_part_set_header_hash")),
		},
	}

	timestamp := time.Date(math.MaxInt64, 0, 0, 0, 0, 0, math.MaxInt64, time.UTC)
	// change state in order to produce the largest accepted header
	state.LastBlockID = blockID
	state.LastBlockHeight = math.MaxInt64 - 1
	state.LastBlockTime = timestamp
	state.LastResultsHash = tmhash.Sum([]byte("last_results_hash"))
	state.AppHash = tmhash.Sum([]byte("app_hash"))
	state.Version.Consensus.Block = math.MaxInt64
	state.Version.Consensus.App = math.MaxInt64
	maxChainID := ""
	for i := 0; i < types.MaxChainIDLen; i++ {
		maxChainID += "𠜎"
	}
	state.ChainID = maxChainID

	cs := types.CommitSig{
		BlockIDFlag:      types.BlockIDFlagNil,
		ValidatorAddress: crypto.AddressHash([]byte("validator_address")),
		Timestamp:        timestamp,
		Signature:        crypto.CRandBytes(types.MaxSignatureSize),
	}

	commit := &types.Commit{
		Height:  math.MaxInt64,
		Round:   math.MaxInt32,
		BlockID: blockID,
	}

	// add maximum amount of signatures to a single commit
	for i := 0; i < types.MaxVotesCount; i++ {
		commit.Signatures = append(commit.Signatures, cs)
	}

	block, partSet := blockExec.CreateProposalBlock(
		math.MaxInt64,
		state, commit,
		proposerAddr,
	)

	// this ensures that the header is at max size
	block.Header.Time = timestamp

	pb, err := block.ToProto()
	require.NoError(t, err)

	// require that the header and commit be the max possible size
	require.Equal(t, int64(pb.Header.Size()), types.MaxHeaderBytes)
	require.Equal(t, int64(pb.LastCommit.Size()), types.MaxCommitBytes(types.MaxVotesCount))
	// make sure that the block is less than the max possible size
	assert.LessOrEqual(t, maxBytes, int64(pb.Size()))
	// because of the proto overhead we expect the part set bytes to be equal or
	// less than the pb block size
	assert.LessOrEqual(t, partSet.ByteSize(), int64(pb.Size()))

}

=======
>>>>>>> 11523b13
func TestNodeNewNodeCustomReactors(t *testing.T) {
	config := cfg.ResetTestRoot("node_new_node_custom_reactors_test")
	defer os.RemoveAll(config.RootDir)

	cr := p2pmock.NewReactor()
	customBlockchainReactor := p2pmock.NewReactor()

	nodeKey, err := p2p.LoadOrGenNodeKey(config.NodeKeyFile())
	require.NoError(t, err)
	pval, err := privval.LoadOrGenFilePV(config.PrivValidatorKeyFile(), config.PrivValidatorStateFile())
	require.NoError(t, err)

	n, err := NewNode(config,
		pval,
		nodeKey,
		proxy.DefaultClientCreator(config.ProxyApp, config.ABCI, config.DBDir()),
		DefaultGenesisDocProviderFunc(config),
		DefaultDBProvider,
		DefaultMetricsProvider(config.Instrumentation),
		log.TestingLogger(),
		CustomReactors(map[string]p2p.Reactor{"FOO": cr, "BLOCKCHAIN": customBlockchainReactor}),
	)
	require.NoError(t, err)

	err = n.Start()
	require.NoError(t, err)
	defer n.Stop() //nolint:errcheck // ignore for tests

	assert.True(t, cr.IsRunning())
	assert.Equal(t, cr, n.Switch().Reactor("FOO"))

	assert.True(t, customBlockchainReactor.IsRunning())
	assert.Equal(t, customBlockchainReactor, n.Switch().Reactor("BLOCKCHAIN"))
}

func state(nVals int, height int64) (sm.State, dbm.DB, []types.PrivValidator) {
	privVals := make([]types.PrivValidator, nVals)
	vals := make([]types.GenesisValidator, nVals)
	for i := 0; i < nVals; i++ {
		privVal := types.NewMockPV()
		privVals[i] = privVal
		vals[i] = types.GenesisValidator{
			Address: privVal.PrivKey.PubKey().Address(),
			PubKey:  privVal.PrivKey.PubKey(),
			Power:   1000,
			Name:    fmt.Sprintf("test%d", i),
		}
	}
	s, _ := sm.MakeGenesisState(&types.GenesisDoc{
		ChainID:    "test-chain",
		Validators: vals,
		AppHash:    nil,
	})

	// save validators to db for 2 heights
	stateDB := dbm.NewMemDB()
	stateStore := sm.NewStore(stateDB)
	if err := stateStore.Save(s); err != nil {
		panic(err)
	}

	for i := 1; i < int(height); i++ {
		s.LastBlockHeight++
		s.LastValidators = s.Validators.Copy()
		if err := stateStore.Save(s); err != nil {
			panic(err)
		}
	}
	return s, stateDB, privVals
}<|MERGE_RESOLUTION|>--- conflicted
+++ resolved
@@ -239,21 +239,14 @@
 	state, stateDB, privVals := state(1, height)
 	stateStore := sm.NewStore(stateDB)
 	maxBytes := 16384
-<<<<<<< HEAD
-	const partSize uint32 = 256
-=======
 	var partSize uint32 = 256
->>>>>>> 11523b13
 	maxEvidenceBytes := int64(maxBytes / 2)
 	state.ConsensusParams.Block.MaxBytes = int64(maxBytes)
 	state.ConsensusParams.Evidence.MaxBytes = maxEvidenceBytes
 	proposerAddr, _ := state.Validators.GetByIndex(0)
 
 	// Make Mempool
-<<<<<<< HEAD
-=======
 	memplMetrics := mempl.PrometheusMetrics("node_test_1")
->>>>>>> 11523b13
 	mempool := mempl.NewCListMempool(
 		config.Mempool,
 		proxyApp.Mempool(),
@@ -277,12 +270,7 @@
 	for currentBytes <= maxEvidenceBytes {
 		ev := types.NewMockDuplicateVoteEvidenceWithValidator(height, time.Now(), privVals[0], "test-chain")
 		currentBytes += int64(len(ev.Bytes()))
-<<<<<<< HEAD
-		err := evidencePool.AddEvidenceFromConsensus(ev)
-		require.NoError(t, err)
-=======
 		evidencePool.ReportConflictingVotes(ev.VoteA, ev.VoteB)
->>>>>>> 11523b13
 	}
 
 	evList, size := evidencePool.PendingEvidence(state.ConsensusParams.Evidence.MaxBytes)
@@ -316,13 +304,9 @@
 
 	// check that the part set does not exceed the maximum block size
 	partSet := block.MakePartSet(partSize)
-<<<<<<< HEAD
 	// TODO(ismail): properly fix this test
 	// https://github.com/lazyledger/lazyledger-core/issues/77
 	assert.Less(t, partSet.ByteSize(), int64(maxBytes)*2)
-=======
-	assert.Less(t, partSet.ByteSize(), int64(maxBytes))
->>>>>>> 11523b13
 
 	partSetFromHeader := types.NewPartSetFromHeader(partSet.Header())
 	for partSetFromHeader.Count() < partSetFromHeader.Total() {
@@ -336,11 +320,7 @@
 	assert.NoError(t, err)
 }
 
-<<<<<<< HEAD
-func TestMaxTxsProposalBlockSize(t *testing.T) {
-=======
 func TestMaxProposalBlockSize(t *testing.T) {
->>>>>>> 11523b13
 	config := cfg.ResetTestRoot("node_create_proposal")
 	defer os.RemoveAll(config.RootDir)
 	cc := proxy.NewLocalClientCreator(kvstore.NewApplication())
@@ -351,36 +331,21 @@
 
 	logger := log.TestingLogger()
 
-<<<<<<< HEAD
-	const height int64 = 1
-	state, stateDB, _ := state(1, height)
-	stateStore := sm.NewStore(stateDB)
-	const maxBytes int64 = 16384
-	const partSize uint32 = 256
-=======
 	var height int64 = 1
 	state, stateDB, _ := state(1, height)
 	stateStore := sm.NewStore(stateDB)
 	var maxBytes int64 = 16384
 	var partSize uint32 = 256
->>>>>>> 11523b13
 	state.ConsensusParams.Block.MaxBytes = maxBytes
 	proposerAddr, _ := state.Validators.GetByIndex(0)
 
 	// Make Mempool
-<<<<<<< HEAD
-=======
 	memplMetrics := mempl.PrometheusMetrics("node_test_2")
->>>>>>> 11523b13
 	mempool := mempl.NewCListMempool(
 		config.Mempool,
 		proxyApp.Mempool(),
 		state.LastBlockHeight,
-<<<<<<< HEAD
-		mempl.WithMetrics(mempl.NopMetrics()),
-=======
 		mempl.WithMetrics(memplMetrics),
->>>>>>> 11523b13
 		mempl.WithPreCheck(sm.TxPreCheck(state)),
 		mempl.WithPostCheck(sm.TxPostCheck(state)),
 	)
@@ -388,11 +353,7 @@
 
 	// fill the mempool with one txs just below the maximum size
 	txLength := int(types.MaxDataBytesNoEvidence(maxBytes, 1))
-<<<<<<< HEAD
-	tx := tmrand.Bytes(txLength - 4 - 5) // to account for the varint
-=======
 	tx := tmrand.Bytes(txLength - 4) // to account for the varint
->>>>>>> 11523b13
 	err = mempool.CheckTx(tx, nil, mempl.TxInfo{})
 	assert.NoError(t, err)
 
@@ -413,135 +374,15 @@
 
 	pb, err := block.ToProto()
 	require.NoError(t, err)
-<<<<<<< HEAD
 	// TODO(ismail): fix this test properly
 	// https://github.com/lazyledger/lazyledger-core/issues/77
 	assert.Less(t, int64(pb.Size()), maxBytes*2)
-=======
-	assert.Less(t, int64(pb.Size()), maxBytes)
->>>>>>> 11523b13
 
 	// check that the part set does not exceed the maximum block size
 	partSet := block.MakePartSet(partSize)
 	assert.EqualValues(t, partSet.ByteSize(), int64(pb.Size()))
 }
 
-<<<<<<< HEAD
-func TestMaxProposalBlockSize(t *testing.T) {
-	config := cfg.ResetTestRoot("node_create_proposal")
-	defer os.RemoveAll(config.RootDir)
-	cc := proxy.NewLocalClientCreator(kvstore.NewApplication())
-	proxyApp := proxy.NewAppConns(cc)
-	err := proxyApp.Start()
-	require.Nil(t, err)
-	defer proxyApp.Stop() //nolint:errcheck // ignore for tests
-
-	logger := log.TestingLogger()
-
-	state, stateDB, _ := state(types.MaxVotesCount, int64(1))
-	stateStore := sm.NewStore(stateDB)
-	const maxBytes int64 = 1024 * 1024 * 2
-	state.ConsensusParams.Block.MaxBytes = maxBytes
-	proposerAddr, _ := state.Validators.GetByIndex(0)
-
-	// Make Mempool
-	mempool := mempl.NewCListMempool(
-		config.Mempool,
-		proxyApp.Mempool(),
-		state.LastBlockHeight,
-		mempl.WithMetrics(mempl.NopMetrics()),
-		mempl.WithPreCheck(sm.TxPreCheck(state)),
-		mempl.WithPostCheck(sm.TxPostCheck(state)),
-	)
-	mempool.SetLogger(logger)
-
-	// fill the mempool with one txs just below the maximum size
-	txLength := int(types.MaxDataBytesNoEvidence(maxBytes, types.MaxVotesCount))
-	tx := tmrand.Bytes(txLength - 6 - 4) // to account for the varint
-	err = mempool.CheckTx(tx, nil, mempl.TxInfo{})
-	assert.NoError(t, err)
-	// now produce more txs than what a normal block can hold with 10 smaller txs
-	// At the end of the test, only the single big tx should be added
-	for i := 0; i < 10; i++ {
-		tx := tmrand.Bytes(10)
-		err = mempool.CheckTx(tx, nil, mempl.TxInfo{})
-		assert.NoError(t, err)
-	}
-
-	blockExec := sm.NewBlockExecutor(
-		stateStore,
-		logger,
-		proxyApp.Consensus(),
-		mempool,
-		sm.EmptyEvidencePool{},
-	)
-
-	blockID := types.BlockID{
-		Hash: tmhash.Sum([]byte("blockID_hash")),
-		PartSetHeader: types.PartSetHeader{
-			Total: math.MaxInt32,
-			Hash:  tmhash.Sum([]byte("blockID_part_set_header_hash")),
-		},
-	}
-
-	timestamp := time.Date(math.MaxInt64, 0, 0, 0, 0, 0, math.MaxInt64, time.UTC)
-	// change state in order to produce the largest accepted header
-	state.LastBlockID = blockID
-	state.LastBlockHeight = math.MaxInt64 - 1
-	state.LastBlockTime = timestamp
-	state.LastResultsHash = tmhash.Sum([]byte("last_results_hash"))
-	state.AppHash = tmhash.Sum([]byte("app_hash"))
-	state.Version.Consensus.Block = math.MaxInt64
-	state.Version.Consensus.App = math.MaxInt64
-	maxChainID := ""
-	for i := 0; i < types.MaxChainIDLen; i++ {
-		maxChainID += "𠜎"
-	}
-	state.ChainID = maxChainID
-
-	cs := types.CommitSig{
-		BlockIDFlag:      types.BlockIDFlagNil,
-		ValidatorAddress: crypto.AddressHash([]byte("validator_address")),
-		Timestamp:        timestamp,
-		Signature:        crypto.CRandBytes(types.MaxSignatureSize),
-	}
-
-	commit := &types.Commit{
-		Height:  math.MaxInt64,
-		Round:   math.MaxInt32,
-		BlockID: blockID,
-	}
-
-	// add maximum amount of signatures to a single commit
-	for i := 0; i < types.MaxVotesCount; i++ {
-		commit.Signatures = append(commit.Signatures, cs)
-	}
-
-	block, partSet := blockExec.CreateProposalBlock(
-		math.MaxInt64,
-		state, commit,
-		proposerAddr,
-	)
-
-	// this ensures that the header is at max size
-	block.Header.Time = timestamp
-
-	pb, err := block.ToProto()
-	require.NoError(t, err)
-
-	// require that the header and commit be the max possible size
-	require.Equal(t, int64(pb.Header.Size()), types.MaxHeaderBytes)
-	require.Equal(t, int64(pb.LastCommit.Size()), types.MaxCommitBytes(types.MaxVotesCount))
-	// make sure that the block is less than the max possible size
-	assert.LessOrEqual(t, maxBytes, int64(pb.Size()))
-	// because of the proto overhead we expect the part set bytes to be equal or
-	// less than the pb block size
-	assert.LessOrEqual(t, partSet.ByteSize(), int64(pb.Size()))
-
-}
-
-=======
->>>>>>> 11523b13
 func TestNodeNewNodeCustomReactors(t *testing.T) {
 	config := cfg.ResetTestRoot("node_new_node_custom_reactors_test")
 	defer os.RemoveAll(config.RootDir)
