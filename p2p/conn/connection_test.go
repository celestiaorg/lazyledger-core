--- conflicted
+++ resolved
@@ -771,16 +771,11 @@
 	}
 }
 
-<<<<<<< HEAD
 // generateAndSendMessages sends a sequence of messages to the specified multiplex connection `mc`.
-=======
-// generateMessages sends a sequence of messages to the specified multiplex connection `mc`.
->>>>>>> 07c167e7
 // Each message has the given size and is sent at the specified rate
 // `messagingRate`. This process continues for the duration `totalDuration` or
 // until `totalNum` messages are sent. If `totalNum` is negative,
 // messaging persists for the entire `totalDuration`.
-<<<<<<< HEAD
 func generateAndSendMessages(mc *MConnection,
 	messagingRate time.Duration,
 	totalDuration time.Duration, totalNum int, msgSize int,
@@ -792,13 +787,6 @@
 	} else {
 		msg = msgContnet
 	}
-=======
-func generateMessages(mc *MConnection,
-	messagingRate time.Duration,
-	totalDuration time.Duration, totalNum int, msgSize int, chID byte) {
-	// all messages have an identical content
-	msg := bytes.Repeat([]byte{'x'}, msgSize)
->>>>>>> 07c167e7
 
 	// message generation interval ticker
 	ticker := time.NewTicker(messagingRate)
@@ -992,13 +980,8 @@
 				}
 
 				cnfg := DefaultMConnConfig()
-<<<<<<< HEAD
 				cnfg.SendRate = tt.sendRate
 				cnfg.RecvRate = tt.recRate
-=======
-				cnfg.SendRate = 50 * 1024 // 500 KB/s
-				cnfg.RecvRate = 50 * 1024 // 500 KB/s
->>>>>>> 07c167e7
 				chDescs := []*ChannelDescriptor{{ID: chID, Priority: 1,
 					SendQueueCapacity: tt.sendQueueCapacity}}
 				clientMconn := NewMConnectionWithConfig(client, chDescs,
@@ -1029,20 +1012,12 @@
 				// taken to set up the connections
 				b.StartTimer()
 				// start generating messages, it is a blocking call
-<<<<<<< HEAD
 				generateAndSendMessages(clientMconn,
 					tt.messagingRate,
 					tt.totalDuration,
 					tt.totalMsg,
 					tt.msgSize,
 					nil, chID)
-=======
-				generateMessages(clientMconn,
-					tt.messagingRate,
-					tt.totalDuration,
-					tt.totalMsg,
-					tt.msgSize, chID)
->>>>>>> 07c167e7
 
 				// wait for all messages to be received
 				<-allReceived
@@ -1071,7 +1046,6 @@
 	wg.Wait()
 
 	return conn2, conn1
-<<<<<<< HEAD
 }
 
 // generateExponentialSizedMessages creates a series of messages with sizes
@@ -1321,6 +1295,6 @@
 		})
 
 	}
-=======
->>>>>>> 07c167e7
-}+}
+
+// generateMessages sends a sequence of messages to the specified multiplex connection `mc`.