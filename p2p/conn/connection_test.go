--- conflicted
+++ resolved
@@ -127,7 +127,51 @@
 	assert.False(t, mconn.Send(0x05, []byte("Absorbing Man")), "Send should return false because channel is unknown")
 }
 
-<<<<<<< HEAD
+func TestMConnectionSendRate(t *testing.T) {
+	server, client := NetPipe()
+	defer server.Close()
+	defer client.Close()
+
+	clientConn := createTestMConnection(client)
+	err := clientConn.Start()
+	require.Nil(t, err)
+	defer clientConn.Stop() //nolint:errcheck // ignore for tests
+
+	// prepare a message to send from client to the server
+	msg := bytes.Repeat([]byte{1}, 1000*1024)
+
+	// send the message and check if it was sent successfully
+	done := clientConn.Send(0x01, msg)
+	assert.True(t, done)
+
+	// read the message from the server
+	_, err = server.Read(make([]byte, len(msg)))
+	if err != nil {
+		t.Error(err)
+	}
+
+	// check if the peak send rate is within the expected range
+	peakSendRate := clientConn.Status().SendMonitor.PeakRate
+	// the peak send rate should be less than or equal to the max send rate
+	// the max send rate is calculated based on the configured SendRate and other configs
+	maxSendRate := clientConn.maxSendRate()
+	assert.True(t, peakSendRate <= clientConn.maxSendRate(), fmt.Sprintf("peakSendRate %d > maxSendRate %d", peakSendRate, maxSendRate))
+}
+
+// maxSendRate returns the maximum send rate in bytes per second based on the MConnection's SendRate and other configs. It is used to calculate the highest expected value for the peak send rate.
+// The returned value is slightly higher than the configured SendRate.
+func (c *MConnection) maxSendRate() int64 {
+	// the sample rate is set when creating the MConnection and setting up its send monitor i.e., `c.sendMonitor`
+	// it defaults to 100ms which is what we use here
+	sampleRate := 100 * time.Millisecond
+	sendRate := round(float64(c.config.SendRate) * sampleRate.Seconds())
+	batchSizeBytes := int64(numBatchPacketMsgs * c._maxPacketMsgSize)
+	effectiveRatePerSample := int64(math.Ceil(float64(sendRate)/float64(batchSizeBytes))) * batchSizeBytes
+	effectiveSendRate := 10 * effectiveRatePerSample
+
+	return effectiveSendRate
+}
+
 // round returns x rounded to the nearest int64 (non-negative values only).
 func round(x float64) int64 {
 	if _, frac := math.Modf(x); frac >= 0.5 {
@@ -135,16 +179,19 @@
 	}
 	return int64(math.Floor(x))
 }
+// round returns x rounded to the nearest int64 (non-negative values only).
+func round(x float64) int64 {
+	if _, frac := math.Modf(x); frac >= 0.5 {
+		return int64(math.Ceil(x))
+	}
+	return int64(math.Floor(x))
+}
 
 func TestMConnectionReceiveRate(t *testing.T) {
-=======
-func TestMConnectionSendRate(t *testing.T) {
->>>>>>> 2f2dfcdb
-	server, client := NetPipe()
-	defer server.Close()
-	defer client.Close()
-
-<<<<<<< HEAD
+	server, client := NetPipe()
+	defer server.Close()
+	defer client.Close()
+
 	// prepare a client connection with callbacks to receive messages
 	receivedCh := make(chan []byte)
 	errorsCh := make(chan interface{})
@@ -160,14 +207,10 @@
 	cnfg.RecvRate = 500_000 // 500 KB/s
 
 	clientConn := createMConnectionWithCallbacksConfigs(client, onReceive, onError, cnfg)
-=======
-	clientConn := createTestMConnection(client)
->>>>>>> 2f2dfcdb
 	err := clientConn.Start()
 	require.Nil(t, err)
 	defer clientConn.Stop() //nolint:errcheck // ignore for tests
 
-<<<<<<< HEAD
 	serverConn := createMConnectionWithCallbacksConfigs(server, func(chID byte, msgBytes []byte) {}, func(r interface{}) {}, cnfg)
 	err = serverConn.Start()
 	require.Nil(t, err)
@@ -211,50 +254,6 @@
 	return effectiveRecvRate
 }
 
-=======
-	// prepare a message to send from client to the server
-	msg := bytes.Repeat([]byte{1}, 1000*1024)
-
-	// send the message and check if it was sent successfully
-	done := clientConn.Send(0x01, msg)
-	assert.True(t, done)
-
-	// read the message from the server
-	_, err = server.Read(make([]byte, len(msg)))
-	if err != nil {
-		t.Error(err)
-	}
-
-	// check if the peak send rate is within the expected range
-	peakSendRate := clientConn.Status().SendMonitor.PeakRate
-	// the peak send rate should be less than or equal to the max send rate
-	// the max send rate is calculated based on the configured SendRate and other configs
-	maxSendRate := clientConn.maxSendRate()
-	assert.True(t, peakSendRate <= clientConn.maxSendRate(), fmt.Sprintf("peakSendRate %d > maxSendRate %d", peakSendRate, maxSendRate))
-}
-
-// maxSendRate returns the maximum send rate in bytes per second based on the MConnection's SendRate and other configs. It is used to calculate the highest expected value for the peak send rate.
-// The returned value is slightly higher than the configured SendRate.
-func (c *MConnection) maxSendRate() int64 {
-	// the sample rate is set when creating the MConnection and setting up its send monitor i.e., `c.sendMonitor`
-	// it defaults to 100ms which is what we use here
-	sampleRate := 100 * time.Millisecond
-	sendRate := round(float64(c.config.SendRate) * sampleRate.Seconds())
-	batchSizeBytes := int64(numBatchPacketMsgs * c._maxPacketMsgSize)
-	effectiveRatePerSample := int64(math.Ceil(float64(sendRate)/float64(batchSizeBytes))) * batchSizeBytes
-	effectiveSendRate := 10 * effectiveRatePerSample
-
-	return effectiveSendRate
-}
-
-// round returns x rounded to the nearest int64 (non-negative values only).
-func round(x float64) int64 {
-	if _, frac := math.Modf(x); frac >= 0.5 {
-		return int64(math.Ceil(x))
-	}
-	return int64(math.Floor(x))
-}
->>>>>>> 2f2dfcdb
 func TestMConnectionReceive(t *testing.T) {
 	server, client := NetPipe()
 	defer server.Close()
