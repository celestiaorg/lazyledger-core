package privval

import (
	"fmt"
	"net"
	"sync"
	"time"

<<<<<<< HEAD
	"github.com/pkg/errors"

	"github.com/lazyledger/lazyledger-core/libs/service"
=======
	"github.com/tendermint/tendermint/libs/service"
>>>>>>> 8ab0a4c3
)

const (
	defaultTimeoutReadWriteSeconds = 3
)

type signerEndpoint struct {
	service.BaseService

	connMtx sync.Mutex
	conn    net.Conn

	timeoutReadWrite time.Duration
}

// Close closes the underlying net.Conn.
func (se *signerEndpoint) Close() error {
	se.DropConnection()
	return nil
}

// IsConnected indicates if there is an active connection
func (se *signerEndpoint) IsConnected() bool {
	se.connMtx.Lock()
	defer se.connMtx.Unlock()
	return se.isConnected()
}

// TryGetConnection retrieves a connection if it is already available
func (se *signerEndpoint) GetAvailableConnection(connectionAvailableCh chan net.Conn) bool {
	se.connMtx.Lock()
	defer se.connMtx.Unlock()

	// Is there a connection ready?
	select {
	case se.conn = <-connectionAvailableCh:
		return true
	default:
	}
	return false
}

// TryGetConnection retrieves a connection if it is already available
func (se *signerEndpoint) WaitConnection(connectionAvailableCh chan net.Conn, maxWait time.Duration) error {
	se.connMtx.Lock()
	defer se.connMtx.Unlock()

	select {
	case se.conn = <-connectionAvailableCh:
	case <-time.After(maxWait):
		return ErrConnectionTimeout
	}

	return nil
}

// SetConnection replaces the current connection object
func (se *signerEndpoint) SetConnection(newConnection net.Conn) {
	se.connMtx.Lock()
	defer se.connMtx.Unlock()
	se.conn = newConnection
}

// IsConnected indicates if there is an active connection
func (se *signerEndpoint) DropConnection() {
	se.connMtx.Lock()
	defer se.connMtx.Unlock()
	se.dropConnection()
}

// ReadMessage reads a message from the endpoint
func (se *signerEndpoint) ReadMessage() (msg SignerMessage, err error) {
	se.connMtx.Lock()
	defer se.connMtx.Unlock()

	if !se.isConnected() {
		return nil, fmt.Errorf("endpoint is not connected")
	}

	// Reset read deadline
	deadline := time.Now().Add(se.timeoutReadWrite)

	err = se.conn.SetReadDeadline(deadline)
	if err != nil {
		return
	}

	const maxRemoteSignerMsgSize = 1024 * 10
	_, err = cdc.UnmarshalBinaryLengthPrefixedReader(se.conn, &msg, maxRemoteSignerMsgSize)
	if _, ok := err.(timeoutError); ok {
		if err != nil {
			err = fmt.Errorf("%v: %w", err, ErrReadTimeout)
		} else {
			err = fmt.Errorf("empty error: %w", ErrReadTimeout)
		}
		se.Logger.Debug("Dropping [read]", "obj", se)
		se.dropConnection()
	}

	return
}

// WriteMessage writes a message from the endpoint
func (se *signerEndpoint) WriteMessage(msg SignerMessage) (err error) {
	se.connMtx.Lock()
	defer se.connMtx.Unlock()

	if !se.isConnected() {
		return fmt.Errorf("endpoint is not connected: %w", ErrNoConnection)
	}

	// Reset read deadline
	deadline := time.Now().Add(se.timeoutReadWrite)
	err = se.conn.SetWriteDeadline(deadline)
	if err != nil {
		return
	}

	_, err = cdc.MarshalBinaryLengthPrefixedWriter(se.conn, msg)
	if _, ok := err.(timeoutError); ok {
		if err != nil {
			err = fmt.Errorf("%v: %w", err, ErrWriteTimeout)
		} else {
			err = fmt.Errorf("empty error: %w", ErrWriteTimeout)
		}
		se.dropConnection()
	}

	return
}

func (se *signerEndpoint) isConnected() bool {
	return se.conn != nil
}

func (se *signerEndpoint) dropConnection() {
	if se.conn != nil {
		if err := se.conn.Close(); err != nil {
			se.Logger.Error("signerEndpoint::dropConnection", "err", err)
		}
		se.conn = nil
	}
}<|MERGE_RESOLUTION|>--- conflicted
+++ resolved
@@ -6,13 +6,7 @@
 	"sync"
 	"time"
 
-<<<<<<< HEAD
-	"github.com/pkg/errors"
-
 	"github.com/lazyledger/lazyledger-core/libs/service"
-=======
-	"github.com/tendermint/tendermint/libs/service"
->>>>>>> 8ab0a4c3
 )
 
 const (
