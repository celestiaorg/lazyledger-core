--- conflicted
+++ resolved
@@ -370,11 +370,7 @@
 }
 
 message Evidence {
-<<<<<<< HEAD
-  string type = 1;
-=======
   EvidenceType type = 1;
->>>>>>> 7b84a4c7
   // The offending validator
   Validator validator = 2 [(gogoproto.nullable) = false];
   // The height when the offense occurred
