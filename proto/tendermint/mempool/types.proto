syntax = "proto3";
package tendermint.mempool;

option go_package = "github.com/tendermint/tendermint/proto/tendermint/mempool";

message Txs {
  repeated bytes txs = 1;
}

message SeenTx {
  bytes tx_key = 1;
<<<<<<< HEAD
  // the nodeID of the peer that sent the transaction
  optional string from = 2;
=======
>>>>>>> 99aa053c
}

message WantTx {
  bytes tx_key = 1;
}

message Message {
  oneof sum {
    Txs    txs     = 1;
    SeenTx seen_tx = 2;
    WantTx want_tx = 3;
  }
}<|MERGE_RESOLUTION|>--- conflicted
+++ resolved
@@ -9,11 +9,6 @@
 
 message SeenTx {
   bytes tx_key = 1;
-<<<<<<< HEAD
-  // the nodeID of the peer that sent the transaction
-  optional string from = 2;
-=======
->>>>>>> 99aa053c
 }
 
 message WantTx {
