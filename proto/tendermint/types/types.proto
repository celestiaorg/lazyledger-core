--- conflicted
+++ resolved
@@ -86,7 +86,6 @@
   // Txs that will be applied by state @ block.Height+1.
   // NOTE: not all txs here are valid.  We're just agreeing on the order first.
   // This means that block.AppHash does not include these txs.
-<<<<<<< HEAD
   repeated bytes         txs                      = 1;
   IntermediateStateRoots intermediate_state_roots = 2 [(gogoproto.nullable) = false];
   EvidenceList           evidence                 = 3 [(gogoproto.nullable) = false];
@@ -150,9 +149,6 @@
   repeated bytes row_roots = 1;
   // ColumnRoot_j = root((M_{1,j} || M_{2,j} || ... || M_{2k,j} ))
   repeated bytes column_roots = 2;
-=======
-  repeated bytes txs = 1;
->>>>>>> bdbe4a7c
 }
 
 // Vote represents a prevote, precommit, or commit vote from validators for
@@ -172,17 +168,10 @@
 
 // Commit contains the evidence that a block was committed by a set of validators.
 message Commit {
-<<<<<<< HEAD
-  int64              height     = 1;
-  int32              round      = 2;
-  BlockID            block_id   = 3 [(gogoproto.nullable) = false, (gogoproto.customname) = "BlockID"];
-  repeated CommitSig signatures = 4 [(gogoproto.nullable) = false];
-=======
   int64                         height     = 1;
   int32                         round      = 2;
   BlockID                       block_id   = 3 [(gogoproto.nullable) = false, (gogoproto.customname) = "BlockID"];
   repeated CommitSig            signatures = 4 [(gogoproto.nullable) = false];
->>>>>>> bdbe4a7c
 }
 
 // CommitSig is a part of the Vote included in a Commit.
