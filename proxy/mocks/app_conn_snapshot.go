// Code generated by mockery. DO NOT EDIT.

package mocks

import (
	context "context"

	mock "github.com/stretchr/testify/mock"

	v1 "github.com/cometbft/cometbft/api/cometbft/abci/v1"
)

// AppConnSnapshot is an autogenerated mock type for the AppConnSnapshot type
type AppConnSnapshot struct {
	mock.Mock
}

// ApplySnapshotChunk provides a mock function with given fields: _a0, _a1
func (_m *AppConnSnapshot) ApplySnapshotChunk(_a0 context.Context, _a1 *v1.ApplySnapshotChunkRequest) (*v1.ApplySnapshotChunkResponse, error) {
	ret := _m.Called(_a0, _a1)

<<<<<<< HEAD
	var r0 *v1.ApplySnapshotChunkResponse
=======
	if len(ret) == 0 {
		panic("no return value specified for ApplySnapshotChunk")
	}

	var r0 *types.ResponseApplySnapshotChunk
>>>>>>> 6c1deb50
	var r1 error
	if rf, ok := ret.Get(0).(func(context.Context, *v1.ApplySnapshotChunkRequest) (*v1.ApplySnapshotChunkResponse, error)); ok {
		return rf(_a0, _a1)
	}
	if rf, ok := ret.Get(0).(func(context.Context, *v1.ApplySnapshotChunkRequest) *v1.ApplySnapshotChunkResponse); ok {
		r0 = rf(_a0, _a1)
	} else {
		if ret.Get(0) != nil {
			r0 = ret.Get(0).(*v1.ApplySnapshotChunkResponse)
		}
	}

	if rf, ok := ret.Get(1).(func(context.Context, *v1.ApplySnapshotChunkRequest) error); ok {
		r1 = rf(_a0, _a1)
	} else {
		r1 = ret.Error(1)
	}

	return r0, r1
}

// Error provides a mock function with given fields:
func (_m *AppConnSnapshot) Error() error {
	ret := _m.Called()

	if len(ret) == 0 {
		panic("no return value specified for Error")
	}

	var r0 error
	if rf, ok := ret.Get(0).(func() error); ok {
		r0 = rf()
	} else {
		r0 = ret.Error(0)
	}

	return r0
}

// ListSnapshots provides a mock function with given fields: _a0, _a1
func (_m *AppConnSnapshot) ListSnapshots(_a0 context.Context, _a1 *v1.ListSnapshotsRequest) (*v1.ListSnapshotsResponse, error) {
	ret := _m.Called(_a0, _a1)

<<<<<<< HEAD
	var r0 *v1.ListSnapshotsResponse
=======
	if len(ret) == 0 {
		panic("no return value specified for ListSnapshots")
	}

	var r0 *types.ResponseListSnapshots
>>>>>>> 6c1deb50
	var r1 error
	if rf, ok := ret.Get(0).(func(context.Context, *v1.ListSnapshotsRequest) (*v1.ListSnapshotsResponse, error)); ok {
		return rf(_a0, _a1)
	}
	if rf, ok := ret.Get(0).(func(context.Context, *v1.ListSnapshotsRequest) *v1.ListSnapshotsResponse); ok {
		r0 = rf(_a0, _a1)
	} else {
		if ret.Get(0) != nil {
			r0 = ret.Get(0).(*v1.ListSnapshotsResponse)
		}
	}

	if rf, ok := ret.Get(1).(func(context.Context, *v1.ListSnapshotsRequest) error); ok {
		r1 = rf(_a0, _a1)
	} else {
		r1 = ret.Error(1)
	}

	return r0, r1
}

// LoadSnapshotChunk provides a mock function with given fields: _a0, _a1
func (_m *AppConnSnapshot) LoadSnapshotChunk(_a0 context.Context, _a1 *v1.LoadSnapshotChunkRequest) (*v1.LoadSnapshotChunkResponse, error) {
	ret := _m.Called(_a0, _a1)

<<<<<<< HEAD
	var r0 *v1.LoadSnapshotChunkResponse
=======
	if len(ret) == 0 {
		panic("no return value specified for LoadSnapshotChunk")
	}

	var r0 *types.ResponseLoadSnapshotChunk
>>>>>>> 6c1deb50
	var r1 error
	if rf, ok := ret.Get(0).(func(context.Context, *v1.LoadSnapshotChunkRequest) (*v1.LoadSnapshotChunkResponse, error)); ok {
		return rf(_a0, _a1)
	}
	if rf, ok := ret.Get(0).(func(context.Context, *v1.LoadSnapshotChunkRequest) *v1.LoadSnapshotChunkResponse); ok {
		r0 = rf(_a0, _a1)
	} else {
		if ret.Get(0) != nil {
			r0 = ret.Get(0).(*v1.LoadSnapshotChunkResponse)
		}
	}

	if rf, ok := ret.Get(1).(func(context.Context, *v1.LoadSnapshotChunkRequest) error); ok {
		r1 = rf(_a0, _a1)
	} else {
		r1 = ret.Error(1)
	}

	return r0, r1
}

// OfferSnapshot provides a mock function with given fields: _a0, _a1
func (_m *AppConnSnapshot) OfferSnapshot(_a0 context.Context, _a1 *v1.OfferSnapshotRequest) (*v1.OfferSnapshotResponse, error) {
	ret := _m.Called(_a0, _a1)

<<<<<<< HEAD
	var r0 *v1.OfferSnapshotResponse
=======
	if len(ret) == 0 {
		panic("no return value specified for OfferSnapshot")
	}

	var r0 *types.ResponseOfferSnapshot
>>>>>>> 6c1deb50
	var r1 error
	if rf, ok := ret.Get(0).(func(context.Context, *v1.OfferSnapshotRequest) (*v1.OfferSnapshotResponse, error)); ok {
		return rf(_a0, _a1)
	}
	if rf, ok := ret.Get(0).(func(context.Context, *v1.OfferSnapshotRequest) *v1.OfferSnapshotResponse); ok {
		r0 = rf(_a0, _a1)
	} else {
		if ret.Get(0) != nil {
			r0 = ret.Get(0).(*v1.OfferSnapshotResponse)
		}
	}

	if rf, ok := ret.Get(1).(func(context.Context, *v1.OfferSnapshotRequest) error); ok {
		r1 = rf(_a0, _a1)
	} else {
		r1 = ret.Error(1)
	}

	return r0, r1
}

// NewAppConnSnapshot creates a new instance of AppConnSnapshot. It also registers a testing interface on the mock and a cleanup function to assert the mocks expectations.
// The first argument is typically a *testing.T value.
func NewAppConnSnapshot(t interface {
	mock.TestingT
	Cleanup(func())
}) *AppConnSnapshot {
	mock := &AppConnSnapshot{}
	mock.Mock.Test(t)

	t.Cleanup(func() { mock.AssertExpectations(t) })

	return mock
}<|MERGE_RESOLUTION|>--- conflicted
+++ resolved
@@ -19,15 +19,11 @@
 func (_m *AppConnSnapshot) ApplySnapshotChunk(_a0 context.Context, _a1 *v1.ApplySnapshotChunkRequest) (*v1.ApplySnapshotChunkResponse, error) {
 	ret := _m.Called(_a0, _a1)
 
-<<<<<<< HEAD
-	var r0 *v1.ApplySnapshotChunkResponse
-=======
 	if len(ret) == 0 {
 		panic("no return value specified for ApplySnapshotChunk")
 	}
 
-	var r0 *types.ResponseApplySnapshotChunk
->>>>>>> 6c1deb50
+	var r0 *v1.ApplySnapshotChunkResponse
 	var r1 error
 	if rf, ok := ret.Get(0).(func(context.Context, *v1.ApplySnapshotChunkRequest) (*v1.ApplySnapshotChunkResponse, error)); ok {
 		return rf(_a0, _a1)
@@ -71,15 +67,11 @@
 func (_m *AppConnSnapshot) ListSnapshots(_a0 context.Context, _a1 *v1.ListSnapshotsRequest) (*v1.ListSnapshotsResponse, error) {
 	ret := _m.Called(_a0, _a1)
 
-<<<<<<< HEAD
-	var r0 *v1.ListSnapshotsResponse
-=======
 	if len(ret) == 0 {
 		panic("no return value specified for ListSnapshots")
 	}
 
-	var r0 *types.ResponseListSnapshots
->>>>>>> 6c1deb50
+	var r0 *v1.ListSnapshotsResponse
 	var r1 error
 	if rf, ok := ret.Get(0).(func(context.Context, *v1.ListSnapshotsRequest) (*v1.ListSnapshotsResponse, error)); ok {
 		return rf(_a0, _a1)
@@ -105,15 +97,11 @@
 func (_m *AppConnSnapshot) LoadSnapshotChunk(_a0 context.Context, _a1 *v1.LoadSnapshotChunkRequest) (*v1.LoadSnapshotChunkResponse, error) {
 	ret := _m.Called(_a0, _a1)
 
-<<<<<<< HEAD
-	var r0 *v1.LoadSnapshotChunkResponse
-=======
 	if len(ret) == 0 {
 		panic("no return value specified for LoadSnapshotChunk")
 	}
 
-	var r0 *types.ResponseLoadSnapshotChunk
->>>>>>> 6c1deb50
+	var r0 *v1.LoadSnapshotChunkResponse
 	var r1 error
 	if rf, ok := ret.Get(0).(func(context.Context, *v1.LoadSnapshotChunkRequest) (*v1.LoadSnapshotChunkResponse, error)); ok {
 		return rf(_a0, _a1)
@@ -139,15 +127,11 @@
 func (_m *AppConnSnapshot) OfferSnapshot(_a0 context.Context, _a1 *v1.OfferSnapshotRequest) (*v1.OfferSnapshotResponse, error) {
 	ret := _m.Called(_a0, _a1)
 
-<<<<<<< HEAD
-	var r0 *v1.OfferSnapshotResponse
-=======
 	if len(ret) == 0 {
 		panic("no return value specified for OfferSnapshot")
 	}
 
-	var r0 *types.ResponseOfferSnapshot
->>>>>>> 6c1deb50
+	var r0 *v1.OfferSnapshotResponse
 	var r1 error
 	if rf, ok := ret.Get(0).(func(context.Context, *v1.OfferSnapshotRequest) (*v1.OfferSnapshotResponse, error)); ok {
 		return rf(_a0, _a1)
