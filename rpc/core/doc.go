/*
Package core defines the CometBFT RPC endpoints.

<<<<<<< HEAD
Tendermint ships with its own JSONRPC library -
https://github.com/tendermint/tendermint/tree/v0.34.x/rpc/jsonrpc.
=======
CometBFT ships with its own JSONRPC library -
https://github.com/comet/comet/tree/v0.34.x/rpc/jsonrpc.
>>>>>>> 5989a731

## Get the list

An HTTP Get request to the root RPC endpoint shows a list of available endpoints.

```bash
curl 'localhost:26657'
```

> Response:

```plain
Available endpoints:
/abci_info
/dump_consensus_state
/genesis
/net_info
/num_unconfirmed_txs
/status
/health
/unconfirmed_txs
/unsafe_flush_mempool
/validators

Endpoints that require arguments:
/abci_query?path=_&data=_&prove=_
/block?height=_
/blockchain?minHeight=_&maxHeight=_
/broadcast_tx_async?tx=_
/broadcast_tx_commit?tx=_
/broadcast_tx_sync?tx=_
/commit?height=_
/dial_seeds?seeds=_
/dial_persistent_peers?persistent_peers=_
/subscribe?event=_
/tx?hash=_&prove=_
/unsubscribe?event=_
```
*/
package core<|MERGE_RESOLUTION|>--- conflicted
+++ resolved
@@ -1,13 +1,8 @@
 /*
 Package core defines the CometBFT RPC endpoints.
 
-<<<<<<< HEAD
-Tendermint ships with its own JSONRPC library -
-https://github.com/tendermint/tendermint/tree/v0.34.x/rpc/jsonrpc.
-=======
 CometBFT ships with its own JSONRPC library -
 https://github.com/comet/comet/tree/v0.34.x/rpc/jsonrpc.
->>>>>>> 5989a731
 
 ## Get the list
 
