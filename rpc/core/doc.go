--- conflicted
+++ resolved
@@ -2,11 +2,7 @@
 Package core defines the CometBFT RPC endpoints.
 
 CometBFT ships with its own JSONRPC library -
-<<<<<<< HEAD
-https://github.com/comet/comet/tree/v0.34.x/rpc/jsonrpc.
-=======
 https://github.com/cometbft/cometbft/tree/v0.34.x/rpc/jsonrpc.
->>>>>>> 45e98ef8
 
 ## Get the list
 
