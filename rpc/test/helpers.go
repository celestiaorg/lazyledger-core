--- conflicted
+++ resolved
@@ -6,57 +6,26 @@
 	"os"
 	"time"
 
-<<<<<<< HEAD
 	abci "github.com/celestiaorg/celestia-core/abci/types"
 	cfg "github.com/celestiaorg/celestia-core/config"
 	"github.com/celestiaorg/celestia-core/libs/log"
 	tmnet "github.com/celestiaorg/celestia-core/libs/net"
+	"github.com/celestiaorg/celestia-core/libs/service"
 	nm "github.com/celestiaorg/celestia-core/node"
-	"github.com/celestiaorg/celestia-core/p2p"
-	"github.com/celestiaorg/celestia-core/privval"
 	"github.com/celestiaorg/celestia-core/proxy"
 	ctypes "github.com/celestiaorg/celestia-core/rpc/core/types"
 	core_grpc "github.com/celestiaorg/celestia-core/rpc/grpc"
 	rpcclient "github.com/celestiaorg/celestia-core/rpc/jsonrpc/client"
-=======
-	abci "github.com/tendermint/tendermint/abci/types"
-	cfg "github.com/tendermint/tendermint/config"
-	"github.com/tendermint/tendermint/libs/log"
-	tmnet "github.com/tendermint/tendermint/libs/net"
-	"github.com/tendermint/tendermint/libs/service"
-	nm "github.com/tendermint/tendermint/node"
-	"github.com/tendermint/tendermint/proxy"
-	ctypes "github.com/tendermint/tendermint/rpc/core/types"
-	core_grpc "github.com/tendermint/tendermint/rpc/grpc"
-	rpcclient "github.com/tendermint/tendermint/rpc/jsonrpc/client"
->>>>>>> 9b458a1c
 )
 
 // Options helps with specifying some parameters for our RPC testing for greater
 // control.
 type Options struct {
-<<<<<<< HEAD
-	suppressStdout  bool
-	recreateConfig  bool
-	loadIpfsPlugins bool
-}
-
-var globalConfig *cfg.Config
-var defaultOptions = Options{
-	suppressStdout:  false,
-	recreateConfig:  false,
-	loadIpfsPlugins: true,
-}
-
-func waitForRPC() {
-	laddr := GetConfig().RPC.ListenAddress
-=======
 	suppressStdout bool
 }
 
 func waitForRPC(ctx context.Context, conf *cfg.Config) {
 	laddr := conf.RPC.ListenAddress
->>>>>>> 9b458a1c
 	client, err := rpcclient.New(laddr)
 	if err != nil {
 		panic(err)
@@ -137,16 +106,7 @@
 		return nil, func(_ context.Context) error { return nil }, err
 	}
 
-<<<<<<< HEAD
-	node, err := nm.NewNode(config, pv, nodeKey, papp,
-		nm.DefaultGenesisDocProviderFunc(config),
-		nm.InMemDBProvider,
-		nm.DefaultMetricsProvider(config.Instrumentation),
-		logger,
-	)
-=======
 	err = node.Start()
->>>>>>> 9b458a1c
 	if err != nil {
 		return nil, func(_ context.Context) error { return nil }, err
 	}
@@ -173,7 +133,6 @@
 // node doesn't log anything to stdout.
 func SuppressStdout(o *Options) {
 	o.suppressStdout = true
-<<<<<<< HEAD
 }
 
 // RecreateConfig instructs the RPC test to recreate the configuration each
@@ -186,6 +145,4 @@
 // to prevent loading them several times.
 func DoNotLoadIpfsPlugins(o *Options) {
 	o.loadIpfsPlugins = false
-=======
->>>>>>> 9b458a1c
 }