--- conflicted
+++ resolved
@@ -44,13 +44,9 @@
 	defer proxyApp.Stop() //nolint:errcheck // ignore for tests
 
 	state, stateDB, _ := makeState(1, 1)
-<<<<<<< HEAD
-	stateStore := sm.NewStore(stateDB, sm.StoreOptions{
-		DiscardABCIResponses: false,
-	})
-
-=======
-	stateStore := sm.NewStore(stateDB)
+	stateStore := sm.NewStore(stateDB, sm.StoreOptions{
+		DiscardABCIResponses: false,
+	})
 	mp := &mpmocks.Mempool{}
 	mp.On("Lock").Return()
 	mp.On("Unlock").Return()
@@ -62,7 +58,6 @@
 		mock.Anything,
 		mock.Anything,
 		mock.Anything).Return(nil)
->>>>>>> b37f0626
 	blockExec := sm.NewBlockExecutor(stateStore, log.TestingLogger(), proxyApp.Consensus(),
 		mp, sm.EmptyEvidencePool{})
 
@@ -270,7 +265,9 @@
 	defer proxyApp.Stop() //nolint:errcheck // ignore for tests
 
 	state, stateDB, privVals := makeState(1, height)
-	stateStore := sm.NewStore(stateDB)
+	stateStore := sm.NewStore(stateDB, sm.StoreOptions{
+		DiscardABCIResponses: false,
+	})
 
 	eventBus := types.NewEventBus()
 	err = eventBus.Start()
@@ -475,12 +472,9 @@
 	defer proxyApp.Stop() //nolint:errcheck // ignore for tests
 
 	state, stateDB, _ := makeState(1, 1)
-<<<<<<< HEAD
-	stateStore := sm.NewStore(stateDB, sm.StoreOptions{
-		DiscardABCIResponses: false,
-	})
-=======
-	stateStore := sm.NewStore(stateDB)
+	stateStore := sm.NewStore(stateDB, sm.StoreOptions{
+		DiscardABCIResponses: false,
+	})
 	mp := &mpmocks.Mempool{}
 	mp.On("Lock").Return()
 	mp.On("Unlock").Return()
@@ -493,7 +487,6 @@
 		mock.Anything,
 		mock.Anything).Return(nil)
 	mp.On("ReapMaxBytesMaxGas", mock.Anything, mock.Anything).Return(types.Txs{})
->>>>>>> b37f0626
 
 	blockExec := sm.NewBlockExecutor(
 		stateStore,
@@ -605,7 +598,9 @@
 	defer proxyApp.Stop() //nolint:errcheck // ignore for tests
 
 	state, stateDB, privVals := makeState(1, height)
-	stateStore := sm.NewStore(stateDB)
+	stateStore := sm.NewStore(stateDB, sm.StoreOptions{
+		DiscardABCIResponses: false,
+	})
 	mp := &mpmocks.Mempool{}
 	mp.On("Lock").Return()
 	mp.On("Unlock").Return()
@@ -639,7 +634,9 @@
 	const height = 2
 
 	state, stateDB, privVals := makeState(1, height)
-	stateStore := sm.NewStore(stateDB)
+	stateStore := sm.NewStore(stateDB, sm.StoreOptions{
+		DiscardABCIResponses: false,
+	})
 
 	evpool := &mocks.EvidencePool{}
 	evpool.On("PendingEvidence", mock.Anything).Return([]types.Evidence{}, int64(0))
@@ -684,7 +681,9 @@
 	const height = 2
 
 	state, stateDB, privVals := makeState(1, height)
-	stateStore := sm.NewStore(stateDB)
+	stateStore := sm.NewStore(stateDB, sm.StoreOptions{
+		DiscardABCIResponses: false,
+	})
 
 	evpool := &mocks.EvidencePool{}
 	evpool.On("PendingEvidence", mock.Anything).Return([]types.Evidence{}, int64(0))
@@ -735,7 +734,9 @@
 	state, stateDB, privVals := makeState(1, height)
 	// limit max block size
 	state.ConsensusParams.Block.MaxBytes = 60 * 1024
-	stateStore := sm.NewStore(stateDB)
+	stateStore := sm.NewStore(stateDB, sm.StoreOptions{
+		DiscardABCIResponses: false,
+	})
 
 	evpool := &mocks.EvidencePool{}
 	evpool.On("PendingEvidence", mock.Anything).Return([]types.Evidence{}, int64(0))
@@ -782,7 +783,9 @@
 	const height = 2
 
 	state, stateDB, privVals := makeState(1, height)
-	stateStore := sm.NewStore(stateDB)
+	stateStore := sm.NewStore(stateDB, sm.StoreOptions{
+		DiscardABCIResponses: false,
+	})
 
 	evpool := &mocks.EvidencePool{}
 	evpool.On("PendingEvidence", mock.Anything).Return([]types.Evidence{}, int64(0))
