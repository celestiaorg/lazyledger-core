package state

import (
	"errors"
	"fmt"

	dbm "github.com/cometbft/cometbft-db"
	"github.com/gogo/protobuf/proto"

	abci "github.com/tendermint/tendermint/abci/types"
	cmtmath "github.com/tendermint/tendermint/libs/math"
	cmtos "github.com/tendermint/tendermint/libs/os"
	cmtstate "github.com/tendermint/tendermint/proto/tendermint/state"
	cmtproto "github.com/tendermint/tendermint/proto/tendermint/types"
	"github.com/tendermint/tendermint/types"
)

const (
	// persist validators every valSetCheckpointInterval blocks to avoid
	// LoadValidators taking too much time.
	// https://github.com/tendermint/tendermint/pull/3438
	// 100000 results in ~ 100ms to get 100 validators (see BenchmarkLoadValidators)
	valSetCheckpointInterval = 100000
)

//------------------------------------------------------------------------

func calcValidatorsKey(height int64) []byte {
	return []byte(fmt.Sprintf("validatorsKey:%v", height))
}

func calcConsensusParamsKey(height int64) []byte {
	return []byte(fmt.Sprintf("consensusParamsKey:%v", height))
}

func calcABCIResponsesKey(height int64) []byte {
	return []byte(fmt.Sprintf("abciResponsesKey:%v", height))
}

//----------------------

var (
	lastABCIResponseKey = []byte("lastABCIResponseKey")
)

//go:generate ../scripts/mockery_generate.sh Store

// Store defines the state store interface
//
// It is used to retrieve current state and save and load ABCI responses,
// validators and consensus parameters
type Store interface {
	// LoadFromDBOrGenesisFile loads the most recent state.
	// If the chain is new it will use the genesis file from the provided genesis file path as the current state.
	LoadFromDBOrGenesisFile(string) (State, error)
	// LoadFromDBOrGenesisDoc loads the most recent state.
	// If the chain is new it will use the genesis doc as the current state.
	LoadFromDBOrGenesisDoc(*types.GenesisDoc) (State, error)
	// Load loads the current state of the blockchain
	Load() (State, error)
	// LoadValidators loads the validator set at a given height
	LoadValidators(int64) (*types.ValidatorSet, error)
	// LoadABCIResponses loads the abciResponse for a given height
<<<<<<< HEAD
	LoadABCIResponses(int64) (*tmstate.ABCIResponses, error)
	// LoadLastABCIResponse loads the last abciResponse for a given height
	LoadLastABCIResponse(int64) (*tmstate.ABCIResponses, error)
=======
	LoadABCIResponses(int64) (*cmtstate.ABCIResponses, error)
	// LoadLastABCIResponse loads the last abciResponse for a given height
	LoadLastABCIResponse(int64) (*cmtstate.ABCIResponses, error)
>>>>>>> 5989a731
	// LoadConsensusParams loads the consensus params for a given height
	LoadConsensusParams(int64) (cmtproto.ConsensusParams, error)
	// Save overwrites the previous state with the updated one
	Save(State) error
	// SaveABCIResponses saves ABCIResponses for a given height
	SaveABCIResponses(int64, *cmtstate.ABCIResponses) error
	// Bootstrap is used for bootstrapping state when not starting from a initial height.
	Bootstrap(State) error
	// PruneStates takes the height from which to start prning and which height stop at
	PruneStates(int64, int64) error
	// Close closes the connection with the database
	Close() error
}

// dbStore wraps a db (github.com/cometbft/cometbft-db)
type dbStore struct {
	db dbm.DB

	StoreOptions
}

type StoreOptions struct {

	// DiscardABCIResponses determines whether or not the store
	// retains all ABCIResponses. If DiscardABCiResponses is enabled,
	// the store will maintain only the response object from the latest
	// height.
	DiscardABCIResponses bool
}

var _ Store = (*dbStore)(nil)

// NewStore creates the dbStore of the state pkg.
func NewStore(db dbm.DB, options StoreOptions) Store {
	return dbStore{db, options}
}

// LoadStateFromDBOrGenesisFile loads the most recent state from the database,
// or creates a new one from the given genesisFilePath.
func (store dbStore) LoadFromDBOrGenesisFile(genesisFilePath string) (State, error) {
	state, err := store.Load()
	if err != nil {
		return State{}, err
	}
	if state.IsEmpty() {
		var err error
		state, err = MakeGenesisStateFromFile(genesisFilePath)
		if err != nil {
			return state, err
		}
	}

	return state, nil
}

// LoadStateFromDBOrGenesisDoc loads the most recent state from the database,
// or creates a new one from the given genesisDoc.
func (store dbStore) LoadFromDBOrGenesisDoc(genesisDoc *types.GenesisDoc) (State, error) {
	state, err := store.Load()
	if err != nil {
		return State{}, err
	}

	if state.IsEmpty() {
		var err error
		state, err = MakeGenesisState(genesisDoc)
		if err != nil {
			return state, err
		}
	}

	return state, nil
}

// LoadState loads the State from the database.
func (store dbStore) Load() (State, error) {
	return store.loadState(stateKey)
}

func (store dbStore) loadState(key []byte) (state State, err error) {
	buf, err := store.db.Get(key)
	if err != nil {
		return state, err
	}
	if len(buf) == 0 {
		return state, nil
	}

	sp := new(cmtstate.State)

	err = proto.Unmarshal(buf, sp)
	if err != nil {
		// DATA HAS BEEN CORRUPTED OR THE SPEC HAS CHANGED
		cmtos.Exit(fmt.Sprintf(`LoadState: Data has been corrupted or its spec has changed:
		%v\n`, err))
	}

	sm, err := FromProto(sp)
	if err != nil {
		return state, err
	}

	return *sm, nil
}

// Save persists the State, the ValidatorsInfo, and the ConsensusParamsInfo to the database.
// This flushes the writes (e.g. calls SetSync).
func (store dbStore) Save(state State) error {
	return store.save(state, stateKey)
}

func (store dbStore) save(state State, key []byte) error {
	nextHeight := state.LastBlockHeight + 1
	// If first block, save validators for the block.
	if nextHeight == 1 {
		nextHeight = state.InitialHeight
		// This extra logic due to validator set changes being delayed 1 block.
		// It may get overwritten due to InitChain validator updates.
		if err := store.saveValidatorsInfo(nextHeight, nextHeight, state.Validators); err != nil {
			return err
		}
	}
	// Save next validators.
	if err := store.saveValidatorsInfo(nextHeight+1, state.LastHeightValidatorsChanged, state.NextValidators); err != nil {
		return err
	}

	// Save next consensus params.
	if err := store.saveConsensusParamsInfo(nextHeight,
		state.LastHeightConsensusParamsChanged, state.ConsensusParams); err != nil {
		return err
	}
	err := store.db.SetSync(key, state.Bytes())
	if err != nil {
		return err
	}
	return nil
}

// BootstrapState saves a new state, used e.g. by state sync when starting from non-zero height.
func (store dbStore) Bootstrap(state State) error {
	height := state.LastBlockHeight + 1
	if height == 1 {
		height = state.InitialHeight
	}

	if height > 1 && !state.LastValidators.IsNilOrEmpty() {
		if err := store.saveValidatorsInfo(height-1, height-1, state.LastValidators); err != nil {
			return err
		}
	}

	if err := store.saveValidatorsInfo(height, height, state.Validators); err != nil {
		return err
	}

	if err := store.saveValidatorsInfo(height+1, height+1, state.NextValidators); err != nil {
		return err
	}

	if err := store.saveConsensusParamsInfo(height,
		state.LastHeightConsensusParamsChanged, state.ConsensusParams); err != nil {
		return err
	}

	return store.db.SetSync(stateKey, state.Bytes())
}

// PruneStates deletes states between the given heights (including from, excluding to). It is not
// guaranteed to delete all states, since the last checkpointed state and states being pointed to by
// e.g. `LastHeightChanged` must remain. The state at to must also exist.
//
// The from parameter is necessary since we can't do a key scan in a performant way due to the key
// encoding not preserving ordering: https://github.com/tendermint/tendermint/issues/4567
// This will cause some old states to be left behind when doing incremental partial prunes,
// specifically older checkpoints and LastHeightChanged targets.
func (store dbStore) PruneStates(from int64, to int64) error {
	if from <= 0 || to <= 0 {
		return fmt.Errorf("from height %v and to height %v must be greater than 0", from, to)
	}
	if from >= to {
		return fmt.Errorf("from height %v must be lower than to height %v", from, to)
	}
	valInfo, err := loadValidatorsInfo(store.db, to)
	if err != nil {
		return fmt.Errorf("validators at height %v not found: %w", to, err)
	}
	paramsInfo, err := store.loadConsensusParamsInfo(to)
	if err != nil {
		return fmt.Errorf("consensus params at height %v not found: %w", to, err)
	}

	keepVals := make(map[int64]bool)
	if valInfo.ValidatorSet == nil {
		keepVals[valInfo.LastHeightChanged] = true
		keepVals[lastStoredHeightFor(to, valInfo.LastHeightChanged)] = true // keep last checkpoint too
	}
	keepParams := make(map[int64]bool)
	if paramsInfo.ConsensusParams.Equal(&cmtproto.ConsensusParams{}) {
		keepParams[paramsInfo.LastHeightChanged] = true
	}

	batch := store.db.NewBatch()
	defer batch.Close()
	pruned := uint64(0)

	// We have to delete in reverse order, to avoid deleting previous heights that have validator
	// sets and consensus params that we may need to retrieve.
	for h := to - 1; h >= from; h-- {
		// For heights we keep, we must make sure they have the full validator set or consensus
		// params, otherwise they will panic if they're retrieved directly (instead of
		// indirectly via a LastHeightChanged pointer).
		if keepVals[h] {
			v, err := loadValidatorsInfo(store.db, h)
			if err != nil || v.ValidatorSet == nil {
				vip, err := store.LoadValidators(h)
				if err != nil {
					return err
				}

				pvi, err := vip.ToProto()
				if err != nil {
					return err
				}

				v.ValidatorSet = pvi
				v.LastHeightChanged = h

				bz, err := v.Marshal()
				if err != nil {
					return err
				}
				err = batch.Set(calcValidatorsKey(h), bz)
				if err != nil {
					return err
				}
			}
		} else {
			err = batch.Delete(calcValidatorsKey(h))
			if err != nil {
				return err
			}
		}

		if keepParams[h] {
			p, err := store.loadConsensusParamsInfo(h)
			if err != nil {
				return err
			}

			if p.ConsensusParams.Equal(&cmtproto.ConsensusParams{}) {
				p.ConsensusParams, err = store.LoadConsensusParams(h)
				if err != nil {
					return err
				}

				p.LastHeightChanged = h
				bz, err := p.Marshal()
				if err != nil {
					return err
				}

				err = batch.Set(calcConsensusParamsKey(h), bz)
				if err != nil {
					return err
				}
			}
		} else {
			err = batch.Delete(calcConsensusParamsKey(h))
			if err != nil {
				return err
			}
		}

		err = batch.Delete(calcABCIResponsesKey(h))
		if err != nil {
			return err
		}
		pruned++

		// avoid batches growing too large by flushing to database regularly
		if pruned%1000 == 0 && pruned > 0 {
			err := batch.Write()
			if err != nil {
				return err
			}
			batch.Close()
			batch = store.db.NewBatch()
			defer batch.Close()
		}
	}

	err = batch.WriteSync()
	if err != nil {
		return err
	}

	return nil
}

//------------------------------------------------------------------------

// ABCIResponsesResultsHash returns the root hash of a Merkle tree of
// ResponseDeliverTx responses (see ABCIResults.Hash)
//
// See merkle.SimpleHashFromByteSlices
func ABCIResponsesResultsHash(ar *cmtstate.ABCIResponses) []byte {
	return types.NewResults(ar.DeliverTxs).Hash()
}

// LoadABCIResponses loads the ABCIResponses for the given height from the
// database. If the node has DiscardABCIResponses set to true, ErrABCIResponsesNotPersisted
// is persisted. If not found, ErrNoABCIResponsesForHeight is returned.
<<<<<<< HEAD
func (store dbStore) LoadABCIResponses(height int64) (*tmstate.ABCIResponses, error) {
=======
func (store dbStore) LoadABCIResponses(height int64) (*cmtstate.ABCIResponses, error) {
>>>>>>> 5989a731
	if store.DiscardABCIResponses {
		return nil, ErrABCIResponsesNotPersisted
	}

	buf, err := store.db.Get(calcABCIResponsesKey(height))
	if err != nil {
		return nil, err
	}
	if len(buf) == 0 {

		return nil, ErrNoABCIResponsesForHeight{height}
	}

	abciResponses := new(cmtstate.ABCIResponses)
	err = abciResponses.Unmarshal(buf)
	if err != nil {
		// DATA HAS BEEN CORRUPTED OR THE SPEC HAS CHANGED
		cmtos.Exit(fmt.Sprintf(`LoadABCIResponses: Data has been corrupted or its spec has
                changed: %v\n`, err))
	}
	// TODO: ensure that buf is completely read.

	return abciResponses, nil
}

// LoadLastABCIResponses loads the ABCIResponses from the most recent height.
// The height parameter is used to ensure that the response corresponds to the latest height.
// If not, an error is returned.
//
// This method is used for recovering in the case that we called the Commit ABCI
// method on the application but crashed before persisting the results.
<<<<<<< HEAD
func (store dbStore) LoadLastABCIResponse(height int64) (*tmstate.ABCIResponses, error) {
=======
func (store dbStore) LoadLastABCIResponse(height int64) (*cmtstate.ABCIResponses, error) {
>>>>>>> 5989a731
	bz, err := store.db.Get(lastABCIResponseKey)
	if err != nil {
		return nil, err
	}

	if len(bz) == 0 {
		return nil, errors.New("no last ABCI response has been persisted")
	}

<<<<<<< HEAD
	abciResponse := new(tmstate.ABCIResponsesInfo)
	err = abciResponse.Unmarshal(bz)
	if err != nil {
		tmos.Exit(fmt.Sprintf(`LoadLastABCIResponses: Data has been corrupted or its spec has
=======
	abciResponse := new(cmtstate.ABCIResponsesInfo)
	err = abciResponse.Unmarshal(bz)
	if err != nil {
		cmtos.Exit(fmt.Sprintf(`LoadLastABCIResponses: Data has been corrupted or its spec has
>>>>>>> 5989a731
			changed: %v\n`, err))
	}

	// Here we validate the result by comparing its height to the expected height.
	if height != abciResponse.GetHeight() {
		return nil, errors.New("expected height %d but last stored abci responses was at height %d")
	}

	return abciResponse.AbciResponses, nil
}

// SaveABCIResponses persists the ABCIResponses to the database.
// This is useful in case we crash after app.Commit and before s.Save().
// Responses are indexed by height so they can also be loaded later to produce
// Merkle proofs.
//
// CONTRACT: height must be monotonically increasing every time this is called.
<<<<<<< HEAD
func (store dbStore) SaveABCIResponses(height int64, abciResponses *tmstate.ABCIResponses) error {
=======
func (store dbStore) SaveABCIResponses(height int64, abciResponses *cmtstate.ABCIResponses) error {
>>>>>>> 5989a731
	var dtxs []*abci.ResponseDeliverTx
	// strip nil values,
	for _, tx := range abciResponses.DeliverTxs {
		if tx != nil {
			dtxs = append(dtxs, tx)
		}
	}
	abciResponses.DeliverTxs = dtxs

	// If the flag is false then we save the ABCIResponse. This can be used for the /BlockResults
	// query or to reindex an event using the command line.
	if !store.DiscardABCIResponses {
		bz, err := abciResponses.Marshal()
		if err != nil {
			return err
		}
		if err := store.db.Set(calcABCIResponsesKey(height), bz); err != nil {
			return err
		}
	}

	// We always save the last ABCI response for crash recovery.
	// This overwrites the previous saved ABCI Response.
<<<<<<< HEAD
	response := &tmstate.ABCIResponsesInfo{
=======
	response := &cmtstate.ABCIResponsesInfo{
>>>>>>> 5989a731
		AbciResponses: abciResponses,
		Height:        height,
	}
	bz, err := response.Marshal()
	if err != nil {
		return err
	}

	return store.db.SetSync(lastABCIResponseKey, bz)
}

//-----------------------------------------------------------------------------

// LoadValidators loads the ValidatorSet for a given height.
// Returns ErrNoValSetForHeight if the validator set can't be found for this height.
func (store dbStore) LoadValidators(height int64) (*types.ValidatorSet, error) {
	valInfo, err := loadValidatorsInfo(store.db, height)
	if err != nil {
		return nil, ErrNoValSetForHeight{height}
	}
	if valInfo.ValidatorSet == nil {
		lastStoredHeight := lastStoredHeightFor(height, valInfo.LastHeightChanged)
		valInfo2, err := loadValidatorsInfo(store.db, lastStoredHeight)
		if err != nil || valInfo2.ValidatorSet == nil {
			return nil,
				fmt.Errorf("couldn't find validators at height %d (height %d was originally requested): %w",
					lastStoredHeight,
					height,
					err,
				)
		}

		vs, err := types.ValidatorSetFromProto(valInfo2.ValidatorSet)
		if err != nil {
			return nil, err
		}

		vs.IncrementProposerPriority(cmtmath.SafeConvertInt32(height - lastStoredHeight)) // mutate
		vi2, err := vs.ToProto()
		if err != nil {
			return nil, err
		}

		valInfo2.ValidatorSet = vi2
		valInfo = valInfo2
	}

	vip, err := types.ValidatorSetFromProto(valInfo.ValidatorSet)
	if err != nil {
		return nil, err
	}

	return vip, nil
}

func lastStoredHeightFor(height, lastHeightChanged int64) int64 {
	checkpointHeight := height - height%valSetCheckpointInterval
	return cmtmath.MaxInt64(checkpointHeight, lastHeightChanged)
}

// CONTRACT: Returned ValidatorsInfo can be mutated.
func loadValidatorsInfo(db dbm.DB, height int64) (*cmtstate.ValidatorsInfo, error) {
	buf, err := db.Get(calcValidatorsKey(height))
	if err != nil {
		return nil, err
	}

	if len(buf) == 0 {
		return nil, errors.New("value retrieved from db is empty")
	}

	v := new(cmtstate.ValidatorsInfo)
	err = v.Unmarshal(buf)
	if err != nil {
		// DATA HAS BEEN CORRUPTED OR THE SPEC HAS CHANGED
<<<<<<< HEAD
		tmos.Exit(fmt.Sprintf(`LoadValidators: Data has been corrupted or its spec has changed:
=======
		cmtos.Exit(fmt.Sprintf(`LoadValidators: Data has been corrupted or its spec has changed:
>>>>>>> 5989a731
        %v\n`, err))
	}
	// TODO: ensure that buf is completely read.

	return v, nil
}

// saveValidatorsInfo persists the validator set.
//
// `height` is the effective height for which the validator is responsible for
// signing. It should be called from s.Save(), right before the state itself is
// persisted.
func (store dbStore) saveValidatorsInfo(height, lastHeightChanged int64, valSet *types.ValidatorSet) error {
	if lastHeightChanged > height {
		return errors.New("lastHeightChanged cannot be greater than ValidatorsInfo height")
	}
	valInfo := &cmtstate.ValidatorsInfo{
		LastHeightChanged: lastHeightChanged,
	}
	// Only persist validator set if it was updated or checkpoint height (see
	// valSetCheckpointInterval) is reached.
	if height == lastHeightChanged || height%valSetCheckpointInterval == 0 {
		pv, err := valSet.ToProto()
		if err != nil {
			return err
		}
		valInfo.ValidatorSet = pv
	}

	bz, err := valInfo.Marshal()
	if err != nil {
		return err
	}

	err = store.db.Set(calcValidatorsKey(height), bz)
	if err != nil {
		return err
	}

	return nil
}

//-----------------------------------------------------------------------------

// ConsensusParamsInfo represents the latest consensus params, or the last height it changed

// LoadConsensusParams loads the ConsensusParams for a given height.
func (store dbStore) LoadConsensusParams(height int64) (cmtproto.ConsensusParams, error) {
	empty := cmtproto.ConsensusParams{}

	paramsInfo, err := store.loadConsensusParamsInfo(height)
	if err != nil {
		return empty, fmt.Errorf("could not find consensus params for height #%d: %w", height, err)
	}

	if paramsInfo.ConsensusParams.Equal(&empty) {
		paramsInfo2, err := store.loadConsensusParamsInfo(paramsInfo.LastHeightChanged)
		if err != nil {
			return empty, fmt.Errorf(
				"couldn't find consensus params at height %d as last changed from height %d: %w",
				paramsInfo.LastHeightChanged,
				height,
				err,
			)
		}

		paramsInfo = paramsInfo2
	}

	return paramsInfo.ConsensusParams, nil
}

func (store dbStore) loadConsensusParamsInfo(height int64) (*cmtstate.ConsensusParamsInfo, error) {
	buf, err := store.db.Get(calcConsensusParamsKey(height))
	if err != nil {
		return nil, err
	}
	if len(buf) == 0 {
		return nil, errors.New("value retrieved from db is empty")
	}

	paramsInfo := new(cmtstate.ConsensusParamsInfo)
	if err = paramsInfo.Unmarshal(buf); err != nil {
		// DATA HAS BEEN CORRUPTED OR THE SPEC HAS CHANGED
		cmtos.Exit(fmt.Sprintf(`LoadConsensusParams: Data has been corrupted or its spec has changed:
                %v\n`, err))
	}
	// TODO: ensure that buf is completely read.

	return paramsInfo, nil
}

// saveConsensusParamsInfo persists the consensus params for the next block to disk.
// It should be called from s.Save(), right before the state itself is persisted.
// If the consensus params did not change after processing the latest block,
// only the last height for which they changed is persisted.
func (store dbStore) saveConsensusParamsInfo(nextHeight, changeHeight int64, params cmtproto.ConsensusParams) error {
	paramsInfo := &cmtstate.ConsensusParamsInfo{
		LastHeightChanged: changeHeight,
	}

	if changeHeight == nextHeight {
		paramsInfo.ConsensusParams = params
	}
	bz, err := paramsInfo.Marshal()
	if err != nil {
		return err
	}

	err = store.db.Set(calcConsensusParamsKey(nextHeight), bz)
	if err != nil {
		return err
	}

	return nil
}

func (store dbStore) Close() error {
	return store.db.Close()
}<|MERGE_RESOLUTION|>--- conflicted
+++ resolved
@@ -61,15 +61,9 @@
 	// LoadValidators loads the validator set at a given height
 	LoadValidators(int64) (*types.ValidatorSet, error)
 	// LoadABCIResponses loads the abciResponse for a given height
-<<<<<<< HEAD
-	LoadABCIResponses(int64) (*tmstate.ABCIResponses, error)
-	// LoadLastABCIResponse loads the last abciResponse for a given height
-	LoadLastABCIResponse(int64) (*tmstate.ABCIResponses, error)
-=======
 	LoadABCIResponses(int64) (*cmtstate.ABCIResponses, error)
 	// LoadLastABCIResponse loads the last abciResponse for a given height
 	LoadLastABCIResponse(int64) (*cmtstate.ABCIResponses, error)
->>>>>>> 5989a731
 	// LoadConsensusParams loads the consensus params for a given height
 	LoadConsensusParams(int64) (cmtproto.ConsensusParams, error)
 	// Save overwrites the previous state with the updated one
@@ -383,11 +377,7 @@
 // LoadABCIResponses loads the ABCIResponses for the given height from the
 // database. If the node has DiscardABCIResponses set to true, ErrABCIResponsesNotPersisted
 // is persisted. If not found, ErrNoABCIResponsesForHeight is returned.
-<<<<<<< HEAD
-func (store dbStore) LoadABCIResponses(height int64) (*tmstate.ABCIResponses, error) {
-=======
 func (store dbStore) LoadABCIResponses(height int64) (*cmtstate.ABCIResponses, error) {
->>>>>>> 5989a731
 	if store.DiscardABCIResponses {
 		return nil, ErrABCIResponsesNotPersisted
 	}
@@ -419,11 +409,7 @@
 //
 // This method is used for recovering in the case that we called the Commit ABCI
 // method on the application but crashed before persisting the results.
-<<<<<<< HEAD
-func (store dbStore) LoadLastABCIResponse(height int64) (*tmstate.ABCIResponses, error) {
-=======
 func (store dbStore) LoadLastABCIResponse(height int64) (*cmtstate.ABCIResponses, error) {
->>>>>>> 5989a731
 	bz, err := store.db.Get(lastABCIResponseKey)
 	if err != nil {
 		return nil, err
@@ -433,17 +419,10 @@
 		return nil, errors.New("no last ABCI response has been persisted")
 	}
 
-<<<<<<< HEAD
-	abciResponse := new(tmstate.ABCIResponsesInfo)
-	err = abciResponse.Unmarshal(bz)
-	if err != nil {
-		tmos.Exit(fmt.Sprintf(`LoadLastABCIResponses: Data has been corrupted or its spec has
-=======
 	abciResponse := new(cmtstate.ABCIResponsesInfo)
 	err = abciResponse.Unmarshal(bz)
 	if err != nil {
 		cmtos.Exit(fmt.Sprintf(`LoadLastABCIResponses: Data has been corrupted or its spec has
->>>>>>> 5989a731
 			changed: %v\n`, err))
 	}
 
@@ -461,11 +440,7 @@
 // Merkle proofs.
 //
 // CONTRACT: height must be monotonically increasing every time this is called.
-<<<<<<< HEAD
-func (store dbStore) SaveABCIResponses(height int64, abciResponses *tmstate.ABCIResponses) error {
-=======
 func (store dbStore) SaveABCIResponses(height int64, abciResponses *cmtstate.ABCIResponses) error {
->>>>>>> 5989a731
 	var dtxs []*abci.ResponseDeliverTx
 	// strip nil values,
 	for _, tx := range abciResponses.DeliverTxs {
@@ -489,11 +464,7 @@
 
 	// We always save the last ABCI response for crash recovery.
 	// This overwrites the previous saved ABCI Response.
-<<<<<<< HEAD
-	response := &tmstate.ABCIResponsesInfo{
-=======
 	response := &cmtstate.ABCIResponsesInfo{
->>>>>>> 5989a731
 		AbciResponses: abciResponses,
 		Height:        height,
 	}
@@ -569,11 +540,7 @@
 	err = v.Unmarshal(buf)
 	if err != nil {
 		// DATA HAS BEEN CORRUPTED OR THE SPEC HAS CHANGED
-<<<<<<< HEAD
-		tmos.Exit(fmt.Sprintf(`LoadValidators: Data has been corrupted or its spec has changed:
-=======
 		cmtos.Exit(fmt.Sprintf(`LoadValidators: Data has been corrupted or its spec has changed:
->>>>>>> 5989a731
         %v\n`, err))
 	}
 	// TODO: ensure that buf is completely read.
