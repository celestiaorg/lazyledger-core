package state_test

import (
	"context"
	"testing"
	"time"

	"github.com/stretchr/testify/assert"
	"github.com/stretchr/testify/mock"
	"github.com/stretchr/testify/require"

<<<<<<< HEAD
	abci "github.com/celestiaorg/celestia-core/abci/types"
	"github.com/celestiaorg/celestia-core/crypto/ed25519"
	"github.com/celestiaorg/celestia-core/crypto/tmhash"
	"github.com/celestiaorg/celestia-core/libs/log"
	memmock "github.com/celestiaorg/celestia-core/mempool/mock"
	tmproto "github.com/celestiaorg/celestia-core/proto/tendermint/types"
	sm "github.com/celestiaorg/celestia-core/state"
	"github.com/celestiaorg/celestia-core/state/mocks"
	"github.com/celestiaorg/celestia-core/types"
	tmtime "github.com/celestiaorg/celestia-core/types/time"
=======
	abci "github.com/tendermint/tendermint/abci/types"
	"github.com/tendermint/tendermint/crypto/ed25519"
	"github.com/tendermint/tendermint/crypto/tmhash"
	memmock "github.com/tendermint/tendermint/internal/mempool/mock"
	"github.com/tendermint/tendermint/internal/test/factory"
	"github.com/tendermint/tendermint/libs/log"
	tmtime "github.com/tendermint/tendermint/libs/time"
	tmproto "github.com/tendermint/tendermint/proto/tendermint/types"
	sm "github.com/tendermint/tendermint/state"
	"github.com/tendermint/tendermint/state/mocks"
	sf "github.com/tendermint/tendermint/state/test/factory"
	"github.com/tendermint/tendermint/store"
	"github.com/tendermint/tendermint/types"
	dbm "github.com/tendermint/tm-db"
>>>>>>> 9b458a1c
)

const validationTestsStopHeight int64 = 10

func TestValidateBlockHeader(t *testing.T) {
	proxyApp := newTestApp()
	require.NoError(t, proxyApp.Start())
	defer proxyApp.Stop() //nolint:errcheck // ignore for tests

	state, stateDB, privVals := makeState(3, 1)
	stateStore := sm.NewStore(stateDB)
	blockStore := store.NewBlockStore(dbm.NewMemDB())
	blockExec := sm.NewBlockExecutor(
		stateStore,
		log.TestingLogger(),
		proxyApp.Consensus(),
		memmock.Mempool{},
		sm.EmptyEvidencePool{},
		blockStore,
	)
	lastCommit := types.NewCommit(0, 0, types.BlockID{}, nil)

	// some bad values
	wrongHash := tmhash.Sum([]byte("this hash is wrong"))
	wrongVersion1 := state.Version.Consensus
	wrongVersion1.Block += 2
	wrongVersion2 := state.Version.Consensus
	wrongVersion2.App += 2

	// Manipulation of any header field causes failure.
	testCases := []struct {
		name          string
		malleateBlock func(block *types.Block)
	}{
		{"Version wrong1", func(block *types.Block) { block.Version = wrongVersion1 }},
		{"Version wrong2", func(block *types.Block) { block.Version = wrongVersion2 }},
		{"ChainID wrong", func(block *types.Block) { block.ChainID = "not-the-real-one" }},
		{"Height wrong", func(block *types.Block) { block.Height += 10 }},
		{"Time wrong", func(block *types.Block) { block.Time = block.Time.Add(-time.Second * 1) }},
		{"Time wrong 2", func(block *types.Block) { block.Time = block.Time.Add(time.Second * 1) }},

		{"LastBlockID wrong", func(block *types.Block) { block.LastBlockID.PartSetHeader.Total += 10 }},
		{"LastCommitHash wrong", func(block *types.Block) { block.LastCommitHash = wrongHash }},
		{"DataHash wrong", func(block *types.Block) { block.DataHash = wrongHash }},

		{"ValidatorsHash wrong", func(block *types.Block) { block.ValidatorsHash = wrongHash }},
		{"NextValidatorsHash wrong", func(block *types.Block) { block.NextValidatorsHash = wrongHash }},
		{"ConsensusHash wrong", func(block *types.Block) { block.ConsensusHash = wrongHash }},
		{"AppHash wrong", func(block *types.Block) { block.AppHash = wrongHash }},
		{"LastResultsHash wrong", func(block *types.Block) { block.LastResultsHash = wrongHash }},

		{"EvidenceHash wrong", func(block *types.Block) { block.EvidenceHash = wrongHash }},
		{"Proposer wrong", func(block *types.Block) { block.ProposerAddress = ed25519.GenPrivKey().PubKey().Address() }},
		{"Proposer invalid", func(block *types.Block) { block.ProposerAddress = []byte("wrong size") }},

		{"first LastCommit contains signatures", func(block *types.Block) {
			block.LastCommit = types.NewCommit(0, 0, types.BlockID{}, []types.CommitSig{types.NewCommitSigAbsent()})
			block.LastCommitHash = block.LastCommit.Hash()
		}},
	}

	// Build up state for multiple heights
	for height := int64(1); height < validationTestsStopHeight; height++ {
		/*
			Invalid blocks don't pass
		*/
		for _, tc := range testCases {
<<<<<<< HEAD
			block, _ := state.MakeBlock(height, makeTxs(height), nil, nil, types.Messages{}, lastCommit, proposerAddr)
=======
			block := sf.MakeBlock(state, height, lastCommit)
>>>>>>> 9b458a1c
			tc.malleateBlock(block)
			err := blockExec.ValidateBlock(state, block)
			t.Logf("%s: %v", tc.name, err)
			require.Error(t, err, tc.name)
		}

		/*
			A good block passes
		*/
		var err error
<<<<<<< HEAD
		state, _, lastCommit, err = makeAndCommitGoodBlock(state, height,
			lastCommit, proposerAddr, blockExec, privVals, nil)
=======
		state, _, lastCommit, err = makeAndCommitGoodBlock(
			state, height, lastCommit, state.Validators.GetProposer().Address, blockExec, privVals, nil)
>>>>>>> 9b458a1c
		require.NoError(t, err, "height %d", height)
	}

	nextHeight := validationTestsStopHeight
<<<<<<< HEAD
	block, _ := state.MakeBlock(
		nextHeight,
		makeTxs(nextHeight), nil, nil, types.Messages{},
		lastCommit,
		state.Validators.GetProposer().Address,
	)
=======
	block := sf.MakeBlock(state, nextHeight, lastCommit)
>>>>>>> 9b458a1c
	state.InitialHeight = nextHeight + 1
	err := blockExec.ValidateBlock(state, block)
	require.Error(t, err, "expected an error when state is ahead of block")
	assert.Contains(t, err.Error(), "lower than initial height")
}

func TestValidateBlockCommit(t *testing.T) {
	proxyApp := newTestApp()
	require.NoError(t, proxyApp.Start())
	defer proxyApp.Stop() //nolint:errcheck // ignore for tests

	state, stateDB, privVals := makeState(1, 1)
	stateStore := sm.NewStore(stateDB)
	blockStore := store.NewBlockStore(dbm.NewMemDB())
	blockExec := sm.NewBlockExecutor(
		stateStore,
		log.TestingLogger(),
		proxyApp.Consensus(),
		memmock.Mempool{},
		sm.EmptyEvidencePool{},
		blockStore,
	)
	lastCommit := types.NewCommit(0, 0, types.BlockID{}, nil)
	wrongSigsCommit := types.NewCommit(1, 0, types.BlockID{}, nil)
	badPrivVal := types.NewMockPV()

	for height := int64(1); height < validationTestsStopHeight; height++ {
		proposerAddr := state.Validators.GetProposer().Address
		if height > 1 {
			/*
				#2589: ensure state.LastValidators.VerifyCommit fails here
			*/
			// should be height-1 instead of height
			wrongHeightVote, err := factory.MakeVote(
				privVals[proposerAddr.String()],
				chainID,
				1,
				height,
				0,
				2,
				state.LastBlockID,
				time.Now(),
			)
			require.NoError(t, err, "height %d", height)
			wrongHeightCommit := types.NewCommit(
				wrongHeightVote.Height,
				wrongHeightVote.Round,
				state.LastBlockID,
				[]types.CommitSig{wrongHeightVote.CommitSig()},
			)
<<<<<<< HEAD
			block, _ := state.MakeBlock(height, makeTxs(height), nil, nil, types.Messages{}, wrongHeightCommit, proposerAddr)
=======
			block := sf.MakeBlock(state, height, wrongHeightCommit)
>>>>>>> 9b458a1c
			err = blockExec.ValidateBlock(state, block)
			_, isErrInvalidCommitHeight := err.(types.ErrInvalidCommitHeight)
			require.True(t, isErrInvalidCommitHeight, "expected ErrInvalidCommitHeight at height %d but got: %v", height, err)

			/*
				#2589: test len(block.LastCommit.Signatures) == state.LastValidators.Size()
			*/
<<<<<<< HEAD
			block, _ = state.MakeBlock(height, makeTxs(height), nil, nil, types.Messages{}, wrongSigsCommit, proposerAddr)
=======
			block = sf.MakeBlock(state, height, wrongSigsCommit)
>>>>>>> 9b458a1c
			err = blockExec.ValidateBlock(state, block)
			_, isErrInvalidCommitSignatures := err.(types.ErrInvalidCommitSignatures)
			require.True(t, isErrInvalidCommitSignatures,
				"expected ErrInvalidCommitSignatures at height %d, but got: %v",
				height,
				err,
			)
		}

		/*
			A good block passes
		*/
		var (
			err     error
			blockID types.BlockID
		)
		state, blockID, lastCommit, err = makeAndCommitGoodBlock(
			state,
			height,
			lastCommit,
			proposerAddr,
			blockExec,
			privVals,
			nil,
		)
		require.NoError(t, err, "height %d", height)

		/*
			wrongSigsCommit is fine except for the extra bad precommit
		*/
		goodVote, err := factory.MakeVote(
			privVals[proposerAddr.String()],
			chainID,
			1,
			height,
			0,
			2,
			blockID,
			time.Now(),
		)
		require.NoError(t, err, "height %d", height)

		bpvPubKey, err := badPrivVal.GetPubKey(context.Background())
		require.NoError(t, err)

		badVote := &types.Vote{
			ValidatorAddress: bpvPubKey.Address(),
			ValidatorIndex:   0,
			Height:           height,
			Round:            0,
			Timestamp:        tmtime.Now(),
			Type:             tmproto.PrecommitType,
			BlockID:          blockID,
		}

		g := goodVote.ToProto()
		b := badVote.ToProto()

		err = badPrivVal.SignVote(context.Background(), chainID, g)
		require.NoError(t, err, "height %d", height)
		err = badPrivVal.SignVote(context.Background(), chainID, b)
		require.NoError(t, err, "height %d", height)

		goodVote.Signature, badVote.Signature = g.Signature, b.Signature

		wrongSigsCommit = types.NewCommit(goodVote.Height, goodVote.Round,
			blockID, []types.CommitSig{goodVote.CommitSig(), badVote.CommitSig()})
	}
}

func TestValidateBlockEvidence(t *testing.T) {
	proxyApp := newTestApp()
	require.NoError(t, proxyApp.Start())
	defer proxyApp.Stop() //nolint:errcheck // ignore for tests

	state, stateDB, privVals := makeState(4, 1)
	stateStore := sm.NewStore(stateDB)
	blockStore := store.NewBlockStore(dbm.NewMemDB())
	defaultEvidenceTime := time.Date(2019, 1, 1, 0, 0, 0, 0, time.UTC)

	evpool := &mocks.EvidencePool{}
	evpool.On("CheckEvidence", mock.AnythingOfType("types.EvidenceList")).Return(nil)
	evpool.On("Update", mock.AnythingOfType("state.State"), mock.AnythingOfType("types.EvidenceList")).Return()
	evpool.On("ABCIEvidence", mock.AnythingOfType("int64"), mock.AnythingOfType("[]types.Evidence")).Return(
		[]abci.Evidence{})

	state.ConsensusParams.Evidence.MaxBytes = 1000
	blockExec := sm.NewBlockExecutor(
		stateStore,
		log.TestingLogger(),
		proxyApp.Consensus(),
		memmock.Mempool{},
		evpool,
		blockStore,
	)
	lastCommit := types.NewCommit(0, 0, types.BlockID{}, nil)

	for height := int64(1); height < validationTestsStopHeight; height++ {
		proposerAddr := state.Validators.GetProposer().Address
		maxBytesEvidence := state.ConsensusParams.Evidence.MaxBytes
		if height > 1 {
			/*
				A block with too much evidence fails
			*/
			evidence := make([]types.Evidence, 0)
			var currentBytes int64 = 0
			// more bytes than the maximum allowed for evidence
			for currentBytes <= maxBytesEvidence {
				newEv := types.NewMockDuplicateVoteEvidenceWithValidator(height, time.Now(),
					privVals[proposerAddr.String()], chainID)
				evidence = append(evidence, newEv)
				currentBytes += int64(len(newEv.Bytes()))
			}
<<<<<<< HEAD
			block, _ := state.MakeBlock(height, makeTxs(height), evidence, nil, types.Messages{}, lastCommit, proposerAddr)
=======
			block, _ := state.MakeBlock(height, factory.MakeTenTxs(height), lastCommit, evidence, proposerAddr)
>>>>>>> 9b458a1c
			err := blockExec.ValidateBlock(state, block)
			if assert.Error(t, err) {
				_, ok := err.(*types.ErrEvidenceOverflow)
				require.True(t, ok, "expected error to be of type ErrEvidenceOverflow at height %d but got %v", height, err)
			}
		}

		/*
			A good block with several pieces of good evidence passes
		*/
		evidence := make([]types.Evidence, 0)
		var currentBytes int64 = 0
		// precisely the amount of allowed evidence
		for {
			newEv := types.NewMockDuplicateVoteEvidenceWithValidator(height, defaultEvidenceTime,
				privVals[proposerAddr.String()], chainID)
			currentBytes += int64(len(newEv.Bytes()))
			if currentBytes >= maxBytesEvidence {
				break
			}
			evidence = append(evidence, newEv)
		}

		var err error

		state, _, lastCommit, err = makeAndCommitGoodBlock(
			state,
			height,
			lastCommit,
			proposerAddr,
			blockExec,
			privVals,
			evidence,
		)
		require.NoError(t, err, "height %d", height)
	}
}<|MERGE_RESOLUTION|>--- conflicted
+++ resolved
@@ -9,33 +9,20 @@
 	"github.com/stretchr/testify/mock"
 	"github.com/stretchr/testify/require"
 
-<<<<<<< HEAD
 	abci "github.com/celestiaorg/celestia-core/abci/types"
 	"github.com/celestiaorg/celestia-core/crypto/ed25519"
 	"github.com/celestiaorg/celestia-core/crypto/tmhash"
+	memmock "github.com/celestiaorg/celestia-core/internal/mempool/mock"
+	"github.com/celestiaorg/celestia-core/internal/test/factory"
 	"github.com/celestiaorg/celestia-core/libs/log"
-	memmock "github.com/celestiaorg/celestia-core/mempool/mock"
+	tmtime "github.com/celestiaorg/celestia-core/libs/time"
 	tmproto "github.com/celestiaorg/celestia-core/proto/tendermint/types"
 	sm "github.com/celestiaorg/celestia-core/state"
 	"github.com/celestiaorg/celestia-core/state/mocks"
+	sf "github.com/celestiaorg/celestia-core/state/test/factory"
+	"github.com/celestiaorg/celestia-core/store"
 	"github.com/celestiaorg/celestia-core/types"
-	tmtime "github.com/celestiaorg/celestia-core/types/time"
-=======
-	abci "github.com/tendermint/tendermint/abci/types"
-	"github.com/tendermint/tendermint/crypto/ed25519"
-	"github.com/tendermint/tendermint/crypto/tmhash"
-	memmock "github.com/tendermint/tendermint/internal/mempool/mock"
-	"github.com/tendermint/tendermint/internal/test/factory"
-	"github.com/tendermint/tendermint/libs/log"
-	tmtime "github.com/tendermint/tendermint/libs/time"
-	tmproto "github.com/tendermint/tendermint/proto/tendermint/types"
-	sm "github.com/tendermint/tendermint/state"
-	"github.com/tendermint/tendermint/state/mocks"
-	sf "github.com/tendermint/tendermint/state/test/factory"
-	"github.com/tendermint/tendermint/store"
-	"github.com/tendermint/tendermint/types"
 	dbm "github.com/tendermint/tm-db"
->>>>>>> 9b458a1c
 )
 
 const validationTestsStopHeight int64 = 10
@@ -103,11 +90,7 @@
 			Invalid blocks don't pass
 		*/
 		for _, tc := range testCases {
-<<<<<<< HEAD
 			block, _ := state.MakeBlock(height, makeTxs(height), nil, nil, types.Messages{}, lastCommit, proposerAddr)
-=======
-			block := sf.MakeBlock(state, height, lastCommit)
->>>>>>> 9b458a1c
 			tc.malleateBlock(block)
 			err := blockExec.ValidateBlock(state, block)
 			t.Logf("%s: %v", tc.name, err)
@@ -118,27 +101,13 @@
 			A good block passes
 		*/
 		var err error
-<<<<<<< HEAD
-		state, _, lastCommit, err = makeAndCommitGoodBlock(state, height,
-			lastCommit, proposerAddr, blockExec, privVals, nil)
-=======
 		state, _, lastCommit, err = makeAndCommitGoodBlock(
 			state, height, lastCommit, state.Validators.GetProposer().Address, blockExec, privVals, nil)
->>>>>>> 9b458a1c
 		require.NoError(t, err, "height %d", height)
 	}
 
 	nextHeight := validationTestsStopHeight
-<<<<<<< HEAD
-	block, _ := state.MakeBlock(
-		nextHeight,
-		makeTxs(nextHeight), nil, nil, types.Messages{},
-		lastCommit,
-		state.Validators.GetProposer().Address,
-	)
-=======
 	block := sf.MakeBlock(state, nextHeight, lastCommit)
->>>>>>> 9b458a1c
 	state.InitialHeight = nextHeight + 1
 	err := blockExec.ValidateBlock(state, block)
 	require.Error(t, err, "expected an error when state is ahead of block")
@@ -189,11 +158,7 @@
 				state.LastBlockID,
 				[]types.CommitSig{wrongHeightVote.CommitSig()},
 			)
-<<<<<<< HEAD
-			block, _ := state.MakeBlock(height, makeTxs(height), nil, nil, types.Messages{}, wrongHeightCommit, proposerAddr)
-=======
 			block := sf.MakeBlock(state, height, wrongHeightCommit)
->>>>>>> 9b458a1c
 			err = blockExec.ValidateBlock(state, block)
 			_, isErrInvalidCommitHeight := err.(types.ErrInvalidCommitHeight)
 			require.True(t, isErrInvalidCommitHeight, "expected ErrInvalidCommitHeight at height %d but got: %v", height, err)
@@ -201,11 +166,7 @@
 			/*
 				#2589: test len(block.LastCommit.Signatures) == state.LastValidators.Size()
 			*/
-<<<<<<< HEAD
 			block, _ = state.MakeBlock(height, makeTxs(height), nil, nil, types.Messages{}, wrongSigsCommit, proposerAddr)
-=======
-			block = sf.MakeBlock(state, height, wrongSigsCommit)
->>>>>>> 9b458a1c
 			err = blockExec.ValidateBlock(state, block)
 			_, isErrInvalidCommitSignatures := err.(types.ErrInvalidCommitSignatures)
 			require.True(t, isErrInvalidCommitSignatures,
@@ -319,11 +280,7 @@
 				evidence = append(evidence, newEv)
 				currentBytes += int64(len(newEv.Bytes()))
 			}
-<<<<<<< HEAD
 			block, _ := state.MakeBlock(height, makeTxs(height), evidence, nil, types.Messages{}, lastCommit, proposerAddr)
-=======
-			block, _ := state.MakeBlock(height, factory.MakeTenTxs(height), lastCommit, evidence, proposerAddr)
->>>>>>> 9b458a1c
 			err := blockExec.ValidateBlock(state, block)
 			if assert.Error(t, err) {
 				_, ok := err.(*types.ErrEvidenceOverflow)
