package store

import (
	"context"
	"fmt"
	"strings"

	"strconv"

	"github.com/gogo/protobuf/proto"
	"github.com/ipfs/go-blockservice"
	blockstore "github.com/ipfs/go-ipfs-blockstore"
	offline "github.com/ipfs/go-ipfs-exchange-offline"
	format "github.com/ipfs/go-ipld-format"
	"github.com/ipfs/go-merkledag"

	"github.com/lazyledger/lazyledger-core/ipfs"
	dbm "github.com/lazyledger/lazyledger-core/libs/db"
	"github.com/lazyledger/lazyledger-core/libs/log"
	tmsync "github.com/lazyledger/lazyledger-core/libs/sync"
	"github.com/lazyledger/lazyledger-core/p2p/ipld"
	tmstore "github.com/lazyledger/lazyledger-core/proto/tendermint/store"
	tmproto "github.com/lazyledger/lazyledger-core/proto/tendermint/types"
	"github.com/lazyledger/lazyledger-core/types"
	"github.com/lazyledger/rsmt2d"
)

/*
BlockStore is a simple low level store for blocks.

There are three types of information stored:
 - BlockMeta:   Meta information about each block
 - Block part:  Parts of each block, aggregated w/ PartSet
 - Commit:      The commit part of each block, for gossiping precommit votes

Currently the precommit signatures are duplicated in the Block parts as
well as the Commit.  In the future this may change, perhaps by moving
the Commit data outside the Block. (TODO)

The store can be assumed to contain all contiguous blocks between base and height (inclusive).

// NOTE: BlockStore methods will panic if they encounter errors
// deserializing loaded data, indicating probable corruption on disk.
*/
type BlockStore struct {
	db dbm.DB

	// mtx guards access to the struct fields listed below it. We rely on the database to enforce
	// fine-grained concurrency control for its data, and thus this mutex does not apply to
	// database contents. The only reason for keeping these fields in the struct is that the data
	// can't efficiently be queried from the database since the key encoding we use is not
	// lexicographically ordered (see https://github.com/tendermint/tendermint/issues/4567).
	mtx    tmsync.RWMutex
	base   int64
	height int64

	dag    format.DAGService
	logger log.Logger
}

// NewBlockStore returns a new BlockStore with the given DB,
// initialized to the last height that was committed to the DB.
func NewBlockStore(db dbm.DB, bstore blockstore.Blockstore, logger log.Logger) *BlockStore {
	bs := LoadBlockStoreState(db)
	return &BlockStore{
		base:   bs.Base,
		height: bs.Height,
		db:     db,
		dag:    merkledag.NewDAGService(blockservice.New(bstore, offline.Exchange(bstore))),
		logger: logger,
	}
}

// Base returns the first known contiguous block height, or 0 for empty block stores.
func (bs *BlockStore) Base() int64 {
	bs.mtx.RLock()
	defer bs.mtx.RUnlock()
	return bs.base
}

// Height returns the last known contiguous block height, or 0 for empty block stores.
func (bs *BlockStore) Height() int64 {
	bs.mtx.RLock()
	defer bs.mtx.RUnlock()
	return bs.height
}

// Size returns the number of blocks in the block store.
func (bs *BlockStore) Size() int64 {
	bs.mtx.RLock()
	defer bs.mtx.RUnlock()
	if bs.height == 0 {
		return 0
	}
	return bs.height - bs.base + 1
}

// LoadBase atomically loads the base block meta, or returns nil if no base is found.
func (bs *BlockStore) LoadBaseMeta() *types.BlockMeta {
	bs.mtx.RLock()
	defer bs.mtx.RUnlock()
	if bs.base == 0 {
		return nil
	}
	return bs.LoadBlockMeta(bs.base)
}

// LoadBlock returns the block with the given height.
// If no block is found for that height, it returns nil.
func (bs *BlockStore) LoadBlock(ctx context.Context, height int64) (*types.Block, error) {
	blockMeta := bs.LoadBlockMeta(height)
	if blockMeta == nil {
		return nil, nil
	}

	lastCommit := bs.LoadBlockCommit(height - 1)

	data, err := ipld.RetrieveBlockData(ctx, &blockMeta.DAHeader, bs.dag, rsmt2d.NewRSGF8Codec())
	if err != nil {
		if strings.Contains(err.Error(), format.ErrNotFound.Error()) {
			return nil, fmt.Errorf("failure to retrieve block data from local ipfs store: %w", err)
		}
		bs.logger.Info("failure to retrieve block data", err)
		return nil, err
	}

	block := types.Block{
		Header:                 blockMeta.Header,
		Data:                   data,
		DataAvailabilityHeader: blockMeta.DAHeader,
		LastCommit:             lastCommit,
	}

	return &block, nil
}

// LoadBlockByHash returns the block with the given hash.
// If no block is found for that hash, it returns nil.
// Panics if it fails to parse height associated with the given hash.
func (bs *BlockStore) LoadBlockByHash(ctx context.Context, hash []byte) (*types.Block, error) {
	bz, err := bs.db.Get(calcBlockHashKey(hash))
	if err != nil {
		panic(err)
	}
	if len(bz) == 0 {
		return nil, nil
	}

	s := string(bz)
	height, err := strconv.ParseInt(s, 10, 64)

	if err != nil {
		panic(fmt.Sprintf("failed to extract height from %s: %v", s, err))
	}
	return bs.LoadBlock(ctx, height)
}

// LoadBlockPart returns the Part at the given index
// from the block at the given height.
// If no part is found for the given height and index, it returns nil.
func (bs *BlockStore) LoadBlockPart(height int64, index int) *types.Part {
	var pbpart = new(tmproto.Part)

	bz, err := bs.db.Get(calcBlockPartKey(height, index))
	if err != nil {
		panic(err)
	}
	if len(bz) == 0 {
		return nil
	}

	err = proto.Unmarshal(bz, pbpart)
	if err != nil {
		panic(fmt.Errorf("unmarshal to tmproto.Part failed: %w", err))
	}
	part, err := types.PartFromProto(pbpart)
	if err != nil {
		panic(fmt.Sprintf("Error reading block part: %v", err))
	}

	return part
}

// LoadBlockMeta returns the BlockMeta for the given height.
// If no block is found for the given height, it returns nil.
func (bs *BlockStore) LoadBlockMeta(height int64) *types.BlockMeta {
	var pbbm = new(tmproto.BlockMeta)
	bz, err := bs.db.Get(calcBlockMetaKey(height))

	if err != nil {
		panic(err)
	}

	if len(bz) == 0 {
		return nil
	}

	err = proto.Unmarshal(bz, pbbm)
	if err != nil {
		panic(fmt.Errorf("unmarshal to tmproto.BlockMeta: %w", err))
	}

	blockMeta, err := types.BlockMetaFromProto(pbbm)
	if err != nil {
		panic(fmt.Errorf("error from proto blockMeta: %w", err))
	}

	return blockMeta
}

// LoadBlockCommit returns the Commit for the given height.
// This commit consists of the +2/3 and other Precommit-votes for block at `height`,
// and it comes from the block.LastCommit for `height+1`.
// If no commit is found for the given height, it returns nil.
func (bs *BlockStore) LoadBlockCommit(height int64) *types.Commit {
	var pbc = new(tmproto.Commit)
	bz, err := bs.db.Get(calcBlockCommitKey(height))
	if err != nil {
		panic(err)
	}
	if len(bz) == 0 {
		return nil
	}
	err = proto.Unmarshal(bz, pbc)
	if err != nil {
		panic(fmt.Errorf("error reading block commit: %w", err))
	}
	commit, err := types.CommitFromProto(pbc)
	if err != nil {
		panic(fmt.Sprintf("Error reading block commit: %v", err))
	}
	return commit
}

// LoadSeenCommit returns the locally seen Commit for the given height.
// This is useful when we've seen a commit, but there has not yet been
// a new block at `height + 1` that includes this commit in its block.LastCommit.
func (bs *BlockStore) LoadSeenCommit(height int64) *types.Commit {
	var pbc = new(tmproto.Commit)
	bz, err := bs.db.Get(calcSeenCommitKey(height))
	if err != nil {
		panic(err)
	}
	if len(bz) == 0 {
		return nil
	}
	err = proto.Unmarshal(bz, pbc)
	if err != nil {
		panic(fmt.Sprintf("error reading block seen commit: %v", err))
	}

	commit, err := types.CommitFromProto(pbc)
	if err != nil {
		panic(fmt.Errorf("error from proto commit: %w", err))
	}
	return commit
}

// PruneBlocks removes block up to (but not including) a height. It returns number of blocks pruned.
func (bs *BlockStore) PruneBlocks(height int64) (uint64, error) {
	if height <= 0 {
		return 0, fmt.Errorf("height must be greater than 0")
	}
	bs.mtx.RLock()
	if height > bs.height {
		bs.mtx.RUnlock()
		return 0, fmt.Errorf("cannot prune beyond the latest height %v", bs.height)
	}
	base := bs.base
	bs.mtx.RUnlock()
	if height < base {
		return 0, fmt.Errorf("cannot prune to height %v, it is lower than base height %v",
			height, base)
	}

	pruned := uint64(0)
	batch := bs.db.NewBatch()
	defer batch.Close()
	flush := func(batch dbm.Batch, base int64) error {
		// We can't trust batches to be atomic, so update base first to make sure noone
		// tries to access missing blocks.
		bs.mtx.Lock()
		bs.base = base
		bs.mtx.Unlock()
		bs.saveState()

		err := batch.WriteSync()
		if err != nil {
			return fmt.Errorf("failed to prune up to height %v: %w", base, err)
		}
		batch.Close()
		return nil
	}

	for h := base; h < height; h++ {
		meta := bs.LoadBlockMeta(h)
		if meta == nil { // assume already deleted
			continue
		}
		if err := batch.Delete(calcBlockMetaKey(h)); err != nil {
			return 0, err
		}
		if err := batch.Delete(calcBlockHashKey(meta.BlockID.Hash)); err != nil {
			return 0, err
		}
		if err := batch.Delete(calcBlockCommitKey(h)); err != nil {
			return 0, err
		}
		if err := batch.Delete(calcSeenCommitKey(h)); err != nil {
			return 0, err
		}
		for p := 0; p < int(meta.BlockID.PartSetHeader.Total); p++ {
			if err := batch.Delete(calcBlockPartKey(h, p)); err != nil {
				return 0, err
			}
		}
		pruned++

		// flush every 1000 blocks to avoid batches becoming too large
		if pruned%1000 == 0 && pruned > 0 {
			err := flush(batch, h)
			if err != nil {
				return 0, err
			}
			batch = bs.db.NewBatch()
			defer batch.Close()
		}
	}

	err := flush(batch, height)
	if err != nil {
		return 0, err
	}
	return pruned, nil
}

// SaveBlock persists the given block, blockParts, and seenCommit to the underlying db.
// blockParts: Must be parts of the block
// seenCommit: The +2/3 precommits that were seen which committed at height.
//             If all the nodes restart after committing a block,
//             we need this to reload the precommits to catch-up nodes to the
//             most recent height.  Otherwise they'd stall at H-1.
func (bs *BlockStore) SaveBlock(
	ctx context.Context,
	block *types.Block,
	blockParts *types.PartSet,
	seenCommit *types.Commit,
) error {
	if block == nil {
		panic("BlockStore can only save a non-nil block")
	}

	height := block.Height
	hash := block.Hash()

	if g, w := height, bs.Height()+1; bs.Base() > 0 && g != w {
		panic(fmt.Sprintf("BlockStore can only save contiguous blocks. Wanted %v, got %v", w, g))
	}
	if !blockParts.IsComplete() {
		panic("BlockStore can only save complete block part sets")
	}

	// Save block parts. This must be done before the block meta, since callers
	// typically load the block meta first as an indication that the block exists
	// and then go on to load block parts - we must make sure the block is
	// complete as soon as the block meta is written.
	for i := 0; i < int(blockParts.Total()); i++ {
		part := blockParts.GetPart(i)
		bs.saveBlockPart(height, i, part)
	}

	err := ipld.PutBlock(ctx, bs.dag, block, ipfs.MockRouting(), bs.logger)
	if err != nil {
		return err
	}

	// Save block meta
	blockMeta := types.NewBlockMeta(block, blockParts)
<<<<<<< HEAD
	pbm := blockMeta.ToProto()

=======
	pbm, err := blockMeta.ToProto()
	if err != nil {
		panic(fmt.Errorf("failed to marshal block meta while saving: %w", err))
	}
>>>>>>> 8da16447
	if pbm == nil {
		panic("nil blockmeta")
	}
	metaBytes := mustEncode(pbm)
	if err := bs.db.Set(calcBlockMetaKey(height), metaBytes); err != nil {
		panic(err)
	}
	if err := bs.db.Set(calcBlockHashKey(hash), []byte(fmt.Sprintf("%d", height))); err != nil {
		panic(err)
	}

	// Save block commit (duplicate and separate from the Block)
	pbc := block.LastCommit.ToProto()
	blockCommitBytes := mustEncode(pbc)
	if err := bs.db.Set(calcBlockCommitKey(height-1), blockCommitBytes); err != nil {
		panic(err)
	}

	// Save seen commit (seen +2/3 precommits for block)
	// NOTE: we can delete this at a later height
	pbsc := seenCommit.ToProto()
	seenCommitBytes := mustEncode(pbsc)
	if err := bs.db.Set(calcSeenCommitKey(height), seenCommitBytes); err != nil {
		panic(err)
	}

	// Done!
	bs.mtx.Lock()
	bs.height = height
	if bs.base == 0 {
		bs.base = height
	}
	bs.mtx.Unlock()

	// Save new BlockStoreState descriptor. This also flushes the database.
	bs.saveState()

	return nil
}

func (bs *BlockStore) saveBlockPart(height int64, index int, part *types.Part) {
	pbp, err := part.ToProto()
	if err != nil {
		panic(fmt.Errorf("unable to make part into proto: %w", err))
	}
	partBytes := mustEncode(pbp)
	if err := bs.db.Set(calcBlockPartKey(height, index), partBytes); err != nil {
		panic(err)
	}
}

func (bs *BlockStore) saveState() {
	bs.mtx.RLock()
	bss := tmstore.BlockStoreState{
		Base:   bs.base,
		Height: bs.height,
	}
	bs.mtx.RUnlock()
	SaveBlockStoreState(&bss, bs.db)
}

// SaveSeenCommit saves a seen commit, used by e.g. the state sync reactor when bootstrapping node.
func (bs *BlockStore) SaveSeenCommit(height int64, seenCommit *types.Commit) error {
	pbc := seenCommit.ToProto()
	seenCommitBytes, err := proto.Marshal(pbc)
	if err != nil {
		return fmt.Errorf("unable to marshal commit: %w", err)
	}
	return bs.db.Set(calcSeenCommitKey(height), seenCommitBytes)
}

//-----------------------------------------------------------------------------

func calcBlockMetaKey(height int64) []byte {
	return []byte(fmt.Sprintf("H:%v", height))
}

func calcBlockPartKey(height int64, partIndex int) []byte {
	return []byte(fmt.Sprintf("P:%v:%v", height, partIndex))
}

func calcBlockCommitKey(height int64) []byte {
	return []byte(fmt.Sprintf("C:%v", height))
}

func calcSeenCommitKey(height int64) []byte {
	return []byte(fmt.Sprintf("SC:%v", height))
}

func calcBlockHashKey(hash []byte) []byte {
	return []byte(fmt.Sprintf("BH:%x", hash))
}

//-----------------------------------------------------------------------------

var blockStoreKey = []byte("blockStore")

// SaveBlockStoreState persists the blockStore state to the database.
func SaveBlockStoreState(bsj *tmstore.BlockStoreState, db dbm.DB) {
	bytes, err := proto.Marshal(bsj)
	if err != nil {
		panic(fmt.Sprintf("Could not marshal state bytes: %v", err))
	}
	if err := db.SetSync(blockStoreKey, bytes); err != nil {
		panic(err)
	}
}

// LoadBlockStoreState returns the BlockStoreState as loaded from disk.
// If no BlockStoreState was previously persisted, it returns the zero value.
func LoadBlockStoreState(db dbm.DB) tmstore.BlockStoreState {
	bytes, err := db.Get(blockStoreKey)
	if err != nil {
		panic(err)
	}

	if len(bytes) == 0 {
		return tmstore.BlockStoreState{
			Base:   0,
			Height: 0,
		}
	}

	var bsj tmstore.BlockStoreState
	if err := proto.Unmarshal(bytes, &bsj); err != nil {
		panic(fmt.Sprintf("Could not unmarshal bytes: %X", bytes))
	}

	// Backwards compatibility with persisted data from before Base existed.
	if bsj.Height > 0 && bsj.Base == 0 {
		bsj.Base = 1
	}
	return bsj
}

// mustEncode proto encodes a proto.message and panics if fails
func mustEncode(pb proto.Message) []byte {
	bz, err := proto.Marshal(pb)
	if err != nil {
		panic(fmt.Errorf("unable to marshal: %w", err))
	}
	return bz
}<|MERGE_RESOLUTION|>--- conflicted
+++ resolved
@@ -376,15 +376,10 @@
 
 	// Save block meta
 	blockMeta := types.NewBlockMeta(block, blockParts)
-<<<<<<< HEAD
-	pbm := blockMeta.ToProto()
-
-=======
 	pbm, err := blockMeta.ToProto()
 	if err != nil {
 		panic(fmt.Errorf("failed to marshal block meta while saving: %w", err))
 	}
->>>>>>> 8da16447
 	if pbm == nil {
 		panic("nil blockmeta")
 	}
