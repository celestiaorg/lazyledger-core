--- conflicted
+++ resolved
@@ -305,28 +305,9 @@
 		panic(fmt.Sprintf("BlockStore can only save contiguous blocks. Wanted %v, got %v", w, g))
 	}
 
-<<<<<<< HEAD
 	// Save the header
 	pbh := header.ToProto()
 	if pbh == nil {
-=======
-	// Save block parts. This must be done before the block meta, since callers
-	// typically load the block meta first as an indication that the block exists
-	// and then go on to load block parts - we must make sure the block is
-	// complete as soon as the block meta is written.
-	for i := 0; i < int(blockParts.Total()); i++ {
-		part := blockParts.GetPart(i)
-		bs.saveBlockPart(height, i, part)
-	}
-
-	// Save block meta
-	blockMeta := types.NewBlockMeta(block, blockParts)
-	pbm, err := blockMeta.ToProto()
-	if err != nil {
-		panic(fmt.Errorf("failed to marshal block meta while saving: %w", err))
-	}
-	if pbm == nil {
->>>>>>> a7326d59
 		panic("nil blockmeta")
 	}
 	headerBytes := mustEncode(pbh)
