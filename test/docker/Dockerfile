<<<<<<< HEAD
FROM golang:1.17
=======
FROM golang:1.18
>>>>>>> e0f68fe6

# Grab deps (jq, hexdump, xxd, killall)
RUN apt-get update && \
  apt-get install -y --no-install-recommends \
  jq bsdmainutils vim-common psmisc netcat curl

# Setup tendermint repo
ENV REPO $GOPATH/src/github.com/tendermint/tendermint
ENV GOBIN $GOPATH/bin
WORKDIR $REPO

# Copy in the code
# TODO: rewrite to only copy Makefile & other files?
COPY . $REPO

# Install the vendored dependencies
# docker caching prevents reinstall on code change!
RUN make tools

# install ABCI CLI
RUN make install_abci

# install Tendermint
RUN make install

RUN tendermint testnet \
  --config $REPO/test/docker/config-template.toml \
  --node-dir-prefix="mach" \
  --v=4 \
  --populate-persistent-peers=false \
  --o=$REPO/test/p2p/data

# Now copy in the code
# NOTE: this will overwrite whatever is in vendor/
COPY . $REPO

# expose the volume for debugging
VOLUME $REPO

EXPOSE 26656
EXPOSE 26657<|MERGE_RESOLUTION|>--- conflicted
+++ resolved
@@ -1,8 +1,4 @@
-<<<<<<< HEAD
-FROM golang:1.17
-=======
 FROM golang:1.18
->>>>>>> e0f68fe6
 
 # Grab deps (jq, hexdump, xxd, killall)
 RUN apt-get update && \
