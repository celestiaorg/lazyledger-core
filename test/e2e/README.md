--- conflicted
+++ resolved
@@ -23,11 +23,7 @@
 
 A testnet configuration is specified as a TOML testnet manifest (see below). The testnet runner uses the manifest to configure a set of Docker containers and start them in some order. The manifests can be written manually (to test specific configurations) or generated randomly by the testnet generator (to test a wide range of configuration permutations).
 
-<<<<<<< HEAD
-When running a testnet, the runner will first start the Docker nodes in some sequence, submit random transactions, and wait for the nodes to come online and the first blocks to be produced. This may involve e.g. waiting for nodes to fast sync and/or state sync. If specified, it will then run any misbehaviors (e.g. double-signing) and perturbations (e.g. killing or disconnecting nodes). It then waits for the testnet to stabilize, with all nodes online and having reached the latest height.
-=======
 When running a testnet, the runner will first start the Docker nodes in some sequence, submit random transactions, and wait for the nodes to come online and the first blocks to be produced. This may involve e.g. waiting for nodes to block sync and/or state sync. If specified, it will then run any misbehaviors (e.g. double-signing) and perturbations (e.g. killing or disconnecting nodes). It then waits for the testnet to stabilize, with all nodes online and having reached the latest height.
->>>>>>> 9b458a1c
 
 Once the testnet stabilizes, a set of Go end-to-end tests are run against the live testnet to verify network invariants (for example that blocks are identical across nodes). These use the RPC client to interact with the network, and should consider the entire network as a black box (i.e. it should not test any network or node internals, only externally visible behavior via RPC). The tests may use the `testNode()` helper to run parallel tests against each individual testnet node, and/or inspect the full blockchain history via `fetchBlockChain()`.
 
