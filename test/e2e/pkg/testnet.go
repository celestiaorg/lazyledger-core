package e2e

import (
	"errors"
	"fmt"
	"io"
	"math/rand"
	"net"
	"path/filepath"
	"sort"
	"strconv"
	"strings"

	"github.com/tendermint/tendermint/config"
	"github.com/tendermint/tendermint/crypto"
	"github.com/tendermint/tendermint/crypto/ed25519"
	"github.com/tendermint/tendermint/crypto/secp256k1"
	rpchttp "github.com/tendermint/tendermint/rpc/client/http"
	mcs "github.com/tendermint/tendermint/test/maverick/consensus"
)

const (
	randomSeed               int64  = 2308084734268
	proxyPortFirst           uint32 = 5701
	prometheusProxyPortFirst uint32 = 6701

	defaultBatchSize   = 2
	defaultConnections = 1
	defaultTxSizeBytes = 1024

	localVersion = "cometbft/e2e-node:local-version"
)

type (
	Mode         string
	Protocol     string
	Perturbation string
)

const (
	ModeValidator Mode = "validator"
	ModeFull      Mode = "full"
	ModeLight     Mode = "light"
	ModeSeed      Mode = "seed"

	ProtocolBuiltin Protocol = "builtin"
	ProtocolFile    Protocol = "file"
	ProtocolGRPC    Protocol = "grpc"
	ProtocolTCP     Protocol = "tcp"
	ProtocolUNIX    Protocol = "unix"

	PerturbationDisconnect Perturbation = "disconnect"
	PerturbationKill       Perturbation = "kill"
	PerturbationPause      Perturbation = "pause"
	PerturbationRestart    Perturbation = "restart"
	PerturbationUpgrade    Perturbation = "upgrade"
)

// Testnet represents a single testnet.
type Testnet struct {
	Name                   string
	File                   string
	Dir                    string
	IP                     *net.IPNet
	InitialHeight          int64
	InitialState           map[string]string
	Validators             map[*Node]int64
	ValidatorUpdates       map[int64]map[*Node]int64
	Nodes                  []*Node
	KeyType                string
	Evidence               int
	LoadTxSizeBytes        int
	MaxInboundConnections  int
	MaxOutboundConnections int
	LoadTxBatchSize        int
	LoadTxConnections      int
	ABCIProtocol           string
	UpgradeVersion         string
	Prometheus             bool
}

// Node represents a CometBFT node in a testnet.
type Node struct {
<<<<<<< HEAD
	Name             string
	Version          string
	Testnet          *Testnet
	Mode             Mode
	PrivvalKey       crypto.PrivKey
	NodeKey          crypto.PrivKey
	IP               net.IP
	ProxyPort        uint32
	StartAt          int64
	FastSync         string
	StateSync        bool
	Mempool          string
	Database         string
	ABCIProtocol     Protocol
	PrivvalProtocol  Protocol
	PersistInterval  uint64
	SnapshotInterval uint64
	RetainBlocks     uint64
	Seeds            []*Node
	PersistentPeers  []*Node
	Perturbations    []Perturbation
	Misbehaviors     map[int64]string
	SendNoLoad       bool
	InfluxDBURL      string
	InfluxDBToken    string
	PyroscopeURL     string
	PyroscopeTrace   bool
=======
	Name                string
	Version             string
	Testnet             *Testnet
	Mode                Mode
	PrivvalKey          crypto.PrivKey
	NodeKey             crypto.PrivKey
	IP                  net.IP
	ProxyPort           uint32
	StartAt             int64
	FastSync            string
	StateSync           bool
	Mempool             string
	Database            string
	ABCIProtocol        Protocol
	PrivvalProtocol     Protocol
	PersistInterval     uint64
	SnapshotInterval    uint64
	RetainBlocks        uint64
	Seeds               []*Node
	PersistentPeers     []*Node
	Perturbations       []Perturbation
	Misbehaviors        map[int64]string
	SendNoLoad          bool
	Prometheus          bool
	PrometheusProxyPort uint32
	InfluxDBURL         string
	InfluxDBToken       string
>>>>>>> f5f063c9
}

// LoadTestnet loads a testnet from a manifest file, using the filename to
// determine the testnet name and directory (from the basename of the file).
// The testnet generation must be deterministic, since it is generated
// separately by the runner and the test cases. For this reason, testnets use a
// random seed to generate e.g. keys.
func LoadTestnet(manifest Manifest, fname string, ifd InfrastructureData) (*Testnet, error) {
	dir := strings.TrimSuffix(fname, filepath.Ext(fname))
	keyGen := newKeyGenerator(randomSeed)
	proxyPortGen := newPortGenerator(proxyPortFirst)
	prometheusProxyPortGen := newPortGenerator(prometheusProxyPortFirst)
	_, ipNet, err := net.ParseCIDR(ifd.Network)
	if err != nil {
		return nil, fmt.Errorf("invalid IP network address %q: %w", ifd.Network, err)
	}

	testnet := &Testnet{
		Name:                   filepath.Base(dir),
		File:                   fname,
		Dir:                    dir,
		IP:                     ipNet,
		InitialHeight:          1,
		InitialState:           manifest.InitialState,
		Validators:             map[*Node]int64{},
		ValidatorUpdates:       map[int64]map[*Node]int64{},
		Nodes:                  []*Node{},
		MaxInboundConnections:  manifest.MaxInboundConnections,
		MaxOutboundConnections: manifest.MaxOutboundConnections,
		LoadTxSizeBytes:        manifest.LoadTxSizeBytes,
		LoadTxBatchSize:        manifest.LoadTxBatchSize,
		LoadTxConnections:      manifest.LoadTxConnections,
		ABCIProtocol:           manifest.ABCIProtocol,
		UpgradeVersion:         manifest.UpgradeVersion,
		Prometheus:             manifest.Prometheus,
	}
	if len(manifest.KeyType) != 0 {
		testnet.KeyType = manifest.KeyType
	}
	if manifest.InitialHeight > 0 {
		testnet.InitialHeight = manifest.InitialHeight
	}
	if testnet.ABCIProtocol == "" {
		testnet.ABCIProtocol = string(ProtocolBuiltin)
	}
	if testnet.UpgradeVersion == "" {
		testnet.UpgradeVersion = localVersion
	}
	if testnet.LoadTxConnections == 0 {
		testnet.LoadTxConnections = defaultConnections
	}
	if testnet.LoadTxBatchSize == 0 {
		testnet.LoadTxBatchSize = defaultBatchSize
	}
	if testnet.LoadTxSizeBytes == 0 {
		testnet.LoadTxSizeBytes = defaultTxSizeBytes
	}

	// Set up nodes, in alphabetical order (IPs and ports get same order).
	nodeNames := []string{}
	for name := range manifest.Nodes {
		nodeNames = append(nodeNames, name)
	}
	sort.Strings(nodeNames)

	for _, name := range nodeNames {
		nodeManifest := manifest.Nodes[name]
		ind, ok := ifd.Instances[name]
		if !ok {
			return nil, fmt.Errorf("information for node '%s' missing from infrastructure data", name)
		}
		v := nodeManifest.Version
		if v == "" {
			v = localVersion
		}

		node := &Node{
			Name:             name,
			Version:          v,
			Testnet:          testnet,
			PrivvalKey:       keyGen.Generate(manifest.KeyType),
			NodeKey:          keyGen.Generate("ed25519"),
			IP:               ind.IPAddress,
			ProxyPort:        proxyPortGen.Next(),
			Mode:             ModeValidator,
			Database:         "goleveldb",
			ABCIProtocol:     Protocol(testnet.ABCIProtocol),
			PrivvalProtocol:  ProtocolFile,
			StartAt:          nodeManifest.StartAt,
			FastSync:         nodeManifest.FastSync,
			Mempool:          nodeManifest.Mempool,
			StateSync:        nodeManifest.StateSync,
			PersistInterval:  1,
			SnapshotInterval: nodeManifest.SnapshotInterval,
			RetainBlocks:     nodeManifest.RetainBlocks,
			Perturbations:    []Perturbation{},
			Misbehaviors:     make(map[int64]string),
			SendNoLoad:       nodeManifest.SendNoLoad,
			InfluxDBURL:      ifd.InfluxDBURL,
			InfluxDBToken:    ifd.InfluxDBToken,
<<<<<<< HEAD
			PyroscopeURL:     ifd.PyroscopeURL,
			PyroscopeTrace:   ifd.PyroscopeTrace,
=======
			Prometheus:       testnet.Prometheus,
>>>>>>> f5f063c9
		}
		if node.StartAt == testnet.InitialHeight {
			node.StartAt = 0 // normalize to 0 for initial nodes, since code expects this
		}
		if nodeManifest.Mode != "" {
			node.Mode = Mode(nodeManifest.Mode)
		}
		if node.Mode == ModeLight {
			node.ABCIProtocol = ProtocolBuiltin
		}
		if nodeManifest.Database != "" {
			node.Database = nodeManifest.Database
		}
		if nodeManifest.PrivvalProtocol != "" {
			node.PrivvalProtocol = Protocol(nodeManifest.PrivvalProtocol)
		}
		if nodeManifest.PersistInterval != nil {
			node.PersistInterval = *nodeManifest.PersistInterval
		}
		if node.Prometheus {
			node.PrometheusProxyPort = prometheusProxyPortGen.Next()
		}
		for _, p := range nodeManifest.Perturb {
			node.Perturbations = append(node.Perturbations, Perturbation(p))
		}
		for heightString, misbehavior := range nodeManifest.Misbehaviors {
			height, err := strconv.ParseInt(heightString, 10, 64)
			if err != nil {
				return nil, fmt.Errorf("unable to parse height %s to int64: %w", heightString, err)
			}
			node.Misbehaviors[height] = misbehavior
		}
		testnet.Nodes = append(testnet.Nodes, node)
	}

	// We do a second pass to set up seeds and persistent peers, which allows graph cycles.
	for _, node := range testnet.Nodes {
		nodeManifest, ok := manifest.Nodes[node.Name]
		if !ok {
			return nil, fmt.Errorf("failed to look up manifest for node %q", node.Name)
		}
		for _, seedName := range nodeManifest.Seeds {
			seed := testnet.LookupNode(seedName)
			if seed == nil {
				return nil, fmt.Errorf("unknown seed %q for node %q", seedName, node.Name)
			}
			node.Seeds = append(node.Seeds, seed)
		}
		for _, peerName := range nodeManifest.PersistentPeers {
			peer := testnet.LookupNode(peerName)
			if peer == nil {
				return nil, fmt.Errorf("unknown persistent peer %q for node %q", peerName, node.Name)
			}
			node.PersistentPeers = append(node.PersistentPeers, peer)
		}

		// If there are no seeds or persistent peers specified, default to persistent
		// connections to all other nodes.
		if len(node.PersistentPeers) == 0 && len(node.Seeds) == 0 {
			for _, peer := range testnet.Nodes {
				if peer.Name == node.Name {
					continue
				}
				node.PersistentPeers = append(node.PersistentPeers, peer)
			}
		}
	}

	// Set up genesis validators. If not specified explicitly, use all validator nodes.
	if manifest.Validators != nil {
		for validatorName, power := range *manifest.Validators {
			validator := testnet.LookupNode(validatorName)
			if validator == nil {
				return nil, fmt.Errorf("unknown validator %q", validatorName)
			}
			testnet.Validators[validator] = power
		}
	} else {
		for _, node := range testnet.Nodes {
			if node.Mode == ModeValidator {
				testnet.Validators[node] = 100
			}
		}
	}

	// Set up validator updates.
	for heightStr, validators := range manifest.ValidatorUpdates {
		height, err := strconv.Atoi(heightStr)
		if err != nil {
			return nil, fmt.Errorf("invalid validator update height %q: %w", height, err)
		}
		valUpdate := map[*Node]int64{}
		for name, power := range validators {
			node := testnet.LookupNode(name)
			if node == nil {
				return nil, fmt.Errorf("unknown validator %q for update at height %v", name, height)
			}
			valUpdate[node] = power
		}
		testnet.ValidatorUpdates[int64(height)] = valUpdate
	}

	return testnet, testnet.Validate()
}

// Validate validates a testnet.
func (t Testnet) Validate() error {
	if t.Name == "" {
		return errors.New("network has no name")
	}
	if t.IP == nil {
		return errors.New("network has no IP")
	}
	if t.MaxInboundConnections < 0 {
		return errors.New("MaxInboundConnections must not be negative")
	}
	if t.MaxOutboundConnections < 0 {
		return errors.New("MaxOutboundConnections must not be negative")
	}
	if len(t.Nodes) == 0 {
		return errors.New("network has no nodes")
	}
	for _, node := range t.Nodes {
		if err := node.Validate(t); err != nil {
			return fmt.Errorf("invalid node %q: %w", node.Name, err)
		}
	}
	return nil
}

// Validate validates a node.
func (n Node) Validate(testnet Testnet) error {
	if n.Name == "" {
		return errors.New("node has no name")
	}
	if n.IP == nil {
		return errors.New("node has no IP address")
	}
	if !testnet.IP.Contains(n.IP) {
		return fmt.Errorf("node IP %v is not in testnet network %v", n.IP, testnet.IP)
	}
	if n.ProxyPort == n.PrometheusProxyPort {
		return fmt.Errorf("node local port %v used also for Prometheus local port", n.ProxyPort)
	}
	if n.ProxyPort > 0 && n.ProxyPort <= 1024 {
		return fmt.Errorf("local port %v must be >1024", n.ProxyPort)
	}
	if n.PrometheusProxyPort > 0 && n.PrometheusProxyPort <= 1024 {
		return fmt.Errorf("local port %v must be >1024", n.PrometheusProxyPort)
	}
	for _, peer := range testnet.Nodes {
		if peer.Name != n.Name && peer.ProxyPort == n.ProxyPort {
			return fmt.Errorf("peer %q also has local port %v", peer.Name, n.ProxyPort)
		}
		if n.PrometheusProxyPort > 0 {
			if peer.Name != n.Name && peer.PrometheusProxyPort == n.PrometheusProxyPort {
				return fmt.Errorf("peer %q also has local port %v", peer.Name, n.PrometheusProxyPort)
			}
		}
	}
	switch n.FastSync {
	case "", "v0", "v1", "v2":
	default:
		return fmt.Errorf("invalid fast sync setting %q", n.FastSync)

	}
	switch n.Mempool {
	case "", config.MempoolV0, config.MempoolV1, config.MempoolV2:
	default:
		return fmt.Errorf("invalid mempool version %q", n.Mempool)
	}
	switch n.Database {
	case "goleveldb", "cleveldb", "boltdb", "rocksdb", "badgerdb":
	default:
		return fmt.Errorf("invalid database setting %q", n.Database)
	}
	switch n.ABCIProtocol {
	case ProtocolBuiltin, ProtocolUNIX, ProtocolTCP, ProtocolGRPC:
	default:
		return fmt.Errorf("invalid ABCI protocol setting %q", n.ABCIProtocol)
	}
	if n.Mode == ModeLight && n.ABCIProtocol != ProtocolBuiltin {
		return errors.New("light client must use builtin protocol")
	}
	switch n.PrivvalProtocol {
	case ProtocolFile, ProtocolUNIX, ProtocolTCP:
	default:
		return fmt.Errorf("invalid privval protocol setting %q", n.PrivvalProtocol)
	}

	if n.StartAt > 0 && n.StartAt < n.Testnet.InitialHeight {
		return fmt.Errorf("cannot start at height %v lower than initial height %v",
			n.StartAt, n.Testnet.InitialHeight)
	}
	if n.StateSync && n.StartAt == 0 {
		return errors.New("state synced nodes cannot start at the initial height")
	}
	if n.PersistInterval == 0 && n.RetainBlocks > 0 {
		return errors.New("persist_interval=0 requires retain_blocks=0")
	}
	if n.PersistInterval > 1 && n.RetainBlocks > 0 && n.RetainBlocks < n.PersistInterval {
		return errors.New("persist_interval must be less than or equal to retain_blocks")
	}
	if n.SnapshotInterval > 0 && n.RetainBlocks > 0 && n.RetainBlocks < n.SnapshotInterval {
		return errors.New("snapshot_interval must be less than er equal to retain_blocks")
	}

	var upgradeFound bool
	for _, perturbation := range n.Perturbations {
		switch perturbation {
		case PerturbationUpgrade:
			if upgradeFound {
				return fmt.Errorf("'upgrade' perturbation can appear at most once per node")
			}
			upgradeFound = true
		case PerturbationDisconnect, PerturbationKill, PerturbationPause, PerturbationRestart:
		default:
			return fmt.Errorf("invalid perturbation %q", perturbation)
		}
	}

	if (n.PrivvalProtocol != "file" || n.Mode != "validator") && len(n.Misbehaviors) != 0 {
		return errors.New("must be using \"file\" privval protocol to implement misbehaviors")
	}

	for height, misbehavior := range n.Misbehaviors {
		if height < n.StartAt {
			return fmt.Errorf("misbehavior height %d is below node start height %d",
				height, n.StartAt)
		}
		if height < testnet.InitialHeight {
			return fmt.Errorf("misbehavior height %d is below network initial height %d",
				height, testnet.InitialHeight)
		}
		exists := false
		for possibleBehaviors := range mcs.MisbehaviorList {
			if possibleBehaviors == misbehavior {
				exists = true
			}
		}
		if !exists {
			return fmt.Errorf("misbehavior %s does not exist", misbehavior)
		}
	}

	return nil
}

// LookupNode looks up a node by name. For now, simply do a linear search.
func (t Testnet) LookupNode(name string) *Node {
	for _, node := range t.Nodes {
		if node.Name == name {
			return node
		}
	}
	return nil
}

// ArchiveNodes returns a list of archive nodes that start at the initial height
// and contain the entire blockchain history. They are used e.g. as light client
// RPC servers.
func (t Testnet) ArchiveNodes() []*Node {
	nodes := []*Node{}
	for _, node := range t.Nodes {
		if !node.Stateless() && node.StartAt == 0 && node.RetainBlocks == 0 {
			nodes = append(nodes, node)
		}
	}
	return nodes
}

// RandomNode returns a random non-seed node.
func (t Testnet) RandomNode() *Node {
	for {
		//nolint:gosec // G404: Use of weak random number generator (math/rand instead of crypto/rand)
		node := t.Nodes[rand.Intn(len(t.Nodes))]
		if node.Mode != ModeSeed {
			return node
		}
	}
}

// IPv6 returns true if the testnet is an IPv6 network.
func (t Testnet) IPv6() bool {
	return t.IP.IP.To4() == nil
}

// HasPerturbations returns whether the network has any perturbations.
func (t Testnet) HasPerturbations() bool {
	for _, node := range t.Nodes {
		if len(node.Perturbations) > 0 {
			return true
		}
	}
	return false
}

// LastMisbehaviorHeight returns the height of the last misbehavior.
func (t Testnet) LastMisbehaviorHeight() int64 {
	lastHeight := int64(0)
	for _, node := range t.Nodes {
		for height := range node.Misbehaviors {
			if height > lastHeight {
				lastHeight = height
			}
		}
	}
	return lastHeight
}

// Address returns a P2P endpoint address for the node.
func (n Node) AddressP2P(withID bool) string {
	ip := n.IP.String()
	if n.IP.To4() == nil {
		// IPv6 addresses must be wrapped in [] to avoid conflict with : port separator
		ip = fmt.Sprintf("[%v]", ip)
	}
	addr := fmt.Sprintf("%v:26656", ip)
	if withID {
		addr = fmt.Sprintf("%x@%v", n.NodeKey.PubKey().Address().Bytes(), addr)
	}
	return addr
}

// Address returns an RPC endpoint address for the node.
func (n Node) AddressRPC() string {
	ip := n.IP.String()
	if n.IP.To4() == nil {
		// IPv6 addresses must be wrapped in [] to avoid conflict with : port separator
		ip = fmt.Sprintf("[%v]", ip)
	}
	return fmt.Sprintf("%v:26657", ip)
}

// Client returns an RPC client for a node.
func (n Node) Client() (*rpchttp.HTTP, error) {
	return rpchttp.New(fmt.Sprintf("http://127.0.0.1:%v", n.ProxyPort), "/websocket")
}

// Stateless returns true if the node is either a seed node or a light node
func (n Node) Stateless() bool {
	return n.Mode == ModeLight || n.Mode == ModeSeed
}

// keyGenerator generates pseudorandom Ed25519 keys based on a seed.
type keyGenerator struct {
	random *rand.Rand
}

func newKeyGenerator(seed int64) *keyGenerator {
	return &keyGenerator{
		random: rand.New(rand.NewSource(seed)), //nolint:gosec
	}
}

func (g *keyGenerator) Generate(keyType string) crypto.PrivKey {
	seed := make([]byte, ed25519.SeedSize)

	_, err := io.ReadFull(g.random, seed)
	if err != nil {
		panic(err) // this shouldn't happen
	}
	switch keyType {
	case "secp256k1":
		return secp256k1.GenPrivKeySecp256k1(seed)
	case "", "ed25519":
		return ed25519.GenPrivKeyFromSecret(seed)
	default:
		panic("KeyType not supported") // should not make it this far
	}
}

// portGenerator generates local Docker proxy ports for each node.
type portGenerator struct {
	nextPort uint32
}

func newPortGenerator(firstPort uint32) *portGenerator {
	return &portGenerator{nextPort: firstPort}
}

func (g *portGenerator) Next() uint32 {
	port := g.nextPort
	g.nextPort++
	if g.nextPort == 0 {
		panic("port overflow")
	}
	return port
}

// ipGenerator generates sequential IP addresses for each node, using a random
// network address.
type ipGenerator struct {
	network *net.IPNet
	nextIP  net.IP
}

func newIPGenerator(network *net.IPNet) *ipGenerator {
	nextIP := make([]byte, len(network.IP))
	copy(nextIP, network.IP)
	gen := &ipGenerator{network: network, nextIP: nextIP}
	// Skip network and gateway addresses
	gen.Next()
	gen.Next()
	return gen
}

func (g *ipGenerator) Network() *net.IPNet {
	n := &net.IPNet{
		IP:   make([]byte, len(g.network.IP)),
		Mask: make([]byte, len(g.network.Mask)),
	}
	copy(n.IP, g.network.IP)
	copy(n.Mask, g.network.Mask)
	return n
}

func (g *ipGenerator) Next() net.IP {
	ip := make([]byte, len(g.nextIP))
	copy(ip, g.nextIP)
	for i := len(g.nextIP) - 1; i >= 0; i-- {
		g.nextIP[i]++
		if g.nextIP[i] != 0 {
			break
		}
	}
	return ip
}<|MERGE_RESOLUTION|>--- conflicted
+++ resolved
@@ -81,35 +81,6 @@
 
 // Node represents a CometBFT node in a testnet.
 type Node struct {
-<<<<<<< HEAD
-	Name             string
-	Version          string
-	Testnet          *Testnet
-	Mode             Mode
-	PrivvalKey       crypto.PrivKey
-	NodeKey          crypto.PrivKey
-	IP               net.IP
-	ProxyPort        uint32
-	StartAt          int64
-	FastSync         string
-	StateSync        bool
-	Mempool          string
-	Database         string
-	ABCIProtocol     Protocol
-	PrivvalProtocol  Protocol
-	PersistInterval  uint64
-	SnapshotInterval uint64
-	RetainBlocks     uint64
-	Seeds            []*Node
-	PersistentPeers  []*Node
-	Perturbations    []Perturbation
-	Misbehaviors     map[int64]string
-	SendNoLoad       bool
-	InfluxDBURL      string
-	InfluxDBToken    string
-	PyroscopeURL     string
-	PyroscopeTrace   bool
-=======
 	Name                string
 	Version             string
 	Testnet             *Testnet
@@ -137,7 +108,8 @@
 	PrometheusProxyPort uint32
 	InfluxDBURL         string
 	InfluxDBToken       string
->>>>>>> f5f063c9
+	PyroscopeURL        string
+	PyroscopeTrace      bool
 }
 
 // LoadTestnet loads a testnet from a manifest file, using the filename to
@@ -238,12 +210,9 @@
 			SendNoLoad:       nodeManifest.SendNoLoad,
 			InfluxDBURL:      ifd.InfluxDBURL,
 			InfluxDBToken:    ifd.InfluxDBToken,
-<<<<<<< HEAD
 			PyroscopeURL:     ifd.PyroscopeURL,
 			PyroscopeTrace:   ifd.PyroscopeTrace,
-=======
 			Prometheus:       testnet.Prometheus,
->>>>>>> f5f063c9
 		}
 		if node.StartAt == testnet.InitialHeight {
 			node.StartAt = 0 // normalize to 0 for initial nodes, since code expects this
