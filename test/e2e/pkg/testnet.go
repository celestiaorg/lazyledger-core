package e2e

import (
	"errors"
	"fmt"
	"io"
	"math/rand"
	"net"
	"path/filepath"
	"sort"
	"strconv"
	"strings"

	"github.com/tendermint/tendermint/config"
	"github.com/tendermint/tendermint/crypto"
	"github.com/tendermint/tendermint/crypto/ed25519"
	"github.com/tendermint/tendermint/crypto/secp256k1"
	rpchttp "github.com/tendermint/tendermint/rpc/client/http"
	mcs "github.com/tendermint/tendermint/test/maverick/consensus"
)

const (
	randomSeed               int64  = 2308084734268
	proxyPortFirst           uint32 = 5701
	prometheusProxyPortFirst uint32 = 6701

	defaultBatchSize   = 2
	defaultConnections = 1
	defaultTxSizeBytes = 1024

	localVersion = "cometbft/e2e-node:local-version"
)

type (
	Mode         string
	Protocol     string
	Perturbation string
)

const (
	ModeValidator Mode = "validator"
	ModeFull      Mode = "full"
	ModeLight     Mode = "light"
	ModeSeed      Mode = "seed"

	ProtocolBuiltin Protocol = "builtin"
	ProtocolFile    Protocol = "file"
	ProtocolGRPC    Protocol = "grpc"
	ProtocolTCP     Protocol = "tcp"
	ProtocolUNIX    Protocol = "unix"

	PerturbationDisconnect Perturbation = "disconnect"
	PerturbationKill       Perturbation = "kill"
	PerturbationPause      Perturbation = "pause"
	PerturbationRestart    Perturbation = "restart"
	PerturbationUpgrade    Perturbation = "upgrade"
)

// Testnet represents a single testnet.
type Testnet struct {
<<<<<<< HEAD
	Name                   string
	File                   string
	Dir                    string
	IP                     *net.IPNet
	InitialHeight          int64
	InitialState           map[string]string
	Validators             map[*Node]int64
	ValidatorUpdates       map[int64]map[*Node]int64
	Nodes                  []*Node
	KeyType                string
	Evidence               int
	LoadTxSizeBytes        int
	MaxInboundConnections  int
	MaxOutboundConnections int
	LoadTxBatchSize        int
	LoadTxConnections      int
	ABCIProtocol           string
	UpgradeVersion         string
	Prometheus             bool
=======
	Name                                                 string
	File                                                 string
	Dir                                                  string
	IP                                                   *net.IPNet
	InitialHeight                                        int64
	InitialState                                         map[string]string
	Validators                                           map[*Node]int64
	ValidatorUpdates                                     map[int64]map[*Node]int64
	Nodes                                                []*Node
	KeyType                                              string
	Evidence                                             int
	LoadTxSizeBytes                                      int
	LoadTxBatchSize                                      int
	LoadTxConnections                                    int
	LoadMaxTxs                                           int
	ABCIProtocol                                         string
	UpgradeVersion                                       string
	Prometheus                                           bool
	ExperimentalMaxGossipConnectionsToPersistentPeers    uint
	ExperimentalMaxGossipConnectionsToNonPersistentPeers uint
>>>>>>> 46db8f4a
}

// Node represents a CometBFT node in a testnet.
type Node struct {
	Name                  string
	Version               string
	Testnet               *Testnet
	Mode                  Mode
	PrivvalKey            crypto.PrivKey
	NodeKey               crypto.PrivKey
	IP                    net.IP
	ProxyPort             uint32
	StartAt               int64
	FastSync              string
	StateSync             bool
	Mempool               string
	Database              string
	ABCIProtocol          Protocol
	PrivvalProtocol       Protocol
	PersistInterval       uint64
	SnapshotInterval      uint64
	RetainBlocks          uint64
	Seeds                 []*Node
	PersistentPeers       []*Node
	Perturbations         []Perturbation
	Misbehaviors          map[int64]string
	SendNoLoad            bool
	Prometheus            bool
	PrometheusProxyPort   uint32
	TracePushConfig       string
	TracePullAddress      string
	PyroscopeURL          string
	PyroscopeTrace        bool
	PyroscopeProfileTypes []string
}

// LoadTestnet loads a testnet from a manifest file, using the filename to
// determine the testnet name and directory (from the basename of the file).
// The testnet generation must be deterministic, since it is generated
// separately by the runner and the test cases. For this reason, testnets use a
// random seed to generate e.g. keys.
func LoadTestnet(manifest Manifest, fname string, ifd InfrastructureData) (*Testnet, error) {
	dir := strings.TrimSuffix(fname, filepath.Ext(fname))
	keyGen := newKeyGenerator(randomSeed)
	proxyPortGen := newPortGenerator(proxyPortFirst)
	prometheusProxyPortGen := newPortGenerator(prometheusProxyPortFirst)
	_, ipNet, err := net.ParseCIDR(ifd.Network)
	if err != nil {
		return nil, fmt.Errorf("invalid IP network address %q: %w", ifd.Network, err)
	}

	testnet := &Testnet{
<<<<<<< HEAD
		Name:                   filepath.Base(dir),
		File:                   fname,
		Dir:                    dir,
		IP:                     ipNet,
		InitialHeight:          1,
		InitialState:           manifest.InitialState,
		Validators:             map[*Node]int64{},
		ValidatorUpdates:       map[int64]map[*Node]int64{},
		Nodes:                  []*Node{},
		MaxInboundConnections:  manifest.MaxInboundConnections,
		MaxOutboundConnections: manifest.MaxOutboundConnections,
		LoadTxSizeBytes:        manifest.LoadTxSizeBytes,
		LoadTxBatchSize:        manifest.LoadTxBatchSize,
		LoadTxConnections:      manifest.LoadTxConnections,
		ABCIProtocol:           manifest.ABCIProtocol,
		UpgradeVersion:         manifest.UpgradeVersion,
		Prometheus:             manifest.Prometheus,
=======
		Name:              filepath.Base(dir),
		File:              fname,
		Dir:               dir,
		IP:                ipNet,
		InitialHeight:     1,
		InitialState:      manifest.InitialState,
		Validators:        map[*Node]int64{},
		ValidatorUpdates:  map[int64]map[*Node]int64{},
		Nodes:             []*Node{},
		LoadTxSizeBytes:   manifest.LoadTxSizeBytes,
		LoadTxBatchSize:   manifest.LoadTxBatchSize,
		LoadTxConnections: manifest.LoadTxConnections,
		LoadMaxTxs:        manifest.LoadMaxTxs,
		ABCIProtocol:      manifest.ABCIProtocol,
		UpgradeVersion:    manifest.UpgradeVersion,
		Prometheus:        manifest.Prometheus,
		ExperimentalMaxGossipConnectionsToPersistentPeers:    manifest.ExperimentalMaxGossipConnectionsToPersistentPeers,
		ExperimentalMaxGossipConnectionsToNonPersistentPeers: manifest.ExperimentalMaxGossipConnectionsToNonPersistentPeers,
>>>>>>> 46db8f4a
	}
	if len(manifest.KeyType) != 0 {
		testnet.KeyType = manifest.KeyType
	}
	if manifest.InitialHeight > 0 {
		testnet.InitialHeight = manifest.InitialHeight
	}
	if testnet.ABCIProtocol == "" {
		testnet.ABCIProtocol = string(ProtocolBuiltin)
	}
	if testnet.UpgradeVersion == "" {
		testnet.UpgradeVersion = localVersion
	}
	if testnet.LoadTxConnections == 0 {
		testnet.LoadTxConnections = defaultConnections
	}
	if testnet.LoadTxBatchSize == 0 {
		testnet.LoadTxBatchSize = defaultBatchSize
	}
	if testnet.LoadTxSizeBytes == 0 {
		testnet.LoadTxSizeBytes = defaultTxSizeBytes
	}

	// Set up nodes, in alphabetical order (IPs and ports get same order).
	nodeNames := []string{}
	for name := range manifest.Nodes {
		nodeNames = append(nodeNames, name)
	}
	sort.Strings(nodeNames)

	for _, name := range nodeNames {
		nodeManifest := manifest.Nodes[name]
		ind, ok := ifd.Instances[name]
		if !ok {
			return nil, fmt.Errorf("information for node '%s' missing from infrastructure data", name)
		}
		v := nodeManifest.Version
		if v == "" {
			v = localVersion
		}

		node := &Node{
			Name:                  name,
			Version:               v,
			Testnet:               testnet,
			PrivvalKey:            keyGen.Generate(manifest.KeyType),
			NodeKey:               keyGen.Generate("ed25519"),
			IP:                    ind.IPAddress,
			ProxyPort:             proxyPortGen.Next(),
			Mode:                  ModeValidator,
			Database:              "goleveldb",
			ABCIProtocol:          Protocol(testnet.ABCIProtocol),
			PrivvalProtocol:       ProtocolFile,
			StartAt:               nodeManifest.StartAt,
			FastSync:              nodeManifest.FastSync,
			Mempool:               nodeManifest.Mempool,
			StateSync:             nodeManifest.StateSync,
			PersistInterval:       1,
			SnapshotInterval:      nodeManifest.SnapshotInterval,
			RetainBlocks:          nodeManifest.RetainBlocks,
			Perturbations:         []Perturbation{},
			Misbehaviors:          make(map[int64]string),
			SendNoLoad:            nodeManifest.SendNoLoad,
			TracePushConfig:       ifd.TracePushConfig,
			TracePullAddress:      ifd.TracePullAddress,
			PyroscopeURL:          ifd.PyroscopeURL,
			PyroscopeTrace:        ifd.PyroscopeTrace,
			PyroscopeProfileTypes: ifd.PyroscopeProfileTypes,
			Prometheus:            testnet.Prometheus,
		}
		if node.StartAt == testnet.InitialHeight {
			node.StartAt = 0 // normalize to 0 for initial nodes, since code expects this
		}
		if nodeManifest.Mode != "" {
			node.Mode = Mode(nodeManifest.Mode)
		}
		if node.Mode == ModeLight {
			node.ABCIProtocol = ProtocolBuiltin
		}
		if nodeManifest.Database != "" {
			node.Database = nodeManifest.Database
		}
		if nodeManifest.PrivvalProtocol != "" {
			node.PrivvalProtocol = Protocol(nodeManifest.PrivvalProtocol)
		}
		if nodeManifest.PersistInterval != nil {
			node.PersistInterval = *nodeManifest.PersistInterval
		}
		if node.Prometheus {
			node.PrometheusProxyPort = prometheusProxyPortGen.Next()
		}
		for _, p := range nodeManifest.Perturb {
			node.Perturbations = append(node.Perturbations, Perturbation(p))
		}
		for heightString, misbehavior := range nodeManifest.Misbehaviors {
			height, err := strconv.ParseInt(heightString, 10, 64)
			if err != nil {
				return nil, fmt.Errorf("unable to parse height %s to int64: %w", heightString, err)
			}
			node.Misbehaviors[height] = misbehavior
		}
		testnet.Nodes = append(testnet.Nodes, node)
	}

	// We do a second pass to set up seeds and persistent peers, which allows graph cycles.
	for _, node := range testnet.Nodes {
		nodeManifest, ok := manifest.Nodes[node.Name]
		if !ok {
			return nil, fmt.Errorf("failed to look up manifest for node %q", node.Name)
		}
		for _, seedName := range nodeManifest.Seeds {
			seed := testnet.LookupNode(seedName)
			if seed == nil {
				return nil, fmt.Errorf("unknown seed %q for node %q", seedName, node.Name)
			}
			node.Seeds = append(node.Seeds, seed)
		}
		for _, peerName := range nodeManifest.PersistentPeers {
			peer := testnet.LookupNode(peerName)
			if peer == nil {
				return nil, fmt.Errorf("unknown persistent peer %q for node %q", peerName, node.Name)
			}
			node.PersistentPeers = append(node.PersistentPeers, peer)
		}

		// If there are no seeds or persistent peers specified, default to persistent
		// connections to all other nodes.
		if len(node.PersistentPeers) == 0 && len(node.Seeds) == 0 {
			for _, peer := range testnet.Nodes {
				if peer.Name == node.Name {
					continue
				}
				node.PersistentPeers = append(node.PersistentPeers, peer)
			}
		}
	}

	// Set up genesis validators. If not specified explicitly, use all validator nodes.
	if manifest.Validators != nil {
		for validatorName, power := range *manifest.Validators {
			validator := testnet.LookupNode(validatorName)
			if validator == nil {
				return nil, fmt.Errorf("unknown validator %q", validatorName)
			}
			testnet.Validators[validator] = power
		}
	} else {
		for _, node := range testnet.Nodes {
			if node.Mode == ModeValidator {
				testnet.Validators[node] = 100
			}
		}
	}

	// Set up validator updates.
	for heightStr, validators := range manifest.ValidatorUpdates {
		height, err := strconv.Atoi(heightStr)
		if err != nil {
			return nil, fmt.Errorf("invalid validator update height %q: %w", height, err)
		}
		valUpdate := map[*Node]int64{}
		for name, power := range validators {
			node := testnet.LookupNode(name)
			if node == nil {
				return nil, fmt.Errorf("unknown validator %q for update at height %v", name, height)
			}
			valUpdate[node] = power
		}
		testnet.ValidatorUpdates[int64(height)] = valUpdate
	}

	return testnet, testnet.Validate()
}

// Validate validates a testnet.
func (t Testnet) Validate() error {
	if t.Name == "" {
		return errors.New("network has no name")
	}
	if t.IP == nil {
		return errors.New("network has no IP")
	}
	if t.MaxInboundConnections < 0 {
		return errors.New("MaxInboundConnections must not be negative")
	}
	if t.MaxOutboundConnections < 0 {
		return errors.New("MaxOutboundConnections must not be negative")
	}
	if len(t.Nodes) == 0 {
		return errors.New("network has no nodes")
	}
	for _, node := range t.Nodes {
		if err := node.Validate(t); err != nil {
			return fmt.Errorf("invalid node %q: %w", node.Name, err)
		}
	}
	return nil
}

// Validate validates a node.
func (n Node) Validate(testnet Testnet) error {
	if n.Name == "" {
		return errors.New("node has no name")
	}
	if n.IP == nil {
		return errors.New("node has no IP address")
	}
	if !testnet.IP.Contains(n.IP) {
		return fmt.Errorf("node IP %v is not in testnet network %v", n.IP, testnet.IP)
	}
	if n.ProxyPort == n.PrometheusProxyPort {
		return fmt.Errorf("node local port %v used also for Prometheus local port", n.ProxyPort)
	}
	if n.ProxyPort > 0 && n.ProxyPort <= 1024 {
		return fmt.Errorf("local port %v must be >1024", n.ProxyPort)
	}
	if n.PrometheusProxyPort > 0 && n.PrometheusProxyPort <= 1024 {
		return fmt.Errorf("local port %v must be >1024", n.PrometheusProxyPort)
	}
	for _, peer := range testnet.Nodes {
		if peer.Name != n.Name && peer.ProxyPort == n.ProxyPort {
			return fmt.Errorf("peer %q also has local port %v", peer.Name, n.ProxyPort)
		}
		if n.PrometheusProxyPort > 0 {
			if peer.Name != n.Name && peer.PrometheusProxyPort == n.PrometheusProxyPort {
				return fmt.Errorf("peer %q also has local port %v", peer.Name, n.PrometheusProxyPort)
			}
		}
	}
	switch n.FastSync {
	case "", "v0", "v1", "v2":
	default:
		return fmt.Errorf("invalid fast sync setting %q", n.FastSync)

	}
	switch n.Mempool {
	case "", config.MempoolV0, config.MempoolV1, config.MempoolV2:
	default:
		return fmt.Errorf("invalid mempool version %q", n.Mempool)
	}
	switch n.Database {
	case "goleveldb", "cleveldb", "boltdb", "rocksdb", "badgerdb":
	default:
		return fmt.Errorf("invalid database setting %q", n.Database)
	}
	switch n.ABCIProtocol {
	case ProtocolBuiltin, ProtocolUNIX, ProtocolTCP, ProtocolGRPC:
	default:
		return fmt.Errorf("invalid ABCI protocol setting %q", n.ABCIProtocol)
	}
	if n.Mode == ModeLight && n.ABCIProtocol != ProtocolBuiltin {
		return errors.New("light client must use builtin protocol")
	}
	switch n.PrivvalProtocol {
	case ProtocolFile, ProtocolUNIX, ProtocolTCP:
	default:
		return fmt.Errorf("invalid privval protocol setting %q", n.PrivvalProtocol)
	}

	if n.StartAt > 0 && n.StartAt < n.Testnet.InitialHeight {
		return fmt.Errorf("cannot start at height %v lower than initial height %v",
			n.StartAt, n.Testnet.InitialHeight)
	}
	if n.StateSync && n.StartAt == 0 {
		return errors.New("state synced nodes cannot start at the initial height")
	}
	if n.PersistInterval == 0 && n.RetainBlocks > 0 {
		return errors.New("persist_interval=0 requires retain_blocks=0")
	}
	if n.PersistInterval > 1 && n.RetainBlocks > 0 && n.RetainBlocks < n.PersistInterval {
		return errors.New("persist_interval must be less than or equal to retain_blocks")
	}
	if n.SnapshotInterval > 0 && n.RetainBlocks > 0 && n.RetainBlocks < n.SnapshotInterval {
		return errors.New("snapshot_interval must be less than er equal to retain_blocks")
	}

	var upgradeFound bool
	for _, perturbation := range n.Perturbations {
		switch perturbation {
		case PerturbationUpgrade:
			if upgradeFound {
				return fmt.Errorf("'upgrade' perturbation can appear at most once per node")
			}
			upgradeFound = true
		case PerturbationDisconnect, PerturbationKill, PerturbationPause, PerturbationRestart:
		default:
			return fmt.Errorf("invalid perturbation %q", perturbation)
		}
	}

	if (n.PrivvalProtocol != "file" || n.Mode != "validator") && len(n.Misbehaviors) != 0 {
		return errors.New("must be using \"file\" privval protocol to implement misbehaviors")
	}

	for height, misbehavior := range n.Misbehaviors {
		if height < n.StartAt {
			return fmt.Errorf("misbehavior height %d is below node start height %d",
				height, n.StartAt)
		}
		if height < testnet.InitialHeight {
			return fmt.Errorf("misbehavior height %d is below network initial height %d",
				height, testnet.InitialHeight)
		}
		exists := false
		for possibleBehaviors := range mcs.MisbehaviorList {
			if possibleBehaviors == misbehavior {
				exists = true
			}
		}
		if !exists {
			return fmt.Errorf("misbehavior %s does not exist", misbehavior)
		}
	}

	return nil
}

// LookupNode looks up a node by name. For now, simply do a linear search.
func (t Testnet) LookupNode(name string) *Node {
	for _, node := range t.Nodes {
		if node.Name == name {
			return node
		}
	}
	return nil
}

// ArchiveNodes returns a list of archive nodes that start at the initial height
// and contain the entire blockchain history. They are used e.g. as light client
// RPC servers.
func (t Testnet) ArchiveNodes() []*Node {
	nodes := []*Node{}
	for _, node := range t.Nodes {
		if !node.Stateless() && node.StartAt == 0 && node.RetainBlocks == 0 {
			nodes = append(nodes, node)
		}
	}
	return nodes
}

// RandomNode returns a random non-seed node.
func (t Testnet) RandomNode() *Node {
	for {
		//nolint:gosec // G404: Use of weak random number generator (math/rand instead of crypto/rand)
		node := t.Nodes[rand.Intn(len(t.Nodes))]
		if node.Mode != ModeSeed {
			return node
		}
	}
}

// IPv6 returns true if the testnet is an IPv6 network.
func (t Testnet) IPv6() bool {
	return t.IP.IP.To4() == nil
}

// HasPerturbations returns whether the network has any perturbations.
func (t Testnet) HasPerturbations() bool {
	for _, node := range t.Nodes {
		if len(node.Perturbations) > 0 {
			return true
		}
	}
	return false
}

// LastMisbehaviorHeight returns the height of the last misbehavior.
func (t Testnet) LastMisbehaviorHeight() int64 {
	lastHeight := int64(0)
	for _, node := range t.Nodes {
		for height := range node.Misbehaviors {
			if height > lastHeight {
				lastHeight = height
			}
		}
	}
	return lastHeight
}

// Address returns a P2P endpoint address for the node.
func (n Node) AddressP2P(withID bool) string {
	ip := n.IP.String()
	if n.IP.To4() == nil {
		// IPv6 addresses must be wrapped in [] to avoid conflict with : port separator
		ip = fmt.Sprintf("[%v]", ip)
	}
	addr := fmt.Sprintf("%v:26656", ip)
	if withID {
		addr = fmt.Sprintf("%x@%v", n.NodeKey.PubKey().Address().Bytes(), addr)
	}
	return addr
}

// Address returns an RPC endpoint address for the node.
func (n Node) AddressRPC() string {
	ip := n.IP.String()
	if n.IP.To4() == nil {
		// IPv6 addresses must be wrapped in [] to avoid conflict with : port separator
		ip = fmt.Sprintf("[%v]", ip)
	}
	return fmt.Sprintf("%v:26657", ip)
}

// Client returns an RPC client for a node.
func (n Node) Client() (*rpchttp.HTTP, error) {
	return rpchttp.New(fmt.Sprintf("http://127.0.0.1:%v", n.ProxyPort), "/websocket")
}

// Stateless returns true if the node is either a seed node or a light node
func (n Node) Stateless() bool {
	return n.Mode == ModeLight || n.Mode == ModeSeed
}

// keyGenerator generates pseudorandom Ed25519 keys based on a seed.
type keyGenerator struct {
	random *rand.Rand
}

func newKeyGenerator(seed int64) *keyGenerator {
	return &keyGenerator{
		random: rand.New(rand.NewSource(seed)), //nolint:gosec
	}
}

func (g *keyGenerator) Generate(keyType string) crypto.PrivKey {
	seed := make([]byte, ed25519.SeedSize)

	_, err := io.ReadFull(g.random, seed)
	if err != nil {
		panic(err) // this shouldn't happen
	}
	switch keyType {
	case "secp256k1":
		return secp256k1.GenPrivKeySecp256k1(seed)
	case "", "ed25519":
		return ed25519.GenPrivKeyFromSecret(seed)
	default:
		panic("KeyType not supported") // should not make it this far
	}
}

// portGenerator generates local Docker proxy ports for each node.
type portGenerator struct {
	nextPort uint32
}

func newPortGenerator(firstPort uint32) *portGenerator {
	return &portGenerator{nextPort: firstPort}
}

func (g *portGenerator) Next() uint32 {
	port := g.nextPort
	g.nextPort++
	if g.nextPort == 0 {
		panic("port overflow")
	}
	return port
}

// ipGenerator generates sequential IP addresses for each node, using a random
// network address.
type ipGenerator struct {
	network *net.IPNet
	nextIP  net.IP
}

func newIPGenerator(network *net.IPNet) *ipGenerator {
	nextIP := make([]byte, len(network.IP))
	copy(nextIP, network.IP)
	gen := &ipGenerator{network: network, nextIP: nextIP}
	// Skip network and gateway addresses
	gen.Next()
	gen.Next()
	return gen
}

func (g *ipGenerator) Network() *net.IPNet {
	n := &net.IPNet{
		IP:   make([]byte, len(g.network.IP)),
		Mask: make([]byte, len(g.network.Mask)),
	}
	copy(n.IP, g.network.IP)
	copy(n.Mask, g.network.Mask)
	return n
}

func (g *ipGenerator) Next() net.IP {
	ip := make([]byte, len(g.nextIP))
	copy(ip, g.nextIP)
	for i := len(g.nextIP) - 1; i >= 0; i-- {
		g.nextIP[i]++
		if g.nextIP[i] != 0 {
			break
		}
	}
	return ip
}<|MERGE_RESOLUTION|>--- conflicted
+++ resolved
@@ -58,27 +58,6 @@
 
 // Testnet represents a single testnet.
 type Testnet struct {
-<<<<<<< HEAD
-	Name                   string
-	File                   string
-	Dir                    string
-	IP                     *net.IPNet
-	InitialHeight          int64
-	InitialState           map[string]string
-	Validators             map[*Node]int64
-	ValidatorUpdates       map[int64]map[*Node]int64
-	Nodes                  []*Node
-	KeyType                string
-	Evidence               int
-	LoadTxSizeBytes        int
-	MaxInboundConnections  int
-	MaxOutboundConnections int
-	LoadTxBatchSize        int
-	LoadTxConnections      int
-	ABCIProtocol           string
-	UpgradeVersion         string
-	Prometheus             bool
-=======
 	Name                                                 string
 	File                                                 string
 	Dir                                                  string
@@ -88,6 +67,8 @@
 	Validators                                           map[*Node]int64
 	ValidatorUpdates                                     map[int64]map[*Node]int64
 	Nodes                                                []*Node
+	MaxInboundConnections                                int
+	MaxOutboundConnections                               int
 	KeyType                                              string
 	Evidence                                             int
 	LoadTxSizeBytes                                      int
@@ -99,7 +80,6 @@
 	Prometheus                                           bool
 	ExperimentalMaxGossipConnectionsToPersistentPeers    uint
 	ExperimentalMaxGossipConnectionsToNonPersistentPeers uint
->>>>>>> 46db8f4a
 }
 
 // Node represents a CometBFT node in a testnet.
@@ -152,7 +132,6 @@
 	}
 
 	testnet := &Testnet{
-<<<<<<< HEAD
 		Name:                   filepath.Base(dir),
 		File:                   fname,
 		Dir:                    dir,
@@ -167,29 +146,12 @@
 		LoadTxSizeBytes:        manifest.LoadTxSizeBytes,
 		LoadTxBatchSize:        manifest.LoadTxBatchSize,
 		LoadTxConnections:      manifest.LoadTxConnections,
+		LoadMaxTxs:             manifest.LoadMaxTxs,
 		ABCIProtocol:           manifest.ABCIProtocol,
 		UpgradeVersion:         manifest.UpgradeVersion,
 		Prometheus:             manifest.Prometheus,
-=======
-		Name:              filepath.Base(dir),
-		File:              fname,
-		Dir:               dir,
-		IP:                ipNet,
-		InitialHeight:     1,
-		InitialState:      manifest.InitialState,
-		Validators:        map[*Node]int64{},
-		ValidatorUpdates:  map[int64]map[*Node]int64{},
-		Nodes:             []*Node{},
-		LoadTxSizeBytes:   manifest.LoadTxSizeBytes,
-		LoadTxBatchSize:   manifest.LoadTxBatchSize,
-		LoadTxConnections: manifest.LoadTxConnections,
-		LoadMaxTxs:        manifest.LoadMaxTxs,
-		ABCIProtocol:      manifest.ABCIProtocol,
-		UpgradeVersion:    manifest.UpgradeVersion,
-		Prometheus:        manifest.Prometheus,
 		ExperimentalMaxGossipConnectionsToPersistentPeers:    manifest.ExperimentalMaxGossipConnectionsToPersistentPeers,
 		ExperimentalMaxGossipConnectionsToNonPersistentPeers: manifest.ExperimentalMaxGossipConnectionsToNonPersistentPeers,
->>>>>>> 46db8f4a
 	}
 	if len(manifest.KeyType) != 0 {
 		testnet.KeyType = manifest.KeyType
