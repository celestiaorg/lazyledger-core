package main

import (
	"context"
	"errors"
	"fmt"
	"os"
	"path/filepath"

	"github.com/tendermint/tendermint/libs/log"
	e2e "github.com/tendermint/tendermint/test/e2e/pkg"
	"github.com/tendermint/tendermint/test/e2e/pkg/exec"
	"github.com/tendermint/tendermint/test/e2e/pkg/infra/docker"
)

// Cleanup removes the Docker Compose containers and testnet directory.
func Cleanup(testnet *e2e.Testnet) error {
	err := cleanupDocker()
	if err != nil {
		return err
	}
	err = cleanupDir(testnet.Dir)
	if err != nil {
		return err
	}
	return nil
}

// cleanupDocker removes all E2E resources (with label e2e=True), regardless
// of testnet.
func cleanupDocker() error {
	logger.Info("Removing Docker containers and networks")

	// GNU xargs requires the -r flag to not run when input is empty, macOS
	// does this by default. Ugly, but works.
	xargsR := `$(if [[ $OSTYPE == "linux-gnu"* ]]; then echo -n "-r"; fi)`

	err := exec.Command(context.Background(), "bash", "-c", fmt.Sprintf(
		"docker container ls -qa --filter label=e2e | xargs %v docker container rm -f", xargsR))
	if err != nil {
		return err
	}

	err = exec.Command(context.Background(), "bash", "-c", fmt.Sprintf(
		"docker network ls -q --filter label=e2e | xargs %v docker network rm", xargsR))
	if err != nil {
		return err
	}

	return nil
}

// cleanupDir cleans up a testnet directory
func cleanupDir(dir string) error {
	if dir == "" {
		return errors.New("no directory set")
	}

	_, err := os.Stat(dir)
	if os.IsNotExist(err) {
		return nil
	} else if err != nil {
		return err
	}

	logger.Info("cleanup dir", "msg", log.NewLazySprintf("Removing testnet directory %q", dir))

	// On Linux, some local files in the volume will be owned by root since CometBFT
	// runs as root inside the container, so we need to clean them up from within a
	// container running as root too.
	absDir, err := filepath.Abs(dir)
	if err != nil {
		return err
	}
<<<<<<< HEAD

	// attempt to remove things as root inside the docker conatiner. Depending on how
	// this is setup, it could fail (for example often in CI it will fail or be deleted
	// elsewhere). When it does fail, users will need to delete this data in a
	// different way or change their setup so this works.
	err = execDocker("run", "--rm", "--entrypoint", "", "-v", fmt.Sprintf("%v:/network", absDir),
=======
	err = docker.Exec(context.Background(), "run", "--rm", "--entrypoint", "", "-v", fmt.Sprintf("%v:/network", absDir),
>>>>>>> d2ca0a28
		"cometbft/e2e-node", "sh", "-c", "rm -rf /network/*/")
	if err != nil {
		logger.Error("could not remove data from inside the docker container", "err", err.Error())
	}

	err = os.RemoveAll(dir)
	if err != nil {
		logger.Error("could not remove data", "err", err.Error())
	}

	return nil
}<|MERGE_RESOLUTION|>--- conflicted
+++ resolved
@@ -72,16 +72,12 @@
 	if err != nil {
 		return err
 	}
-<<<<<<< HEAD
 
 	// attempt to remove things as root inside the docker conatiner. Depending on how
 	// this is setup, it could fail (for example often in CI it will fail or be deleted
 	// elsewhere). When it does fail, users will need to delete this data in a
 	// different way or change their setup so this works.
-	err = execDocker("run", "--rm", "--entrypoint", "", "-v", fmt.Sprintf("%v:/network", absDir),
-=======
 	err = docker.Exec(context.Background(), "run", "--rm", "--entrypoint", "", "-v", fmt.Sprintf("%v:/network", absDir),
->>>>>>> d2ca0a28
 		"cometbft/e2e-node", "sh", "-c", "rm -rf /network/*/")
 	if err != nil {
 		logger.Error("could not remove data from inside the docker container", "err", err.Error())
