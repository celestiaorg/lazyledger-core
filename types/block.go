--- conflicted
+++ resolved
@@ -1145,18 +1145,11 @@
 
 	protoBlobs := make([]cmtproto.Blob, len(data.Blobs))
 	for i, b := range data.Blobs {
-<<<<<<< HEAD
-		protoBlobs[i] = tmproto.Blob{
+		protoBlobs[i] = cmtproto.Blob{
 			NamespaceId:      b.NamespaceID,
 			Data:             b.Data,
 			ShareVersion:     uint32(b.ShareVersion),
 			NamespaceVersion: uint32(b.NamespaceVersion),
-=======
-		protoBlobs[i] = cmtproto.Blob{
-			NamespaceId:  b.NamespaceID,
-			Data:         b.Data,
-			ShareVersion: uint32(b.ShareVersion),
->>>>>>> 2fe81fb1
 		}
 	}
 	tp.Blobs = protoBlobs
