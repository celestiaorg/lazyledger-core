package types

import (
	"bytes"
<<<<<<< HEAD
	"context"
=======
>>>>>>> 7d73008e
	"errors"
	"fmt"
	"math"
	"strings"
	"time"

	"github.com/gogo/protobuf/proto"
	gogotypes "github.com/gogo/protobuf/types"
	"github.com/lazyledger/nmt"
	"github.com/lazyledger/nmt/namespace"
	"github.com/lazyledger/rsmt2d"

	"github.com/lazyledger/lazyledger-core/crypto"
	"github.com/lazyledger/lazyledger-core/crypto/merkle"
	"github.com/lazyledger/lazyledger-core/crypto/tmhash"
	"github.com/lazyledger/lazyledger-core/libs/bits"
	tmbytes "github.com/lazyledger/lazyledger-core/libs/bytes"
	tmmath "github.com/lazyledger/lazyledger-core/libs/math"
	"github.com/lazyledger/lazyledger-core/libs/protoio"
	tmsync "github.com/lazyledger/lazyledger-core/libs/sync"
<<<<<<< HEAD
	"github.com/lazyledger/lazyledger-core/p2p/ipld/plugin/nodes"
	"github.com/lazyledger/lazyledger-core/p2p/ipld/wrapper"
=======
>>>>>>> 7d73008e
	tmproto "github.com/lazyledger/lazyledger-core/proto/tendermint/types"
	tmversion "github.com/lazyledger/lazyledger-core/proto/tendermint/version"
	"github.com/lazyledger/lazyledger-core/types/consts"
	"github.com/lazyledger/lazyledger-core/version"
)

const (
	// MaxHeaderBytes is a maximum header size.
	// NOTE: Because app hash can be of arbitrary size, the header is therefore not
	// capped in size and thus this number should be seen as a soft max
	MaxHeaderBytes int64 = 636

	// MaxOverheadForBlock - maximum overhead to encode a block (up to
	// MaxBlockSizeBytes in size) not including it's parts except Data.
	// This means it also excludes the overhead for individual transactions.
	//
	// Uvarint length of MaxBlockSizeBytes: 4 bytes
	// 2 fields (2 embedded):               2 bytes
	// Uvarint length of Data.Txs:          4 bytes
	// Data.Txs field:                      1 byte
	MaxOverheadForBlock int64 = 11
)

// DataAvailabilityHeader (DAHeader) contains the row and column roots of the erasure
// coded version of the data in Block.Data.
// Therefor the original Block.Data is arranged in a
// k × k matrix, which is then "extended" to a
// 2k × 2k matrix applying multiple times Reed-Solomon encoding.
// For details see Section 5.2: https://arxiv.org/abs/1809.09044
// or the LazyLedger specification:
// https://github.com/lazyledger/lazyledger-specs/blob/master/specs/data_structures.md#availabledataheader
// Note that currently we list row and column roots in separate fields
// (different from the spec).
type DataAvailabilityHeader struct {
	// RowRoot_j 	= root((M_{j,1} || M_{j,2} || ... || M_{j,2k} ))
	RowsRoots NmtRoots `json:"row_roots"`
	// ColumnRoot_j = root((M_{1,j} || M_{2,j} || ... || M_{2k,j} ))
	ColumnRoots NmtRoots `json:"column_roots"`
	// cached result of Hash() not to be recomputed
	hash []byte
}

type NmtRoots []namespace.IntervalDigest

func (roots NmtRoots) Bytes() [][]byte {
	res := make([][]byte, len(roots))
	for i := 0; i < len(roots); i++ {
		res[i] = roots[i].Bytes()
	}
	return res
}

func NmtRootsFromBytes(in [][]byte) (roots NmtRoots, err error) {
	roots = make([]namespace.IntervalDigest, len(in))
	for i := 0; i < len(in); i++ {
		roots[i], err = namespace.IntervalDigestFromBytes(consts.NamespaceSize, in[i])
		if err != nil {
			return roots, err
		}
	}
	return
}

// String returns hex representation of merkle hash of the DAHeader.
func (dah *DataAvailabilityHeader) String() string {
	if dah == nil {
		return "<nil DAHeader>"
	}
	return fmt.Sprintf("%X", dah.Hash())
}

// Equals checks equality of two DAHeaders.
func (dah *DataAvailabilityHeader) Equals(to *DataAvailabilityHeader) bool {
	return bytes.Equal(dah.Hash(), to.Hash())
}

// Hash computes and caches the merkle root of the row and column roots.
func (dah *DataAvailabilityHeader) Hash() []byte {
	if dah == nil {
		return merkle.HashFromByteSlices(nil)
	}
	if len(dah.hash) != 0 {
		return dah.hash
	}

	colsCount := len(dah.ColumnRoots)
	rowsCount := len(dah.RowsRoots)
	slices := make([][]byte, colsCount+rowsCount)
	for i, rowRoot := range dah.RowsRoots {
		slices[i] = rowRoot.Bytes()
	}
	for i, colRoot := range dah.ColumnRoots {
		slices[i+colsCount] = colRoot.Bytes()
	}
	// The single data root is computed using a simple binary merkle tree.
	// Effectively being root(rowRoots || columnRoots):
	dah.hash = merkle.HashFromByteSlices(slices)
	return dah.hash
}

func (dah *DataAvailabilityHeader) ToProto() (*tmproto.DataAvailabilityHeader, error) {
	if dah == nil {
		return nil, errors.New("nil DataAvailabilityHeader")
	}

	dahp := new(tmproto.DataAvailabilityHeader)
	dahp.RowRoots = dah.RowsRoots.Bytes()
	dahp.ColumnRoots = dah.ColumnRoots.Bytes()
	return dahp, nil
}

func DataAvailabilityHeaderFromProto(dahp *tmproto.DataAvailabilityHeader) (dah *DataAvailabilityHeader, err error) {
	if dahp == nil {
		return nil, errors.New("nil DataAvailabilityHeader")
	}

	dah = new(DataAvailabilityHeader)
	dah.RowsRoots, err = NmtRootsFromBytes(dahp.RowRoots)
	if err != nil {
		return
	}

	dah.ColumnRoots, err = NmtRootsFromBytes(dahp.ColumnRoots)
	if err != nil {
		return
	}

	return
}

// Block defines the atomic unit of a Tendermint blockchain.
type Block struct {
	mtx tmsync.Mutex

	Header                 `json:"header"`
	Data                   `json:"data"`
	DataAvailabilityHeader DataAvailabilityHeader `json:"availability_header"`
	LastCommit             *Commit                `json:"last_commit"`
}

// ValidateBasic performs basic validation that doesn't involve state data.
// It checks the internal consistency of the block.
// Further validation is done using state#ValidateBlock.
func (b *Block) ValidateBasic() error {
	if b == nil {
		return errors.New("nil block")
	}

	b.mtx.Lock()
	defer b.mtx.Unlock()

	if err := b.Header.ValidateBasic(); err != nil {
		return fmt.Errorf("invalid header: %w", err)
	}

	// Validate the last commit and its hash.
	if b.LastCommit == nil {
		return errors.New("nil LastCommit")
	}
	if err := b.LastCommit.ValidateBasic(); err != nil {
		return fmt.Errorf("wrong LastCommit: %v", err)
	}

	if w, g := b.LastCommit.Hash(), b.LastCommitHash; !bytes.Equal(w, g) {
		return fmt.Errorf("wrong Header.LastCommitHash. Expected %X, got %X", w, g)
	}

	// NOTE: b.Data.Txs may be nil, but b.Data.Hash() still works fine.
	if w, g := b.DataAvailabilityHeader.Hash(), b.DataHash; !bytes.Equal(w, g) {
		return fmt.Errorf("wrong Header.DataHash. Expected %X, got %X", w, g)
	}

	// NOTE: b.Evidence.Evidence may be nil, but we're just looping.
	for i, ev := range b.Evidence.Evidence {
		if err := ev.ValidateBasic(); err != nil {
			return fmt.Errorf("invalid evidence (#%d): %v", i, err)
		}
	}

	if w, g := b.Evidence.Hash(), b.EvidenceHash; !bytes.Equal(w, g) {
		return fmt.Errorf("wrong Header.EvidenceHash. Expected %X, got %X", w, g)
	}

	return nil
}

// fillHeader fills in any remaining header fields that are a function of the block data
func (b *Block) fillHeader() {
	if b.LastCommitHash == nil {
		b.LastCommitHash = b.LastCommit.Hash()
	}
	if b.DataHash == nil {
		b.fillDataAvailabilityHeader()
	}
	if b.EvidenceHash == nil {
		b.EvidenceHash = b.Evidence.Hash()
	}
}

// TODO: Move out from 'types' package
// fillDataAvailabilityHeader fills in any remaining DataAvailabilityHeader fields
// that are a function of the block data.
func (b *Block) fillDataAvailabilityHeader() {
	namespacedShares, dataSharesLen := b.Data.ComputeShares()
	shares := namespacedShares.RawShares()

	if len(shares) == 0 {
		// no shares -> no row/colum roots -> hash(empty)
		b.DataHash = b.DataAvailabilityHeader.Hash()
		return
	}

	// create the nmt wrapper to generate row and col commitments
	squareSize := uint32(math.Sqrt(float64(len(shares))))
	tree := wrapper.NewErasuredNamespacedMerkleTree(uint64(squareSize))

	// TODO(ismail): for better efficiency and a larger number shares
	// we should switch to the rsmt2d.LeopardFF16 codec:
	extendedDataSquare, err := rsmt2d.ComputeExtendedDataSquare(shares, rsmt2d.NewRSGF8Codec(), tree.Constructor)
	if err != nil {
		panic(fmt.Sprintf("unexpected error: %v", err))
	}

	// generate the row and col roots using the EDS and nmt wrapper
	rowRoots := extendedDataSquare.RowRoots()
	colRoots := extendedDataSquare.ColumnRoots()

	b.DataAvailabilityHeader = DataAvailabilityHeader{
		RowsRoots:   make([]namespace.IntervalDigest, extendedDataSquare.Width()),
		ColumnRoots: make([]namespace.IntervalDigest, extendedDataSquare.Width()),
	}

<<<<<<< HEAD
	// todo(evan): remove interval digests
	// convert the roots to interval digests
	for i := 0; i < len(rowRoots); i++ {
		rowRoot, err := namespace.IntervalDigestFromBytes(consts.NamespaceSize, rowRoots[i])
		if err != nil {
			panic(err)
=======
	// flatten the square and add namespaces
	leaves := FlattenNamespacedEDS(namespacedShares, extendedDataSquare)

	// compute the roots for each col/row
	for i, leafSet := range leaves {
		commitment := nmtCommitment(leafSet)

		// add the commitment to the header
		if uint(i) < squareWidth {
			b.DataAvailabilityHeader.ColumnRoots[i] = commitment
		} else {
			b.DataAvailabilityHeader.RowsRoots[uint(i)-squareWidth] = commitment
>>>>>>> 7d73008e
		}
		colRoot, err := namespace.IntervalDigestFromBytes(consts.NamespaceSize, colRoots[i])
		if err != nil {
			panic(err)
		}
		b.DataAvailabilityHeader.RowsRoots[i] = rowRoot
		b.DataAvailabilityHeader.ColumnRoots[i] = colRoot
	}

	// return the root hash of DA Header
	b.DataHash = b.DataAvailabilityHeader.Hash()
	b.NumOriginalDataShares = uint64(dataSharesLen)
}

<<<<<<< HEAD
// PutBlock posts and pins erasured block data to IPFS using the provided
// ipld.NodeAdder. Note: the erasured data is currently recomputed
func (b *Block) PutBlock(ctx context.Context, nodeAdder format.NodeAdder) error {
	if nodeAdder == nil {
		return errors.New("no ipfs node adder provided")
	}

	// recompute the shares
	namespacedShares, _ := b.Data.ComputeShares()
	shares := namespacedShares.RawShares()

	// don't do anything if there is no data to put on IPFS
	if len(shares) == 0 {
		return nil
	}

	// create nmt adder wrapping batch adder
	batchAdder := nodes.NewNmtNodeAdder(ctx, format.NewBatch(ctx, nodeAdder))

	// create the nmt wrapper to generate row and col commitments
	squareSize := uint32(math.Sqrt(float64(len(shares))))
	tree := wrapper.NewErasuredNamespacedMerkleTree(uint64(squareSize), nmt.NodeVisitor(batchAdder.Visit))

	// recompute the eds
	eds, err := rsmt2d.ComputeExtendedDataSquare(shares, rsmt2d.NewRSGF8Codec(), tree.Constructor)
	if err != nil {
		return fmt.Errorf("failure to recompute the extended data square: %w", err)
	}

	// thanks to the batchAdder.Visit func we added to the nmt wrapper,
	// generating the roots will start adding the data to IPFS
	eds.RowRoots()
	eds.ColumnRoots()

	// commit the batch to ipfs
	return batchAdder.Commit()
=======
// nmtcommitment generates the nmt root of some namespaced data
func nmtCommitment(namespacedData [][]byte) namespace.IntervalDigest {
	tree := nmt.New(newBaseHashFunc(), nmt.NamespaceIDSize(NamespaceSize))
	for _, leaf := range namespacedData {
		mustPush(tree, leaf)
	}
	return tree.Root()
}

func mustPush(rowTree *nmt.NamespacedMerkleTree, nidAndData []byte) {
	if err := rowTree.Push(nidAndData); err != nil {
		panic(
			fmt.Sprintf(
				"invalid data; could not push share to tree, id: %v, data: %v, err: %v",
				nidAndData[:NamespaceSize],
				nidAndData[NamespaceSize:],
				err,
			),
		)
	}
}

// TODO: Move out from 'types' package
// FlattenNamespacedEDS returns a flattend extendedDataSquare with namespaces
// added to each share. NOTE: output is columns first then rows
func FlattenNamespacedEDS(nss NamespacedShares, eds *rsmt2d.ExtendedDataSquare) [][][]byte {
	squareWidth := eds.Width()
	originalDataWidth := squareWidth / 2

	if uint(len(nss)) != originalDataWidth*originalDataWidth {
		panic(
			fmt.Sprintf(
				"unexpected numbers of namespaces: actual %d expected %d",
				len(nss),
				squareWidth/2,
			),
		)
	}

	leaves := make([][][]byte, 2*squareWidth)
	// this is adding the namespace back to Q1 shares and the parity ns to the
	// rest of the quadrants and flattens the square
	for i := uint(0); i < squareWidth; i++ {
		rowLeaves := make([][]byte, squareWidth)
		colLeaves := make([][]byte, squareWidth)

		for j := uint(0); j < squareWidth; j++ {
			if i < originalDataWidth && j < originalDataWidth {
				rowShare := nss[i*originalDataWidth+j]
				colShare := nss[j*originalDataWidth+i]
				rowLeaves[j] = append(rowShare.NamespaceID(), rowShare.Data()...)
				colLeaves[j] = append(colShare.NamespaceID(), colShare.Data()...)
			} else {
				rowData := eds.Row(i)
				colData := eds.Column(i)
				parityCellFromRow := rowData[j]
				parityCellFromCol := colData[j]
				rowLeaves[j] = append(copyOfParityNamespaceID(), parityCellFromRow...)
				colLeaves[j] = append(copyOfParityNamespaceID(), parityCellFromCol...)
			}
		}
		leaves[i] = colLeaves
		leaves[i+squareWidth] = rowLeaves
	}

	return leaves
}

func copyOfParityNamespaceID() []byte {
	out := make([]byte, len(ParitySharesNamespaceID))
	copy(out, ParitySharesNamespaceID)
	return out
>>>>>>> 7d73008e
}

// Hash computes and returns the block hash.
// If the block is incomplete, block hash is nil for safety.
func (b *Block) Hash() tmbytes.HexBytes {
	if b == nil {
		return nil
	}
	b.mtx.Lock()
	defer b.mtx.Unlock()

	if b.LastCommit == nil {
		return nil
	}
	b.fillHeader()
	return b.Header.Hash()
}

// MakePartSet returns a PartSet containing parts of a serialized block.
// This is the form in which the block is gossipped to peers.
// CONTRACT: partSize is greater than zero.
func (b *Block) MakePartSet(partSize uint32) *PartSet {
	if b == nil {
		return nil
	}
	b.mtx.Lock()
	defer b.mtx.Unlock()

	pbb, err := b.ToProto()
	if err != nil {
		panic(err)
	}
	bz, err := proto.Marshal(pbb)
	if err != nil {
		panic(err)
	}
	return NewPartSetFromData(bz, partSize)
}

// HashesTo is a convenience function that checks if a block hashes to the given argument.
// Returns false if the block is nil or the hash is empty.
func (b *Block) HashesTo(hash []byte) bool {
	if len(hash) == 0 {
		return false
	}
	if b == nil {
		return false
	}
	return bytes.Equal(b.Hash(), hash)
}

// Size returns size of the block in bytes.
func (b *Block) Size() int {
	pbb, err := b.ToProto()
	if err != nil {
		return 0
	}

	return pbb.Size()
}

// String returns a string representation of the block
//
// See StringIndented.
func (b *Block) String() string {
	return b.StringIndented("")
}

// StringIndented returns an indented String.
//
// Header
// Data
// Evidence
// LastCommit
// Hash
func (b *Block) StringIndented(indent string) string {
	if b == nil {
		return "nil-Block"
	}
	return fmt.Sprintf(`Block{
%s  %v
%s  %v
%s  %v
%s  %v
%s}#%v`,
		indent, b.Header.StringIndented(indent+"  "),
		indent, b.Data.StringIndented(indent+"  "),
		indent, b.Evidence.StringIndented(indent+"  "),
		indent, b.LastCommit.StringIndented(indent+"  "),
		indent, b.Hash())
}

// StringShort returns a shortened string representation of the block.
func (b *Block) StringShort() string {
	if b == nil {
		return "nil-Block"
	}
	return fmt.Sprintf("Block#%X", b.Hash())
}

// ToProto converts Block to protobuf
func (b *Block) ToProto() (*tmproto.Block, error) {
	if b == nil {
		return nil, errors.New("nil Block")
	}

	pb := new(tmproto.Block)
	protoEvidence, err := b.Evidence.ToProto()
	if err != nil {
		return nil, err
	}

	pdah, err := b.DataAvailabilityHeader.ToProto()
	if err != nil {
		return nil, err
	}

	pb.Header = *b.Header.ToProto()
	pb.LastCommit = b.LastCommit.ToProto()
	pb.Data = b.Data.ToProto()
	pb.Data.Evidence = *protoEvidence
	pb.DataAvailabilityHeader = pdah
	return pb, nil
}

// FromProto sets a protobuf Block to the given pointer.
// It returns an error if the block is invalid.
func BlockFromProto(bp *tmproto.Block) (*Block, error) {
	if bp == nil {
		return nil, errors.New("nil block")
	}

	b := new(Block)
	h, err := HeaderFromProto(&bp.Header)
	if err != nil {
		return nil, err
	}
	b.Header = h
	data, err := DataFromProto(&bp.Data)
	if err != nil {
		return nil, err
	}
	b.Data = data
	if err := b.Evidence.FromProto(&bp.Data.Evidence); err != nil {
		return nil, err
	}

	dah, err := DataAvailabilityHeaderFromProto(bp.DataAvailabilityHeader)
	if err != nil {
		return nil, err
	}
	b.DataAvailabilityHeader = *dah
	if bp.LastCommit != nil {
		lc, err := CommitFromProto(bp.LastCommit)
		if err != nil {
			return nil, err
		}
		b.LastCommit = lc
	}

	return b, b.ValidateBasic()
}

//-----------------------------------------------------------------------------

// MaxDataBytes returns the maximum size of block's data.
//
// XXX: Panics on negative result.
func MaxDataBytes(maxBytes, evidenceBytes int64, valsCount int) int64 {
	maxDataBytes := maxBytes -
		MaxOverheadForBlock -
		MaxHeaderBytes -
		MaxCommitBytes(valsCount) -
		evidenceBytes

	if maxDataBytes < 0 {
		panic(fmt.Sprintf(
			"Negative MaxDataBytes. Block.MaxBytes=%d is too small to accommodate header&lastCommit&evidence=%d",
			maxBytes,
			-(maxDataBytes - maxBytes),
		))
	}

	return maxDataBytes
}

// MaxDataBytesNoEvidence returns the maximum size of block's data when
// evidence count is unknown. MaxEvidencePerBlock will be used for the size
// of evidence.
//
// XXX: Panics on negative result.
func MaxDataBytesNoEvidence(maxBytes int64, valsCount int) int64 {
	maxDataBytes := maxBytes -
		MaxOverheadForBlock -
		MaxHeaderBytes -
		MaxCommitBytes(valsCount)

	if maxDataBytes < 0 {
		panic(fmt.Sprintf(
			"Negative MaxDataBytesUnknownEvidence. Block.MaxBytes=%d is too small to accommodate header&lastCommit&evidence=%d",
			maxBytes,
			-(maxDataBytes - maxBytes),
		))
	}

	return maxDataBytes
}

// MakeBlock returns a new block with an empty header, except what can be
// computed from itself.
// It populates the same set of fields validated by ValidateBasic.
func MakeBlock(
	height int64,
	txs []Tx, evidence []Evidence, intermediateStateRoots []tmbytes.HexBytes, messages Messages,
	lastCommit *Commit) *Block {
	block := &Block{
		Header: Header{
			Version: tmversion.Consensus{Block: version.BlockProtocol, App: 0},
			Height:  height,
		},
		Data: Data{
			Txs:                    txs,
			IntermediateStateRoots: IntermediateStateRoots{RawRootsList: intermediateStateRoots},
			Evidence:               EvidenceData{Evidence: evidence},
			Messages:               messages,
		},
		LastCommit: lastCommit,
	}
	block.fillHeader()
	return block
}

//-----------------------------------------------------------------------------

// Header defines the structure of a Tendermint block header.
// NOTE: changes to the Header should be duplicated in:
// - header.Hash()
// - abci.Header
// - https://github.com/tendermint/spec/blob/master/spec/blockchain/blockchain.md
type Header struct {
	// basic block info
	Version tmversion.Consensus `json:"version"`
	ChainID string              `json:"chain_id"`
	Height  int64               `json:"height"`
	Time    time.Time           `json:"time"`

	// prev block info
	LastBlockID BlockID `json:"last_block_id"`

	// hashes of block data
	LastCommitHash tmbytes.HexBytes `json:"last_commit_hash"` // commit from validators from the last block
	// DataHash = root((rowRoot_1 || rowRoot_2 || ... ||rowRoot_2k || columnRoot1 || columnRoot2 || ... || columnRoot2k))
	// Block.DataAvailabilityHeader for stores (row|column)Root_i // TODO ...
	DataHash tmbytes.HexBytes `json:"data_hash"` // transactions
	// amount of data shares within a Block #specs:availableDataOriginalSharesUsed
	NumOriginalDataShares uint64 `json:"data_shares"`

	// hashes from the app output from the prev block
	ValidatorsHash     tmbytes.HexBytes `json:"validators_hash"`      // validators for the current block
	NextValidatorsHash tmbytes.HexBytes `json:"next_validators_hash"` // validators for the next block
	ConsensusHash      tmbytes.HexBytes `json:"consensus_hash"`       // consensus params for current block
	AppHash            tmbytes.HexBytes `json:"app_hash"`             // state after txs from the previous block
	// root hash of all results from the txs from the previous block
	LastResultsHash tmbytes.HexBytes `json:"last_results_hash"`

	// consensus info
	EvidenceHash    tmbytes.HexBytes `json:"evidence_hash"`    // evidence included in the block
	ProposerAddress Address          `json:"proposer_address"` // original proposer of the block
}

// Populate the Header with state-derived data.
// Call this after MakeBlock to complete the Header.
func (h *Header) Populate(
	version tmversion.Consensus, chainID string,
	timestamp time.Time, lastBlockID BlockID,
	valHash, nextValHash []byte,
	consensusHash, appHash, lastResultsHash []byte,
	proposerAddress Address,
) {
	h.Version = version
	h.ChainID = chainID
	h.Time = timestamp
	h.LastBlockID = lastBlockID
	h.ValidatorsHash = valHash
	h.NextValidatorsHash = nextValHash
	h.ConsensusHash = consensusHash
	h.AppHash = appHash
	h.LastResultsHash = lastResultsHash
	h.ProposerAddress = proposerAddress
}

// ValidateBasic performs stateless validation on a Header returning an error
// if any validation fails.
//
// NOTE: Timestamp validation is subtle and handled elsewhere.
func (h Header) ValidateBasic() error {
	if h.Version.Block != version.BlockProtocol {
		return fmt.Errorf("block protocol is incorrect: got: %d, want: %d ", h.Version.Block, version.BlockProtocol)
	}
	if len(h.ChainID) > MaxChainIDLen {
		return fmt.Errorf("chainID is too long; got: %d, max: %d", len(h.ChainID), MaxChainIDLen)
	}

	if h.Height < 0 {
		return errors.New("negative Height")
	} else if h.Height == 0 {
		return errors.New("zero Height")
	}

	if err := h.LastBlockID.ValidateBasic(); err != nil {
		return fmt.Errorf("wrong LastBlockID: %w", err)
	}

	if err := ValidateHash(h.LastCommitHash); err != nil {
		return fmt.Errorf("wrong LastCommitHash: %v", err)
	}

	if err := ValidateHash(h.DataHash); err != nil {
		return fmt.Errorf("wrong DataHash: %v", err)
	}

	if err := ValidateHash(h.EvidenceHash); err != nil {
		return fmt.Errorf("wrong EvidenceHash: %v", err)
	}

	if len(h.ProposerAddress) != crypto.AddressSize {
		return fmt.Errorf(
			"invalid ProposerAddress length; got: %d, expected: %d",
			len(h.ProposerAddress), crypto.AddressSize,
		)
	}

	// Basic validation of hashes related to application data.
	// Will validate fully against state in state#ValidateBlock.
	if err := ValidateHash(h.ValidatorsHash); err != nil {
		return fmt.Errorf("wrong ValidatorsHash: %v", err)
	}
	if err := ValidateHash(h.NextValidatorsHash); err != nil {
		return fmt.Errorf("wrong NextValidatorsHash: %v", err)
	}
	if err := ValidateHash(h.ConsensusHash); err != nil {
		return fmt.Errorf("wrong ConsensusHash: %v", err)
	}
	// NOTE: AppHash is arbitrary length
	if err := ValidateHash(h.LastResultsHash); err != nil {
		return fmt.Errorf("wrong LastResultsHash: %v", err)
	}

	return nil
}

// Hash returns the hash of the header.
// It computes a Merkle tree from the header fields
// ordered as they appear in the Header.
// Returns nil if ValidatorHash is missing,
// since a Header is not valid unless there is
// a ValidatorsHash (corresponding to the validator set).
func (h *Header) Hash() tmbytes.HexBytes {
	if h == nil || len(h.ValidatorsHash) == 0 {
		return nil
	}
	hbz, err := h.Version.Marshal()
	if err != nil {
		return nil
	}

	pbt, err := gogotypes.StdTimeMarshal(h.Time)
	if err != nil {
		return nil
	}

	pbbi := h.LastBlockID.ToProto()
	bzbi, err := pbbi.Marshal()
	if err != nil {
		return nil
	}
	return merkle.HashFromByteSlices([][]byte{
		hbz,
		cdcEncode(h.ChainID),
		cdcEncode(h.Height),
		pbt,
		bzbi,
		cdcEncode(h.LastCommitHash),
		cdcEncode(h.DataHash),
		cdcEncode(h.NumOriginalDataShares),
		cdcEncode(h.ValidatorsHash),
		cdcEncode(h.NextValidatorsHash),
		cdcEncode(h.ConsensusHash),
		cdcEncode(h.AppHash),
		cdcEncode(h.LastResultsHash),
		cdcEncode(h.EvidenceHash),
		cdcEncode(h.ProposerAddress),
	})
}

// StringIndented returns an indented string representation of the header.
func (h *Header) StringIndented(indent string) string {
	if h == nil {
		return "nil-Header"
	}
	return fmt.Sprintf(`Header{
%s  Version:        %v
%s  ChainID:        %v
%s  Height:         %v
%s  Time:           %v
%s  LastBlockID:    %v
%s  LastCommit:     %v
%s  Data:           %v
%s  Validators:     %v
%s  NextValidators: %v
%s  App:            %v
%s  Consensus:      %v
%s  Results:        %v
%s  Evidence:       %v
%s  Proposer:       %v
%s}#%v`,
		indent, h.Version,
		indent, h.ChainID,
		indent, h.Height,
		indent, h.Time,
		indent, h.LastBlockID,
		indent, h.LastCommitHash,
		indent, h.DataHash,
		indent, h.ValidatorsHash,
		indent, h.NextValidatorsHash,
		indent, h.AppHash,
		indent, h.ConsensusHash,
		indent, h.LastResultsHash,
		indent, h.EvidenceHash,
		indent, h.ProposerAddress,
		indent, h.Hash())
}

// ToProto converts Header to protobuf
func (h *Header) ToProto() *tmproto.Header {
	if h == nil {
		return nil
	}

	return &tmproto.Header{
		Version:               h.Version,
		ChainID:               h.ChainID,
		Height:                h.Height,
		Time:                  h.Time,
		LastBlockId:           h.LastBlockID.ToProto(),
		ValidatorsHash:        h.ValidatorsHash,
		NextValidatorsHash:    h.NextValidatorsHash,
		ConsensusHash:         h.ConsensusHash,
		AppHash:               h.AppHash,
		DataHash:              h.DataHash,
		NumOriginalDataShares: h.NumOriginalDataShares,
		EvidenceHash:          h.EvidenceHash,
		LastResultsHash:       h.LastResultsHash,
		LastCommitHash:        h.LastCommitHash,
		ProposerAddress:       h.ProposerAddress,
	}
}

// FromProto sets a protobuf Header to the given pointer.
// It returns an error if the header is invalid.
func HeaderFromProto(ph *tmproto.Header) (Header, error) {
	if ph == nil {
		return Header{}, errors.New("nil Header")
	}

	h := new(Header)

	bi, err := BlockIDFromProto(&ph.LastBlockId)
	if err != nil {
		return Header{}, err
	}

	h.Version = ph.Version
	h.ChainID = ph.ChainID
	h.Height = ph.Height
	h.Time = ph.Time
	h.Height = ph.Height
	h.LastBlockID = *bi
	h.ValidatorsHash = ph.ValidatorsHash
	h.NextValidatorsHash = ph.NextValidatorsHash
	h.ConsensusHash = ph.ConsensusHash
	h.AppHash = ph.AppHash
	h.DataHash = ph.DataHash
	h.NumOriginalDataShares = ph.NumOriginalDataShares
	h.EvidenceHash = ph.EvidenceHash
	h.LastResultsHash = ph.LastResultsHash
	h.LastCommitHash = ph.LastCommitHash
	h.ProposerAddress = ph.ProposerAddress

	return *h, h.ValidateBasic()
}

//-------------------------------------

// BlockIDFlag indicates which BlockID the signature is for.
type BlockIDFlag byte

const (
	// BlockIDFlagAbsent - no vote was received from a validator.
	BlockIDFlagAbsent BlockIDFlag = iota + 1
	// BlockIDFlagCommit - voted for the Commit.BlockID.
	BlockIDFlagCommit
	// BlockIDFlagNil - voted for nil.
	BlockIDFlagNil
)

const (
	// Max size of commit without any commitSigs -> 82 for BlockID, 8 for Height, 4 for Round.
	MaxCommitOverheadBytes int64 = 94
	// Commit sig size is made up of 64 bytes for the signature, 20 bytes for the address,
	// 1 byte for the flag and 14 bytes for the timestamp
	MaxCommitSigBytes int64 = 109
)

// CommitSig is a part of the Vote included in a Commit.
type CommitSig struct {
	BlockIDFlag      BlockIDFlag `json:"block_id_flag"`
	ValidatorAddress Address     `json:"validator_address"`
	Timestamp        time.Time   `json:"timestamp"`
	Signature        []byte      `json:"signature"`
}

// NewCommitSigForBlock returns new CommitSig with BlockIDFlagCommit.
func NewCommitSigForBlock(signature []byte, valAddr Address, ts time.Time) CommitSig {
	return CommitSig{
		BlockIDFlag:      BlockIDFlagCommit,
		ValidatorAddress: valAddr,
		Timestamp:        ts,
		Signature:        signature,
	}
}

func MaxCommitBytes(valCount int) int64 {
	// From the repeated commit sig field
	var protoEncodingOverhead int64 = 2
	return MaxCommitOverheadBytes + ((MaxCommitSigBytes + protoEncodingOverhead) * int64(valCount))
}

// NewCommitSigAbsent returns new CommitSig with BlockIDFlagAbsent. Other
// fields are all empty.
func NewCommitSigAbsent() CommitSig {
	return CommitSig{
		BlockIDFlag: BlockIDFlagAbsent,
	}
}

// ForBlock returns true if CommitSig is for the block.
func (cs CommitSig) ForBlock() bool {
	return cs.BlockIDFlag == BlockIDFlagCommit
}

// Absent returns true if CommitSig is absent.
func (cs CommitSig) Absent() bool {
	return cs.BlockIDFlag == BlockIDFlagAbsent
}

// CommitSig returns a string representation of CommitSig.
//
// 1. first 6 bytes of signature
// 2. first 6 bytes of validator address
// 3. block ID flag
// 4. timestamp
func (cs CommitSig) String() string {
	return fmt.Sprintf("CommitSig{%X by %X on %v @ %s}",
		tmbytes.Fingerprint(cs.Signature),
		tmbytes.Fingerprint(cs.ValidatorAddress),
		cs.BlockIDFlag,
		CanonicalTime(cs.Timestamp))
}

// BlockID returns the Commit's BlockID if CommitSig indicates signing,
// otherwise - empty BlockID.
func (cs CommitSig) BlockID(commitBlockID BlockID) BlockID {
	var blockID BlockID
	switch cs.BlockIDFlag {
	case BlockIDFlagAbsent:
		blockID = BlockID{}
	case BlockIDFlagCommit:
		blockID = commitBlockID
	case BlockIDFlagNil:
		blockID = BlockID{}
	default:
		panic(fmt.Sprintf("Unknown BlockIDFlag: %v", cs.BlockIDFlag))
	}
	return blockID
}

// ValidateBasic performs basic validation.
func (cs CommitSig) ValidateBasic() error {
	switch cs.BlockIDFlag {
	case BlockIDFlagAbsent:
	case BlockIDFlagCommit:
	case BlockIDFlagNil:
	default:
		return fmt.Errorf("unknown BlockIDFlag: %v", cs.BlockIDFlag)
	}

	switch cs.BlockIDFlag {
	case BlockIDFlagAbsent:
		if len(cs.ValidatorAddress) != 0 {
			return errors.New("validator address is present")
		}
		if !cs.Timestamp.IsZero() {
			return errors.New("time is present")
		}
		if len(cs.Signature) != 0 {
			return errors.New("signature is present")
		}
	default:
		if len(cs.ValidatorAddress) != crypto.AddressSize {
			return fmt.Errorf("expected ValidatorAddress size to be %d bytes, got %d bytes",
				crypto.AddressSize,
				len(cs.ValidatorAddress),
			)
		}
		// NOTE: Timestamp validation is subtle and handled elsewhere.
		if len(cs.Signature) == 0 {
			return errors.New("signature is missing")
		}
		if len(cs.Signature) > MaxSignatureSize {
			return fmt.Errorf("signature is too big (max: %d)", MaxSignatureSize)
		}
	}

	return nil
}

// ToProto converts CommitSig to protobuf
func (cs *CommitSig) ToProto() *tmproto.CommitSig {
	if cs == nil {
		return nil
	}

	return &tmproto.CommitSig{
		BlockIdFlag:      tmproto.BlockIDFlag(cs.BlockIDFlag),
		ValidatorAddress: cs.ValidatorAddress,
		Timestamp:        cs.Timestamp,
		Signature:        cs.Signature,
	}
}

// FromProto sets a protobuf CommitSig to the given pointer.
// It returns an error if the CommitSig is invalid.
func (cs *CommitSig) FromProto(csp tmproto.CommitSig) error {

	cs.BlockIDFlag = BlockIDFlag(csp.BlockIdFlag)
	cs.ValidatorAddress = csp.ValidatorAddress
	cs.Timestamp = csp.Timestamp
	cs.Signature = csp.Signature

	return cs.ValidateBasic()
}

//-------------------------------------

// Commit contains the evidence that a block was committed by a set of validators.
// NOTE: Commit is empty for height 1, but never nil.
type Commit struct {
	// NOTE: The signatures are in order of address to preserve the bonded
	// ValidatorSet order.
	// Any peer with a block can gossip signatures by index with a peer without
	// recalculating the active ValidatorSet.
	Height     int64       `json:"height"`
	Round      int32       `json:"round"`
	BlockID    BlockID     `json:"block_id"`
	Signatures []CommitSig `json:"signatures"`
	HeaderHash []byte      `json:"header_hash"`

	// Memoized in first call to corresponding method.
	// NOTE: can't memoize in constructor because constructor isn't used for
	// unmarshaling.
	hash     tmbytes.HexBytes
	bitArray *bits.BitArray
}

// NewCommit returns a new Commit.
func NewCommit(height int64, round int32, blockID BlockID, commitSigs []CommitSig) *Commit {
	return &Commit{
		Height:     height,
		Round:      round,
		BlockID:    blockID,
		Signatures: commitSigs,
		HeaderHash: blockID.Hash,
	}
}

// CommitToVoteSet constructs a VoteSet from the Commit and validator set.
// Panics if signatures from the commit can't be added to the voteset.
// Inverse of VoteSet.MakeCommit().
func CommitToVoteSet(chainID string, commit *Commit, vals *ValidatorSet) *VoteSet {
	voteSet := NewVoteSet(chainID, commit.Height, commit.Round, tmproto.PrecommitType, vals)
	for idx, commitSig := range commit.Signatures {
		if commitSig.Absent() {
			continue // OK, some precommits can be missing.
		}
		added, err := voteSet.AddVote(commit.GetVote(int32(idx)))
		if !added || err != nil {
			panic(fmt.Sprintf("Failed to reconstruct LastCommit: %v", err))
		}
	}
	return voteSet
}

// GetVote converts the CommitSig for the given valIdx to a Vote.
// Returns nil if the precommit at valIdx is nil.
// Panics if valIdx >= commit.Size().
func (commit *Commit) GetVote(valIdx int32) *Vote {
	commitSig := commit.Signatures[valIdx]
	return &Vote{
		Type:             tmproto.PrecommitType,
		Height:           commit.Height,
		Round:            commit.Round,
		BlockID:          commitSig.BlockID(commit.BlockID),
		Timestamp:        commitSig.Timestamp,
		ValidatorAddress: commitSig.ValidatorAddress,
		ValidatorIndex:   valIdx,
		Signature:        commitSig.Signature,
	}
}

// VoteSignBytes returns the bytes of the Vote corresponding to valIdx for
// signing.
//
// The only unique part is the Timestamp - all other fields signed over are
// otherwise the same for all validators.
//
// Panics if valIdx >= commit.Size().
//
// See VoteSignBytes
func (commit *Commit) VoteSignBytes(chainID string, valIdx int32) []byte {
	v := commit.GetVote(valIdx).ToProto()
	return VoteSignBytes(chainID, v)
}

// Type returns the vote type of the commit, which is always VoteTypePrecommit
// Implements VoteSetReader.
func (commit *Commit) Type() byte {
	return byte(tmproto.PrecommitType)
}

// GetHeight returns height of the commit.
// Implements VoteSetReader.
func (commit *Commit) GetHeight() int64 {
	return commit.Height
}

// GetRound returns height of the commit.
// Implements VoteSetReader.
func (commit *Commit) GetRound() int32 {
	return commit.Round
}

// Size returns the number of signatures in the commit.
// Implements VoteSetReader.
func (commit *Commit) Size() int {
	if commit == nil {
		return 0
	}
	return len(commit.Signatures)
}

// BitArray returns a BitArray of which validators voted for BlockID or nil in this commit.
// Implements VoteSetReader.
func (commit *Commit) BitArray() *bits.BitArray {
	if commit.bitArray == nil {
		commit.bitArray = bits.NewBitArray(len(commit.Signatures))
		for i, commitSig := range commit.Signatures {
			// TODO: need to check the BlockID otherwise we could be counting conflicts,
			// not just the one with +2/3 !
			commit.bitArray.SetIndex(i, !commitSig.Absent())
		}
	}
	return commit.bitArray
}

// GetByIndex returns the vote corresponding to a given validator index.
// Panics if `index >= commit.Size()`.
// Implements VoteSetReader.
func (commit *Commit) GetByIndex(valIdx int32) *Vote {
	return commit.GetVote(valIdx)
}

// IsCommit returns true if there is at least one signature.
// Implements VoteSetReader.
func (commit *Commit) IsCommit() bool {
	return len(commit.Signatures) != 0
}

// ValidateBasic performs basic validation that doesn't involve state data.
// Does not actually check the cryptographic signatures.
func (commit *Commit) ValidateBasic() error {
	if commit.Height < 0 {
		return errors.New("negative Height")
	}
	if commit.Round < 0 {
		return errors.New("negative Round")
	}

	if commit.Height >= 1 {
		if len(commit.HeaderHash) != 32 {
			return fmt.Errorf("incorrect hash length, len: %d expected 32", len(commit.HeaderHash))
		}
		if commit.BlockID.IsZero() {
			return errors.New("commit cannot be for nil block")
		}

		if len(commit.Signatures) == 0 {
			return errors.New("no signatures in commit")
		}
		for i, commitSig := range commit.Signatures {
			if err := commitSig.ValidateBasic(); err != nil {
				return fmt.Errorf("wrong CommitSig #%d: %v", i, err)
			}
		}
	}
	return nil
}

// Hash returns the hash of the commit
func (commit *Commit) Hash() tmbytes.HexBytes {
	if commit == nil {
		return nil
	}
	if commit.hash == nil {
		bs := make([][]byte, len(commit.Signatures))
		for i, commitSig := range commit.Signatures {
			pbcs := commitSig.ToProto()
			bz, err := pbcs.Marshal()
			if err != nil {
				panic(err)
			}

			bs[i] = bz
		}
		commit.hash = merkle.HashFromByteSlices(bs)
	}
	return commit.hash
}

// StringIndented returns a string representation of the commit.
func (commit *Commit) StringIndented(indent string) string {
	if commit == nil {
		return "nil-Commit"
	}
	commitSigStrings := make([]string, len(commit.Signatures))
	for i, commitSig := range commit.Signatures {
		commitSigStrings[i] = commitSig.String()
	}
	return fmt.Sprintf(`Commit{
%s  Height:     %d
%s  Round:      %d
%s  BlockID:    %v
%s  Signatures:
%s    %v
%s}#%v`,
		indent, commit.Height,
		indent, commit.Round,
		indent, commit.BlockID,
		indent,
		indent, strings.Join(commitSigStrings, "\n"+indent+"    "),
		indent, commit.hash)
}

// ToProto converts Commit to protobuf
func (commit *Commit) ToProto() *tmproto.Commit {
	if commit == nil {
		return nil
	}

	c := new(tmproto.Commit)
	sigs := make([]tmproto.CommitSig, len(commit.Signatures))
	for i := range commit.Signatures {
		sigs[i] = *commit.Signatures[i].ToProto()
	}
	c.Signatures = sigs

	c.Height = commit.Height
	c.Round = commit.Round
	c.BlockID = commit.BlockID.ToProto()
	c.HeaderHash = commit.HeaderHash

	return c
}

// FromProto sets a protobuf Commit to the given pointer.
// It returns an error if the commit is invalid.
func CommitFromProto(cp *tmproto.Commit) (*Commit, error) {
	if cp == nil {
		return nil, errors.New("nil Commit")
	}

	var (
		commit = new(Commit)
	)

	bi, err := BlockIDFromProto(&cp.BlockID)
	if err != nil {
		return nil, err
	}

	sigs := make([]CommitSig, len(cp.Signatures))
	for i := range cp.Signatures {
		if err := sigs[i].FromProto(cp.Signatures[i]); err != nil {
			return nil, err
		}
	}
	commit.Signatures = sigs

	commit.Height = cp.Height
	commit.Round = cp.Round
	commit.BlockID = *bi
	commit.HeaderHash = cp.HeaderHash

	return commit, commit.ValidateBasic()
}

//-----------------------------------------------------------------------------

// Data contains all the available Data of the block.
// Data with reserved namespaces (Txs, IntermediateStateRoots, Evidence) and
// LazyLedger application specific Messages.
type Data struct {
	// Txs that will be applied by state @ block.Height+1.
	// NOTE: not all txs here are valid.  We're just agreeing on the order first.
	// This means that block.AppHash does not include these txs.
	Txs Txs `json:"txs"`

	// Intermediate state roots of the Txs included in block.Height
	// and executed by state state @ block.Height+1.
	//
	// TODO: replace with a dedicated type `IntermediateStateRoot`
	// as soon as we settle on the format / sparse Merkle tree etc
	IntermediateStateRoots IntermediateStateRoots `json:"intermediate_roots"`

	Evidence EvidenceData `json:"evidence"`

	// The messages included in this block.
	// TODO: how do messages end up here? (abci) app <-> ll-core?
	// A simple approach could be: include them in the Tx above and
	// have a mechanism to split them out somehow? Probably better to include
	// them only when necessary (before proposing the block) as messages do not
	// really need to be processed by tendermint
	Messages Messages `json:"msgs"`
}

type Messages struct {
	MessagesList []Message `json:"msgs"`
}

type IntermediateStateRoots struct {
	RawRootsList []tmbytes.HexBytes `json:"intermediate_roots"`
}

func (roots IntermediateStateRoots) splitIntoShares() NamespacedShares {
	rawDatas := make([][]byte, 0, len(roots.RawRootsList))
	for _, root := range roots.RawRootsList {
		rawData, err := root.MarshalDelimited()
		if err != nil {
			panic(fmt.Sprintf("app returned intermediate state root that can not be encoded %#v", root))
		}
		rawDatas = append(rawDatas, rawData)
	}
	shares := splitContiguous(consts.IntermediateStateRootsNamespaceID, rawDatas)
	return shares
}

func (msgs Messages) splitIntoShares() NamespacedShares {
	shares := make([]NamespacedShare, 0)
	for _, m := range msgs.MessagesList {
		rawData, err := m.MarshalDelimited()
		if err != nil {
			panic(fmt.Sprintf("app accepted a Message that can not be encoded %#v", m))
		}
		shares = appendToShares(shares, m.NamespaceID, rawData)
	}
	return shares
}

// ComputeShares splits block data into shares of an original data square and
// returns them along with an amount of non-redundant shares.
func (data *Data) ComputeShares() (NamespacedShares, int) {
	// TODO(ismail): splitting into shares should depend on the block size and layout
	// see: https://github.com/lazyledger/lazyledger-specs/blob/master/specs/block_proposer.md#laying-out-transactions-and-messages

	// reserved shares:
	txShares := data.Txs.splitIntoShares()
	intermRootsShares := data.IntermediateStateRoots.splitIntoShares()
	evidenceShares := data.Evidence.splitIntoShares()

	// application data shares from messages:
	msgShares := data.Messages.splitIntoShares()
	curLen := len(txShares) + len(intermRootsShares) + len(evidenceShares) + len(msgShares)

	// find the number of shares needed to create a square that has a power of
	// two width
	wantLen := paddedLen(curLen)

	// ensure that the min square size is used
	if wantLen < consts.MinSharecount {
		wantLen = consts.MinSharecount
	}

	tailShares := GenerateTailPaddingShares(wantLen-curLen, consts.ShareSize)

	return append(append(append(append(
		txShares,
		intermRootsShares...),
		evidenceShares...),
		msgShares...),
		tailShares...), curLen
}

// paddedLen calculates the number of shares needed to make a power of 2 square
// given the current number of shares
func paddedLen(length int) int {
	width := uint32(math.Ceil(math.Sqrt(float64(length))))
	width = nextHighestPowerOf2(width)
	return int(width * width)
}

// nextPowerOf2 returns the next highest power of 2 unless the input is a power
// of two, in which case it returns the input
func nextHighestPowerOf2(v uint32) uint32 {
	if v == 0 {
		return 0
	}

	// find the next highest power using bit mashing
	v--
	v |= v >> 1
	v |= v >> 2
	v |= v >> 4
	v |= v >> 8
	v |= v >> 16
	v++

	// return the next highest power
	return v
}

type Message struct {
	// NamespaceID defines the namespace of this message, i.e. the
	// namespace it will use in the namespaced Merkle tree.
	//
	// TODO: spec out constrains and
	// introduce dedicated type instead of just []byte
	NamespaceID namespace.ID

	// Data is the actual data contained in the message
	// (e.g. a block of a virtual sidechain).
	Data []byte
}

var (
	MessageEmpty  = Message{}
	MessagesEmpty = Messages{}
)

func MessageFromProto(p *tmproto.Message) Message {
	if p == nil {
		return MessageEmpty
	}
	return Message{
		NamespaceID: p.NamespaceId,
		Data:        p.Data,
	}
}

func MessagesFromProto(p *tmproto.Messages) Messages {
	if p == nil {
		return MessagesEmpty
	}

	msgs := make([]Message, 0, len(p.MessagesList))

	for i := 0; i < len(p.MessagesList); i++ {
		msgs = append(msgs, MessageFromProto(p.MessagesList[i]))
	}
	return Messages{MessagesList: msgs}
}

// StringIndented returns an indented string representation of the transactions.
func (data *Data) StringIndented(indent string) string {
	if data == nil {
		return "nil-Data"
	}
	txStrings := make([]string, tmmath.MinInt(len(data.Txs), 21))
	for i, tx := range data.Txs {
		if i == 20 {
			txStrings[i] = fmt.Sprintf("... (%v total)", len(data.Txs))
			break
		}
		txStrings[i] = fmt.Sprintf("%X (%d bytes)", tx.Hash(), len(tx))
	}
	return fmt.Sprintf(`Data{
%s  %v
}`,
		indent, strings.Join(txStrings, "\n"+indent+"  "))
}

// ToProto converts Data to protobuf
func (data *Data) ToProto() tmproto.Data {
	tp := new(tmproto.Data)

	if len(data.Txs) > 0 {
		txBzs := make([][]byte, len(data.Txs))
		for i := range data.Txs {
			txBzs[i] = data.Txs[i]
		}
		tp.Txs = txBzs
	}

	rawRoots := data.IntermediateStateRoots.RawRootsList
	if len(rawRoots) > 0 {
		roots := make([][]byte, len(rawRoots))
		for i := range rawRoots {
			roots[i] = rawRoots[i]
		}
		tp.IntermediateStateRoots.RawRootsList = roots
	}
	// TODO(ismail): fill in messages too

	// TODO(ismail): handle evidence here instead of the block
	// for the sake of consistency

	return *tp
}

// DataFromProto takes a protobuf representation of Data &
// returns the native type.
func DataFromProto(dp *tmproto.Data) (Data, error) {
	if dp == nil {
		return Data{}, errors.New("nil data")
	}
	data := new(Data)

	if len(dp.Txs) > 0 {
		txBzs := make(Txs, len(dp.Txs))
		for i := range dp.Txs {
			txBzs[i] = Tx(dp.Txs[i])
		}
		data.Txs = txBzs
	} else {
		data.Txs = Txs{}
	}

	if len(dp.Messages.MessagesList) > 0 {
		msgs := make([]Message, len(dp.Messages.MessagesList))
		for i, m := range dp.Messages.MessagesList {
			msgs[i] = Message{NamespaceID: m.NamespaceId, Data: m.Data}
		}
		data.Messages = Messages{MessagesList: msgs}
	} else {
		data.Messages = Messages{}
	}
	if len(dp.IntermediateStateRoots.RawRootsList) > 0 {
		roots := make([]tmbytes.HexBytes, len(dp.IntermediateStateRoots.RawRootsList))
		for i, r := range dp.IntermediateStateRoots.RawRootsList {
			roots[i] = r
		}
		data.IntermediateStateRoots = IntermediateStateRoots{RawRootsList: roots}
	} else {
		data.IntermediateStateRoots = IntermediateStateRoots{}
	}

	return *data, nil
}

//-----------------------------------------------------------------------------

// EvidenceData contains any evidence of malicious wrong-doing by validators
type EvidenceData struct {
	Evidence EvidenceList `json:"evidence"`

	// Volatile. Used as cache
	hash     tmbytes.HexBytes
	byteSize int64
}

// Hash returns the hash of the data.
func (data *EvidenceData) Hash() tmbytes.HexBytes {
	if data.hash == nil {
		data.hash = data.Evidence.Hash()
	}
	return data.hash
}

// ByteSize returns the total byte size of all the evidence
func (data *EvidenceData) ByteSize() int64 {
	if data.byteSize == 0 && len(data.Evidence) != 0 {
		pb, err := data.ToProto()
		if err != nil {
			panic(err)
		}
		data.byteSize = int64(pb.Size())
	}
	return data.byteSize
}

// StringIndented returns a string representation of the evidence.
func (data *EvidenceData) StringIndented(indent string) string {
	if data == nil {
		return "nil-Evidence"
	}
	evStrings := make([]string, tmmath.MinInt(len(data.Evidence), 21))
	for i, ev := range data.Evidence {
		if i == 20 {
			evStrings[i] = fmt.Sprintf("... (%v total)", len(data.Evidence))
			break
		}
		evStrings[i] = fmt.Sprintf("Evidence:%v", ev)
	}
	return fmt.Sprintf(`EvidenceData{
%s  %v
%s}#%v`,
		indent, strings.Join(evStrings, "\n"+indent+"  "),
		indent, data.hash)
}

// ToProto converts EvidenceData to protobuf
func (data *EvidenceData) ToProto() (*tmproto.EvidenceList, error) {
	if data == nil {
		return nil, errors.New("nil evidence data")
	}

	evi := new(tmproto.EvidenceList)
	eviBzs := make([]tmproto.Evidence, len(data.Evidence))
	for i := range data.Evidence {
		protoEvi, err := EvidenceToProto(data.Evidence[i])
		if err != nil {
			return nil, err
		}
		eviBzs[i] = *protoEvi
	}
	evi.Evidence = eviBzs

	return evi, nil
}

// FromProto sets a protobuf EvidenceData to the given pointer.
func (data *EvidenceData) FromProto(eviData *tmproto.EvidenceList) error {
	if eviData == nil {
		return errors.New("nil evidenceData")
	}

	eviBzs := make(EvidenceList, len(eviData.Evidence))
	for i := range eviData.Evidence {
		evi, err := EvidenceFromProto(&eviData.Evidence[i])
		if err != nil {
			return err
		}
		eviBzs[i] = evi
	}
	data.Evidence = eviBzs
	data.byteSize = int64(eviData.Size())

	return nil
}

func (data *EvidenceData) splitIntoShares() NamespacedShares {
	rawDatas := make([][]byte, 0, len(data.Evidence))
	for _, ev := range data.Evidence {
		pev, err := EvidenceToProto(ev)
		if err != nil {
			panic("failure to convert evidence to equivalent proto type")
		}
		rawData, err := protoio.MarshalDelimited(pev)
		if err != nil {
			panic(err)
		}
		rawDatas = append(rawDatas, rawData)
	}
	shares := splitContiguous(consts.EvidenceNamespaceID, rawDatas)
	return shares
}

//--------------------------------------------------------------------------------

// BlockID
type BlockID struct {
	Hash          tmbytes.HexBytes `json:"hash"`
	PartSetHeader PartSetHeader    `json:"part_set_header"`
}

// Equals returns true if the BlockID matches the given BlockID
func (blockID BlockID) Equals(other BlockID) bool {
	return bytes.Equal(blockID.Hash, other.Hash) &&
		blockID.PartSetHeader.Equals(other.PartSetHeader)
}

// Key returns a machine-readable string representation of the BlockID
func (blockID BlockID) Key() string {
	pbph := blockID.PartSetHeader.ToProto()
	bz, err := pbph.Marshal()
	if err != nil {
		panic(err)
	}

	return string(blockID.Hash) + string(bz)
}

// ValidateBasic performs basic validation.
func (blockID BlockID) ValidateBasic() error {
	// Hash can be empty in case of POLBlockID in Proposal.
	if err := ValidateHash(blockID.Hash); err != nil {
		return fmt.Errorf("wrong Hash")
	}
	if err := blockID.PartSetHeader.ValidateBasic(); err != nil {
		return fmt.Errorf("wrong PartSetHeader: %v", err)
	}
	return nil
}

// IsZero returns true if this is the BlockID of a nil block.
func (blockID BlockID) IsZero() bool {
	return len(blockID.Hash) == 0 &&
		blockID.PartSetHeader.IsZero()
}

// IsComplete returns true if this is a valid BlockID of a non-nil block.
func (blockID BlockID) IsComplete() bool {
	return len(blockID.Hash) == tmhash.Size &&
		blockID.PartSetHeader.Total > 0 &&
		len(blockID.PartSetHeader.Hash) == tmhash.Size
}

// String returns a human readable string representation of the BlockID.
//
// 1. hash
// 2. part set header
//
// See PartSetHeader#String
func (blockID BlockID) String() string {
	return fmt.Sprintf(`%v:%v`, blockID.Hash, blockID.PartSetHeader)
}

// ToProto converts BlockID to protobuf
func (blockID *BlockID) ToProto() tmproto.BlockID {
	if blockID == nil {
		return tmproto.BlockID{}
	}

	return tmproto.BlockID{
		Hash:          blockID.Hash,
		PartSetHeader: blockID.PartSetHeader.ToProto(),
	}
}

// FromProto sets a protobuf BlockID to the given pointer.
// It returns an error if the block id is invalid.
func BlockIDFromProto(bID *tmproto.BlockID) (*BlockID, error) {
	if bID == nil {
		return nil, errors.New("nil BlockID")
	}

	blockID := new(BlockID)
	ph, err := PartSetHeaderFromProto(&bID.PartSetHeader)
	if err != nil {
		return nil, err
	}

	blockID.PartSetHeader = *ph
	blockID.Hash = bID.Hash

	return blockID, blockID.ValidateBasic()
}<|MERGE_RESOLUTION|>--- conflicted
+++ resolved
@@ -2,10 +2,7 @@
 
 import (
 	"bytes"
-<<<<<<< HEAD
 	"context"
-=======
->>>>>>> 7d73008e
 	"errors"
 	"fmt"
 	"math"
@@ -14,6 +11,7 @@
 
 	"github.com/gogo/protobuf/proto"
 	gogotypes "github.com/gogo/protobuf/types"
+	format "github.com/ipfs/go-ipld-format"
 	"github.com/lazyledger/nmt"
 	"github.com/lazyledger/nmt/namespace"
 	"github.com/lazyledger/rsmt2d"
@@ -26,11 +24,7 @@
 	tmmath "github.com/lazyledger/lazyledger-core/libs/math"
 	"github.com/lazyledger/lazyledger-core/libs/protoio"
 	tmsync "github.com/lazyledger/lazyledger-core/libs/sync"
-<<<<<<< HEAD
-	"github.com/lazyledger/lazyledger-core/p2p/ipld/plugin/nodes"
 	"github.com/lazyledger/lazyledger-core/p2p/ipld/wrapper"
-=======
->>>>>>> 7d73008e
 	tmproto "github.com/lazyledger/lazyledger-core/proto/tendermint/types"
 	tmversion "github.com/lazyledger/lazyledger-core/proto/tendermint/version"
 	"github.com/lazyledger/lazyledger-core/types/consts"
@@ -263,27 +257,12 @@
 		ColumnRoots: make([]namespace.IntervalDigest, extendedDataSquare.Width()),
 	}
 
-<<<<<<< HEAD
 	// todo(evan): remove interval digests
 	// convert the roots to interval digests
 	for i := 0; i < len(rowRoots); i++ {
 		rowRoot, err := namespace.IntervalDigestFromBytes(consts.NamespaceSize, rowRoots[i])
 		if err != nil {
 			panic(err)
-=======
-	// flatten the square and add namespaces
-	leaves := FlattenNamespacedEDS(namespacedShares, extendedDataSquare)
-
-	// compute the roots for each col/row
-	for i, leafSet := range leaves {
-		commitment := nmtCommitment(leafSet)
-
-		// add the commitment to the header
-		if uint(i) < squareWidth {
-			b.DataAvailabilityHeader.ColumnRoots[i] = commitment
-		} else {
-			b.DataAvailabilityHeader.RowsRoots[uint(i)-squareWidth] = commitment
->>>>>>> 7d73008e
 		}
 		colRoot, err := namespace.IntervalDigestFromBytes(consts.NamespaceSize, colRoots[i])
 		if err != nil {
@@ -298,7 +277,6 @@
 	b.NumOriginalDataShares = uint64(dataSharesLen)
 }
 
-<<<<<<< HEAD
 // PutBlock posts and pins erasured block data to IPFS using the provided
 // ipld.NodeAdder. Note: the erasured data is currently recomputed
 func (b *Block) PutBlock(ctx context.Context, nodeAdder format.NodeAdder) error {
@@ -335,80 +313,6 @@
 
 	// commit the batch to ipfs
 	return batchAdder.Commit()
-=======
-// nmtcommitment generates the nmt root of some namespaced data
-func nmtCommitment(namespacedData [][]byte) namespace.IntervalDigest {
-	tree := nmt.New(newBaseHashFunc(), nmt.NamespaceIDSize(NamespaceSize))
-	for _, leaf := range namespacedData {
-		mustPush(tree, leaf)
-	}
-	return tree.Root()
-}
-
-func mustPush(rowTree *nmt.NamespacedMerkleTree, nidAndData []byte) {
-	if err := rowTree.Push(nidAndData); err != nil {
-		panic(
-			fmt.Sprintf(
-				"invalid data; could not push share to tree, id: %v, data: %v, err: %v",
-				nidAndData[:NamespaceSize],
-				nidAndData[NamespaceSize:],
-				err,
-			),
-		)
-	}
-}
-
-// TODO: Move out from 'types' package
-// FlattenNamespacedEDS returns a flattend extendedDataSquare with namespaces
-// added to each share. NOTE: output is columns first then rows
-func FlattenNamespacedEDS(nss NamespacedShares, eds *rsmt2d.ExtendedDataSquare) [][][]byte {
-	squareWidth := eds.Width()
-	originalDataWidth := squareWidth / 2
-
-	if uint(len(nss)) != originalDataWidth*originalDataWidth {
-		panic(
-			fmt.Sprintf(
-				"unexpected numbers of namespaces: actual %d expected %d",
-				len(nss),
-				squareWidth/2,
-			),
-		)
-	}
-
-	leaves := make([][][]byte, 2*squareWidth)
-	// this is adding the namespace back to Q1 shares and the parity ns to the
-	// rest of the quadrants and flattens the square
-	for i := uint(0); i < squareWidth; i++ {
-		rowLeaves := make([][]byte, squareWidth)
-		colLeaves := make([][]byte, squareWidth)
-
-		for j := uint(0); j < squareWidth; j++ {
-			if i < originalDataWidth && j < originalDataWidth {
-				rowShare := nss[i*originalDataWidth+j]
-				colShare := nss[j*originalDataWidth+i]
-				rowLeaves[j] = append(rowShare.NamespaceID(), rowShare.Data()...)
-				colLeaves[j] = append(colShare.NamespaceID(), colShare.Data()...)
-			} else {
-				rowData := eds.Row(i)
-				colData := eds.Column(i)
-				parityCellFromRow := rowData[j]
-				parityCellFromCol := colData[j]
-				rowLeaves[j] = append(copyOfParityNamespaceID(), parityCellFromRow...)
-				colLeaves[j] = append(copyOfParityNamespaceID(), parityCellFromCol...)
-			}
-		}
-		leaves[i] = colLeaves
-		leaves[i+squareWidth] = rowLeaves
-	}
-
-	return leaves
-}
-
-func copyOfParityNamespaceID() []byte {
-	out := make([]byte, len(ParitySharesNamespaceID))
-	copy(out, ParitySharesNamespaceID)
-	return out
->>>>>>> 7d73008e
 }
 
 // Hash computes and returns the block hash.
