--- conflicted
+++ resolved
@@ -13,7 +13,6 @@
 	"github.com/gogo/protobuf/proto"
 	gogotypes "github.com/gogo/protobuf/types"
 
-<<<<<<< HEAD
 	"github.com/celestiaorg/celestia-core/crypto"
 	"github.com/celestiaorg/celestia-core/crypto/merkle"
 	"github.com/celestiaorg/celestia-core/crypto/tmhash"
@@ -27,17 +26,6 @@
 	tmproto "github.com/celestiaorg/celestia-core/proto/tendermint/types"
 	tmversion "github.com/celestiaorg/celestia-core/proto/tendermint/version"
 	"github.com/celestiaorg/celestia-core/version"
-=======
-	"github.com/tendermint/tendermint/crypto"
-	"github.com/tendermint/tendermint/crypto/merkle"
-	"github.com/tendermint/tendermint/crypto/tmhash"
-	tmsync "github.com/tendermint/tendermint/internal/libs/sync"
-	"github.com/tendermint/tendermint/libs/bits"
-	tmbytes "github.com/tendermint/tendermint/libs/bytes"
-	tmmath "github.com/tendermint/tendermint/libs/math"
-	tmproto "github.com/tendermint/tendermint/proto/tendermint/types"
-	"github.com/tendermint/tendermint/version"
->>>>>>> 9b458a1c
 )
 
 const (
@@ -720,7 +708,6 @@
 	}
 
 	return &tmproto.Header{
-<<<<<<< HEAD
 		Version:               h.Version,
 		ChainID:               h.ChainID,
 		Height:                h.Height,
@@ -736,22 +723,6 @@
 		LastResultsHash:       h.LastResultsHash,
 		LastCommitHash:        h.LastCommitHash,
 		ProposerAddress:       h.ProposerAddress,
-=======
-		Version:            h.Version.ToProto(),
-		ChainID:            h.ChainID,
-		Height:             h.Height,
-		Time:               h.Time,
-		LastBlockId:        h.LastBlockID.ToProto(),
-		ValidatorsHash:     h.ValidatorsHash,
-		NextValidatorsHash: h.NextValidatorsHash,
-		ConsensusHash:      h.ConsensusHash,
-		AppHash:            h.AppHash,
-		DataHash:           h.DataHash,
-		EvidenceHash:       h.EvidenceHash,
-		LastResultsHash:    h.LastResultsHash,
-		LastCommitHash:     h.LastCommitHash,
-		ProposerAddress:    h.ProposerAddress,
->>>>>>> 9b458a1c
 	}
 }
 
