package types

import (
	"bytes"
	"errors"
	"fmt"
	"math"
	"strings"
	"time"

	"github.com/celestiaorg/nmt/namespace"
	"github.com/gogo/protobuf/proto"
	gogotypes "github.com/gogo/protobuf/types"

	"github.com/tendermint/tendermint/crypto"
	"github.com/tendermint/tendermint/crypto/merkle"
	"github.com/tendermint/tendermint/crypto/tmhash"
	"github.com/tendermint/tendermint/libs/bits"
	cmtbytes "github.com/tendermint/tendermint/libs/bytes"
	cmtmath "github.com/tendermint/tendermint/libs/math"
	cmtsync "github.com/tendermint/tendermint/libs/sync"
	cmtproto "github.com/tendermint/tendermint/proto/tendermint/types"
	cmtversion "github.com/tendermint/tendermint/proto/tendermint/version"
	"github.com/tendermint/tendermint/version"
)

const (
	// MaxHeaderBytes is a maximum header size.
	// NOTE: Because app hash can be of arbitrary size, the header is therefore not
	// capped in size and thus this number should be seen as a soft max
	MaxHeaderBytes int64 = 626

	// MaxOverheadForBlock - maximum overhead to encode a block (up to
	// MaxBlockSizeBytes in size) not including it's parts except Data.
	// This means it also excludes the overhead for individual transactions.
	//
	// Uvarint length of MaxBlockSizeBytes: 4 bytes
	// 2 fields (2 embedded):               2 bytes
	// Uvarint length of Data.Txs:          4 bytes
	// Data.Txs field:                      1 byte
	MaxOverheadForBlock int64 = 11
)

// Block defines the atomic unit of a CometBFT blockchain.
type Block struct {
	mtx cmtsync.Mutex

	Header     `json:"header"`
	Data       `json:"data"`
	Evidence   EvidenceData `json:"evidence"`
	LastCommit *Commit      `json:"last_commit"`
}

// ValidateBasic performs basic validation that doesn't involve state data. It
// checks the internal consistency of the block. Further validation is done
// using state#ValidateBlock. celestia-app's ProcessProposal checks that the
// block's DataHash matches the hash of the data availability header.
func (b *Block) ValidateBasic() error {
	if b == nil {
		return errors.New("nil block")
	}

	b.mtx.Lock()
	defer b.mtx.Unlock()

	if err := b.Header.ValidateBasic(); err != nil {
		return fmt.Errorf("invalid header: %w", err)
	}

	// Validate the last commit and its hash.
	if b.LastCommit == nil {
		return errors.New("nil LastCommit")
	}
	if err := b.LastCommit.ValidateBasic(); err != nil {
		return fmt.Errorf("wrong LastCommit: %v", err)
	}

	if !bytes.Equal(b.LastCommitHash, b.LastCommit.Hash()) {
		return fmt.Errorf("wrong Header.LastCommitHash. Expected %v, got %v",
			b.LastCommit.Hash(),
			b.LastCommitHash,
		)
	}

	// NOTE: b.Evidence.Evidence may be nil, but we're just looping.
	for i, ev := range b.Evidence.Evidence {
		if err := ev.ValidateBasic(); err != nil {
			return fmt.Errorf("invalid evidence (#%d): %v", i, err)
		}
	}

	if !bytes.Equal(b.EvidenceHash, b.Evidence.Hash()) {
		return fmt.Errorf("wrong Header.EvidenceHash. Expected %v, got %v",
			b.EvidenceHash,
			b.Evidence.Hash(),
		)
	}

	return nil
}

// fillHeader fills in any remaining header fields that are a function of the
// block data NOTE: we expect celestia-app to populate the block DataHash but we
// populate it here (in celestia-core) to not break existing tests in this repo.
func (b *Block) fillHeader() {
	if b.LastCommitHash == nil {
		b.LastCommitHash = b.LastCommit.Hash()
	}
	if b.DataHash == nil {
		b.DataHash = b.Data.Hash()
	}
	if b.EvidenceHash == nil {
		b.EvidenceHash = b.Evidence.Hash()
	}
}

// Hash computes and returns the block hash.
// If the block is incomplete, block hash is nil for safety.
func (b *Block) Hash() cmtbytes.HexBytes {
	if b == nil {
		return nil
	}
	b.mtx.Lock()
	defer b.mtx.Unlock()

	if b.LastCommit == nil {
		return nil
	}
	b.fillHeader()
	return b.Header.Hash()
}

// MakePartSet returns a PartSet containing parts of a serialized block.
// This is the form in which the block is gossipped to peers.
// CONTRACT: partSize is greater than zero.
func (b *Block) MakePartSet(partSize uint32) *PartSet {
	if b == nil {
		return nil
	}
	b.mtx.Lock()
	defer b.mtx.Unlock()

	pbb, err := b.ToProto()
	if err != nil {
		panic(err)
	}
	bz, err := proto.Marshal(pbb)
	if err != nil {
		panic(err)
	}
	return NewPartSetFromData(bz, partSize)
}

// HashesTo is a convenience function that checks if a block hashes to the given argument.
// Returns false if the block is nil or the hash is empty.
func (b *Block) HashesTo(hash []byte) bool {
	if len(hash) == 0 {
		return false
	}
	if b == nil {
		return false
	}
	return bytes.Equal(b.Hash(), hash)
}

// Size returns size of the block in bytes.
func (b *Block) Size() int {
	pbb, err := b.ToProto()
	if err != nil {
		return 0
	}

	return pbb.Size()
}

// String returns a string representation of the block
//
// See StringIndented.
func (b *Block) String() string {
	return b.StringIndented("")
}

// StringIndented returns an indented String.
//
// Header
// Data
// Evidence
// LastCommit
// Hash
func (b *Block) StringIndented(indent string) string {
	if b == nil {
		return "nil-Block"
	}
	return fmt.Sprintf(`Block{
%s  %v
%s  %v
%s  %v
%s  %v
%s}#%v`,
		indent, b.Header.StringIndented(indent+"  "),
		indent, b.Data.StringIndented(indent+"  "),
		indent, b.Evidence.StringIndented(indent+"  "),
		indent, b.LastCommit.StringIndented(indent+"  "),
		indent, b.Hash())
}

// StringShort returns a shortened string representation of the block.
func (b *Block) StringShort() string {
	if b == nil {
		return "nil-Block"
	}
	return fmt.Sprintf("Block#%X", b.Hash())
}

// ToProto converts Block to protobuf
func (b *Block) ToProto() (*cmtproto.Block, error) {
	if b == nil {
		return nil, errors.New("nil Block")
	}

	pb := new(cmtproto.Block)

	pb.Header = *b.Header.ToProto()
	pb.LastCommit = b.LastCommit.ToProto()
	pb.Data = b.Data.ToProto()

	protoEvidence, err := b.Evidence.ToProto()
	if err != nil {
		return nil, err
	}
	pb.Evidence = *protoEvidence

	return pb, nil
}

// FromProto sets a protobuf Block to the given pointer.
// It returns an error if the block is invalid.
func BlockFromProto(bp *cmtproto.Block) (*Block, error) {
	if bp == nil {
		return nil, errors.New("nil block")
	}

	b := new(Block)
	h, err := HeaderFromProto(&bp.Header)
	if err != nil {
		return nil, err
	}
	b.Header = h
	data, err := DataFromProto(&bp.Data)
	if err != nil {
		return nil, err
	}
	b.Data = data
	if err := b.Evidence.FromProto(&bp.Evidence); err != nil {
		return nil, err
	}

	if bp.LastCommit != nil {
		lc, err := CommitFromProto(bp.LastCommit)
		if err != nil {
			return nil, err
		}
		b.LastCommit = lc
	}

	return b, b.ValidateBasic()
}

//-----------------------------------------------------------------------------

// MaxDataBytes returns the maximum size of block's data.
//
// XXX: Panics on negative result.
func MaxDataBytes(maxBytes, evidenceBytes int64, valsCount int) int64 {
	maxDataBytes := maxBytes -
		MaxOverheadForBlock -
		MaxHeaderBytes -
		MaxCommitBytes(valsCount) -
		evidenceBytes

	if maxDataBytes < 0 {
		panic(fmt.Sprintf(
			"Negative MaxDataBytes. Block.MaxBytes=%d is too small to accommodate header&lastCommit&evidence=%d",
			maxBytes,
			-(maxDataBytes - maxBytes),
		))
	}

	return maxDataBytes
}

// MaxDataBytesNoEvidence returns the maximum size of block's data when
// evidence count is unknown. MaxEvidencePerBlock will be used for the size
// of evidence.
//
// XXX: Panics on negative result.
func MaxDataBytesNoEvidence(maxBytes int64, valsCount int) int64 {
	maxDataBytes := maxBytes -
		MaxOverheadForBlock -
		MaxHeaderBytes -
		MaxCommitBytes(valsCount)

	if maxDataBytes < 0 {
		panic(fmt.Sprintf(
			"Negative MaxDataBytesUnknownEvidence. Block.MaxBytes=%d is too small to accommodate header&lastCommit&evidence=%d",
			maxBytes,
			-(maxDataBytes - maxBytes),
		))
	}

	return maxDataBytes
}

// MakeBlock returns a new block with an empty header, except what can be
// computed from itself.
// It populates the same set of fields validated by ValidateBasic.
func MakeBlock(
	height int64,
	data Data,
	lastCommit *Commit,
	evidence []Evidence) *Block {
	block := &Block{
		Header: Header{
			Version: tmversion.Consensus{Block: version.BlockProtocol, App: 0},
			Height:  height,
		},
		Data:       data,
		Evidence:   EvidenceData{Evidence: evidence},
		LastCommit: lastCommit,
	}
	block.fillHeader()
	return block
}

//-----------------------------------------------------------------------------

// Header defines the structure of a CometBFT block header.
// NOTE: changes to the Header should be duplicated in:
// - header.Hash()
// - abci.Header
// - https://github.com/tendermint/tendermint/blob/v0.34.x/spec/blockchain/blockchain.md
type Header struct {
	// basic block info
	Version cmtversion.Consensus `json:"version"`
	ChainID string               `json:"chain_id"`
	Height  int64                `json:"height"`
	Time    time.Time            `json:"time"`

	// prev block info
	LastBlockID BlockID `json:"last_block_id"`

	// hashes of block data
	LastCommitHash cmtbytes.HexBytes `json:"last_commit_hash"` // commit from validators from the last block
	DataHash       cmtbytes.HexBytes `json:"data_hash"`        // transactions

	// hashes from the app output from the prev block
	ValidatorsHash     cmtbytes.HexBytes `json:"validators_hash"`      // validators for the current block
	NextValidatorsHash cmtbytes.HexBytes `json:"next_validators_hash"` // validators for the next block
	ConsensusHash      cmtbytes.HexBytes `json:"consensus_hash"`       // consensus params for current block
	AppHash            cmtbytes.HexBytes `json:"app_hash"`             // state after txs from the previous block
	// root hash of all results from the txs from the previous block
	// see `deterministicResponseDeliverTx` to understand which parts of a tx is hashed into here
	LastResultsHash cmtbytes.HexBytes `json:"last_results_hash"`

	// consensus info
	EvidenceHash    cmtbytes.HexBytes `json:"evidence_hash"`    // evidence included in the block
	ProposerAddress Address           `json:"proposer_address"` // original proposer of the block
}

// Populate the Header with state-derived data.
// Call this after MakeBlock to complete the Header.
func (h *Header) Populate(
	version cmtversion.Consensus, chainID string,
	timestamp time.Time, lastBlockID BlockID,
	valHash, nextValHash []byte,
	consensusHash, appHash, lastResultsHash []byte,
	proposerAddress Address,
) {
	h.Version = version
	h.ChainID = chainID
	h.Time = timestamp
	h.LastBlockID = lastBlockID
	h.ValidatorsHash = valHash
	h.NextValidatorsHash = nextValHash
	h.ConsensusHash = consensusHash
	h.AppHash = appHash
	h.LastResultsHash = lastResultsHash
	h.ProposerAddress = proposerAddress
}

// ValidateBasic performs stateless validation on a Header returning an error
// if any validation fails.
//
// NOTE: Timestamp validation is subtle and handled elsewhere.
func (h Header) ValidateBasic() error {
	if h.Version.Block != version.BlockProtocol {
		return fmt.Errorf("block protocol is incorrect: got: %d, want: %d ", h.Version.Block, version.BlockProtocol)
	}
	if len(h.ChainID) > MaxChainIDLen {
		return fmt.Errorf("chainID is too long; got: %d, max: %d", len(h.ChainID), MaxChainIDLen)
	}

	if h.Height < 0 {
		return errors.New("negative Height")
	} else if h.Height == 0 {
		return errors.New("zero Height")
	}

	if err := h.LastBlockID.ValidateBasic(); err != nil {
		return fmt.Errorf("wrong LastBlockID: %w", err)
	}

	if err := ValidateHash(h.LastCommitHash); err != nil {
		return fmt.Errorf("wrong LastCommitHash: %v", err)
	}

	if err := ValidateHash(h.DataHash); err != nil {
		return fmt.Errorf("wrong DataHash: %v", err)
	}

	if err := ValidateHash(h.EvidenceHash); err != nil {
		return fmt.Errorf("wrong EvidenceHash: %v", err)
	}

	if len(h.ProposerAddress) != crypto.AddressSize {
		return fmt.Errorf(
			"invalid ProposerAddress length; got: %d, expected: %d",
			len(h.ProposerAddress), crypto.AddressSize,
		)
	}

	// Basic validation of hashes related to application data.
	// Will validate fully against state in state#ValidateBlock.
	if err := ValidateHash(h.ValidatorsHash); err != nil {
		return fmt.Errorf("wrong ValidatorsHash: %v", err)
	}
	if err := ValidateHash(h.NextValidatorsHash); err != nil {
		return fmt.Errorf("wrong NextValidatorsHash: %v", err)
	}
	if err := ValidateHash(h.ConsensusHash); err != nil {
		return fmt.Errorf("wrong ConsensusHash: %v", err)
	}
	// NOTE: AppHash is arbitrary length
	if err := ValidateHash(h.LastResultsHash); err != nil {
		return fmt.Errorf("wrong LastResultsHash: %v", err)
	}

	return nil
}

// Hash returns the hash of the header.
// It computes a Merkle tree from the header fields
// ordered as they appear in the Header.
// Returns nil if ValidatorHash is missing,
// since a Header is not valid unless there is
// a ValidatorsHash (corresponding to the validator set).
func (h *Header) Hash() cmtbytes.HexBytes {
	if h == nil || len(h.ValidatorsHash) == 0 {
		return nil
	}
	hbz, err := h.Version.Marshal()
	if err != nil {
		return nil
	}

	pbt, err := gogotypes.StdTimeMarshal(h.Time)
	if err != nil {
		return nil
	}

	pbbi := h.LastBlockID.ToProto()
	bzbi, err := pbbi.Marshal()
	if err != nil {
		return nil
	}
	return merkle.HashFromByteSlices([][]byte{
		hbz,
		cdcEncode(h.ChainID),
		cdcEncode(h.Height),
		pbt,
		bzbi,
		cdcEncode(h.LastCommitHash),
		cdcEncode(h.DataHash),
		cdcEncode(h.ValidatorsHash),
		cdcEncode(h.NextValidatorsHash),
		cdcEncode(h.ConsensusHash),
		cdcEncode(h.AppHash),
		cdcEncode(h.LastResultsHash),
		cdcEncode(h.EvidenceHash),
		cdcEncode(h.ProposerAddress),
	})
}

// StringIndented returns an indented string representation of the header.
func (h *Header) StringIndented(indent string) string {
	if h == nil {
		return "nil-Header"
	}
	return fmt.Sprintf(`Header{
%s  Version:        %v
%s  ChainID:        %v
%s  Height:         %v
%s  Time:           %v
%s  LastBlockID:    %v
%s  LastCommit:     %v
%s  Data:           %v
%s  Validators:     %v
%s  NextValidators: %v
%s  App:            %v
%s  Consensus:      %v
%s  Results:        %v
%s  Evidence:       %v
%s  Proposer:       %v
%s}#%v`,
		indent, h.Version,
		indent, h.ChainID,
		indent, h.Height,
		indent, h.Time,
		indent, h.LastBlockID,
		indent, h.LastCommitHash,
		indent, h.DataHash,
		indent, h.ValidatorsHash,
		indent, h.NextValidatorsHash,
		indent, h.AppHash,
		indent, h.ConsensusHash,
		indent, h.LastResultsHash,
		indent, h.EvidenceHash,
		indent, h.ProposerAddress,
		indent, h.Hash())
}

// ToProto converts Header to protobuf
func (h *Header) ToProto() *cmtproto.Header {
	if h == nil {
		return nil
	}

	return &cmtproto.Header{
		Version:            h.Version,
		ChainID:            h.ChainID,
		Height:             h.Height,
		Time:               h.Time,
		LastBlockId:        h.LastBlockID.ToProto(),
		ValidatorsHash:     h.ValidatorsHash,
		NextValidatorsHash: h.NextValidatorsHash,
		ConsensusHash:      h.ConsensusHash,
		AppHash:            h.AppHash,
		DataHash:           h.DataHash,
		EvidenceHash:       h.EvidenceHash,
		LastResultsHash:    h.LastResultsHash,
		LastCommitHash:     h.LastCommitHash,
		ProposerAddress:    h.ProposerAddress,
	}
}

// FromProto sets a protobuf Header to the given pointer.
// It returns an error if the header is invalid.
func HeaderFromProto(ph *cmtproto.Header) (Header, error) {
	if ph == nil {
		return Header{}, errors.New("nil Header")
	}

	h := new(Header)

	bi, err := BlockIDFromProto(&ph.LastBlockId)
	if err != nil {
		return Header{}, err
	}

	h.Version = ph.Version
	h.ChainID = ph.ChainID
	h.Height = ph.Height
	h.Time = ph.Time
	h.Height = ph.Height
	h.LastBlockID = *bi
	h.ValidatorsHash = ph.ValidatorsHash
	h.NextValidatorsHash = ph.NextValidatorsHash
	h.ConsensusHash = ph.ConsensusHash
	h.AppHash = ph.AppHash
	h.DataHash = ph.DataHash
	h.EvidenceHash = ph.EvidenceHash
	h.LastResultsHash = ph.LastResultsHash
	h.LastCommitHash = ph.LastCommitHash
	h.ProposerAddress = ph.ProposerAddress

	return *h, h.ValidateBasic()
}

//-------------------------------------

// BlockIDFlag indicates which BlockID the signature is for.
type BlockIDFlag byte

const (
	// BlockIDFlagAbsent - no vote was received from a validator.
	BlockIDFlagAbsent BlockIDFlag = iota + 1
	// BlockIDFlagCommit - voted for the Commit.BlockID.
	BlockIDFlagCommit
	// BlockIDFlagNil - voted for nil.
	BlockIDFlagNil
)

const (
	// Max size of commit without any commitSigs -> 82 for BlockID, 8 for Height, 4 for Round.
	MaxCommitOverheadBytes int64 = 94
	// Commit sig size is made up of 64 bytes for the signature, 20 bytes for the address,
	// 1 byte for the flag and 14 bytes for the timestamp
	MaxCommitSigBytes int64 = 109
)

// CommitSig is a part of the Vote included in a Commit.
type CommitSig struct {
	BlockIDFlag      BlockIDFlag `json:"block_id_flag"`
	ValidatorAddress Address     `json:"validator_address"`
	Timestamp        time.Time   `json:"timestamp"`
	Signature        []byte      `json:"signature"`
}

// NewCommitSigForBlock returns new CommitSig with BlockIDFlagCommit.
func NewCommitSigForBlock(signature []byte, valAddr Address, ts time.Time) CommitSig {
	return CommitSig{
		BlockIDFlag:      BlockIDFlagCommit,
		ValidatorAddress: valAddr,
		Timestamp:        ts,
		Signature:        signature,
	}
}

func MaxCommitBytes(valCount int) int64 {
	// From the repeated commit sig field
	var protoEncodingOverhead int64 = 2
	return MaxCommitOverheadBytes + ((MaxCommitSigBytes + protoEncodingOverhead) * int64(valCount))
}

// NewCommitSigAbsent returns new CommitSig with BlockIDFlagAbsent. Other
// fields are all empty.
func NewCommitSigAbsent() CommitSig {
	return CommitSig{
		BlockIDFlag: BlockIDFlagAbsent,
	}
}

// ForBlock returns true if CommitSig is for the block.
func (cs CommitSig) ForBlock() bool {
	return cs.BlockIDFlag == BlockIDFlagCommit
}

// Absent returns true if CommitSig is absent.
func (cs CommitSig) Absent() bool {
	return cs.BlockIDFlag == BlockIDFlagAbsent
}

// CommitSig returns a string representation of CommitSig.
//
// 1. first 6 bytes of signature
// 2. first 6 bytes of validator address
// 3. block ID flag
// 4. timestamp
func (cs CommitSig) String() string {
	return fmt.Sprintf("CommitSig{%X by %X on %v @ %s}",
		cmtbytes.Fingerprint(cs.Signature),
		cmtbytes.Fingerprint(cs.ValidatorAddress),
		cs.BlockIDFlag,
		CanonicalTime(cs.Timestamp))
}

// BlockID returns the Commit's BlockID if CommitSig indicates signing,
// otherwise - empty BlockID.
func (cs CommitSig) BlockID(commitBlockID BlockID) BlockID {
	var blockID BlockID
	switch cs.BlockIDFlag {
	case BlockIDFlagAbsent:
		blockID = BlockID{}
	case BlockIDFlagCommit:
		blockID = commitBlockID
	case BlockIDFlagNil:
		blockID = BlockID{}
	default:
		panic(fmt.Sprintf("Unknown BlockIDFlag: %v", cs.BlockIDFlag))
	}
	return blockID
}

// ValidateBasic performs basic validation.
func (cs CommitSig) ValidateBasic() error {
	switch cs.BlockIDFlag {
	case BlockIDFlagAbsent:
	case BlockIDFlagCommit:
	case BlockIDFlagNil:
	default:
		return fmt.Errorf("unknown BlockIDFlag: %v", cs.BlockIDFlag)
	}

	switch cs.BlockIDFlag {
	case BlockIDFlagAbsent:
		if len(cs.ValidatorAddress) != 0 {
			return errors.New("validator address is present")
		}
		if !cs.Timestamp.IsZero() {
			return errors.New("time is present")
		}
		if len(cs.Signature) != 0 {
			return errors.New("signature is present")
		}
	default:
		if len(cs.ValidatorAddress) != crypto.AddressSize {
			return fmt.Errorf("expected ValidatorAddress size to be %d bytes, got %d bytes",
				crypto.AddressSize,
				len(cs.ValidatorAddress),
			)
		}
		// NOTE: Timestamp validation is subtle and handled elsewhere.
		if len(cs.Signature) == 0 {
			return errors.New("signature is missing")
		}
		if len(cs.Signature) > MaxSignatureSize {
			return fmt.Errorf("signature is too big (max: %d)", MaxSignatureSize)
		}
	}

	return nil
}

// ToProto converts CommitSig to protobuf
func (cs *CommitSig) ToProto() *cmtproto.CommitSig {
	if cs == nil {
		return nil
	}

	return &cmtproto.CommitSig{
		BlockIdFlag:      cmtproto.BlockIDFlag(cs.BlockIDFlag),
		ValidatorAddress: cs.ValidatorAddress,
		Timestamp:        cs.Timestamp,
		Signature:        cs.Signature,
	}
}

// FromProto sets a protobuf CommitSig to the given pointer.
// It returns an error if the CommitSig is invalid.
func (cs *CommitSig) FromProto(csp cmtproto.CommitSig) error {

	cs.BlockIDFlag = BlockIDFlag(csp.BlockIdFlag)
	cs.ValidatorAddress = csp.ValidatorAddress
	cs.Timestamp = csp.Timestamp
	cs.Signature = csp.Signature

	return cs.ValidateBasic()
}

//-------------------------------------

// Commit contains the evidence that a block was committed by a set of validators.
// NOTE: Commit is empty for height 1, but never nil.
type Commit struct {
	// NOTE: The signatures are in order of address to preserve the bonded
	// ValidatorSet order.
	// Any peer with a block can gossip signatures by index with a peer without
	// recalculating the active ValidatorSet.
	Height     int64       `json:"height"`
	Round      int32       `json:"round"`
	BlockID    BlockID     `json:"block_id"`
	Signatures []CommitSig `json:"signatures"`

	// Memoized in first call to corresponding method.
	// NOTE: can't memoize in constructor because constructor isn't used for
	// unmarshaling.
	hash     cmtbytes.HexBytes
	bitArray *bits.BitArray
}

// NewCommit returns a new Commit.
func NewCommit(height int64, round int32, blockID BlockID, commitSigs []CommitSig) *Commit {
	return &Commit{
		Height:     height,
		Round:      round,
		BlockID:    blockID,
		Signatures: commitSigs,
	}
}

// CommitToVoteSet constructs a VoteSet from the Commit and validator set.
// Panics if signatures from the commit can't be added to the voteset.
// Inverse of VoteSet.MakeCommit().
func CommitToVoteSet(chainID string, commit *Commit, vals *ValidatorSet) *VoteSet {
	voteSet := NewVoteSet(chainID, commit.Height, commit.Round, cmtproto.PrecommitType, vals)
	for idx, commitSig := range commit.Signatures {
		if commitSig.Absent() {
			continue // OK, some precommits can be missing.
		}
		added, err := voteSet.AddVote(commit.GetVote(int32(idx)))
		if !added || err != nil {
			panic(fmt.Sprintf("Failed to reconstruct LastCommit: %v", err))
		}
	}
	return voteSet
}

// GetVote converts the CommitSig for the given valIdx to a Vote.
// Returns nil if the precommit at valIdx is nil.
// Panics if valIdx >= commit.Size().
func (commit *Commit) GetVote(valIdx int32) *Vote {
	commitSig := commit.Signatures[valIdx]
	return &Vote{
		Type:             cmtproto.PrecommitType,
		Height:           commit.Height,
		Round:            commit.Round,
		BlockID:          commitSig.BlockID(commit.BlockID),
		Timestamp:        commitSig.Timestamp,
		ValidatorAddress: commitSig.ValidatorAddress,
		ValidatorIndex:   valIdx,
		Signature:        commitSig.Signature,
	}
}

// VoteSignBytes returns the bytes of the Vote corresponding to valIdx for
// signing.
//
// The only unique part is the Timestamp - all other fields signed over are
// otherwise the same for all validators.
//
// Panics if valIdx >= commit.Size().
//
// See VoteSignBytes
func (commit *Commit) VoteSignBytes(chainID string, valIdx int32) []byte {
	v := commit.GetVote(valIdx).ToProto()
	return VoteSignBytes(chainID, v)
}

// Type returns the vote type of the commit, which is always VoteTypePrecommit
// Implements VoteSetReader.
func (commit *Commit) Type() byte {
	return byte(cmtproto.PrecommitType)
}

// GetHeight returns height of the commit.
// Implements VoteSetReader.
func (commit *Commit) GetHeight() int64 {
	return commit.Height
}

// GetRound returns height of the commit.
// Implements VoteSetReader.
func (commit *Commit) GetRound() int32 {
	return commit.Round
}

// Size returns the number of signatures in the commit.
// Implements VoteSetReader.
func (commit *Commit) Size() int {
	if commit == nil {
		return 0
	}
	return len(commit.Signatures)
}

// BitArray returns a BitArray of which validators voted for BlockID or nil in this commit.
// Implements VoteSetReader.
func (commit *Commit) BitArray() *bits.BitArray {
	if commit.bitArray == nil {
		commit.bitArray = bits.NewBitArray(len(commit.Signatures))
		for i, commitSig := range commit.Signatures {
			// TODO: need to check the BlockID otherwise we could be counting conflicts,
			// not just the one with +2/3 !
			commit.bitArray.SetIndex(i, !commitSig.Absent())
		}
	}
	return commit.bitArray
}

// GetByIndex returns the vote corresponding to a given validator index.
// Panics if `index >= commit.Size()`.
// Implements VoteSetReader.
func (commit *Commit) GetByIndex(valIdx int32) *Vote {
	return commit.GetVote(valIdx)
}

// IsCommit returns true if there is at least one signature.
// Implements VoteSetReader.
func (commit *Commit) IsCommit() bool {
	return len(commit.Signatures) != 0
}

// ValidateBasic performs basic validation that doesn't involve state data.
// Does not actually check the cryptographic signatures.
func (commit *Commit) ValidateBasic() error {
	if commit.Height < 0 {
		return errors.New("negative Height")
	}
	if commit.Round < 0 {
		return errors.New("negative Round")
	}

	if commit.Height >= 1 {
		if commit.BlockID.IsZero() {
			return errors.New("commit cannot be for nil block")
		}

		if len(commit.Signatures) == 0 {
			return errors.New("no signatures in commit")
		}
		for i, commitSig := range commit.Signatures {
			if err := commitSig.ValidateBasic(); err != nil {
				return fmt.Errorf("wrong CommitSig #%d: %v", i, err)
			}
		}
	}
	return nil
}

// Hash returns the hash of the commit
func (commit *Commit) Hash() cmtbytes.HexBytes {
	if commit == nil {
		return nil
	}
	if commit.hash == nil {
		bs := make([][]byte, len(commit.Signatures))
		for i, commitSig := range commit.Signatures {
			pbcs := commitSig.ToProto()
			bz, err := pbcs.Marshal()
			if err != nil {
				panic(err)
			}

			bs[i] = bz
		}
		commit.hash = merkle.HashFromByteSlices(bs)
	}
	return commit.hash
}

// StringIndented returns a string representation of the commit.
func (commit *Commit) StringIndented(indent string) string {
	if commit == nil {
		return "nil-Commit"
	}
	commitSigStrings := make([]string, len(commit.Signatures))
	for i, commitSig := range commit.Signatures {
		commitSigStrings[i] = commitSig.String()
	}
	return fmt.Sprintf(`Commit{
%s  Height:     %d
%s  Round:      %d
%s  BlockID:    %v
%s  Signatures:
%s    %v
%s}#%v`,
		indent, commit.Height,
		indent, commit.Round,
		indent, commit.BlockID,
		indent,
		indent, strings.Join(commitSigStrings, "\n"+indent+"    "),
		indent, commit.hash)
}

// ToProto converts Commit to protobuf
func (commit *Commit) ToProto() *cmtproto.Commit {
	if commit == nil {
		return nil
	}

	c := new(cmtproto.Commit)
	sigs := make([]cmtproto.CommitSig, len(commit.Signatures))
	for i := range commit.Signatures {
		sigs[i] = *commit.Signatures[i].ToProto()
	}
	c.Signatures = sigs

	c.Height = commit.Height
	c.Round = commit.Round
	c.BlockID = commit.BlockID.ToProto()

	return c
}

// FromProto sets a protobuf Commit to the given pointer.
// It returns an error if the commit is invalid.
func CommitFromProto(cp *cmtproto.Commit) (*Commit, error) {
	if cp == nil {
		return nil, errors.New("nil Commit")
	}

	var (
		commit = new(Commit)
	)

	bi, err := BlockIDFromProto(&cp.BlockID)
	if err != nil {
		return nil, err
	}

	sigs := make([]CommitSig, len(cp.Signatures))
	for i := range cp.Signatures {
		if err := sigs[i].FromProto(cp.Signatures[i]); err != nil {
			return nil, err
		}
	}
	commit.Signatures = sigs

	commit.Height = cp.Height
	commit.Round = cp.Round
	commit.BlockID = *bi

	return commit, commit.ValidateBasic()
}

//-----------------------------------------------------------------------------

// Data contains all the available Data of the block.
// Data with reserved namespaces (Txs, IntermediateStateRoots, Evidence) and
// Celestia application specific Blobs.
type Data struct {
	// Txs that will be applied by state @ block.Height+1.
	// NOTE: not all txs here are valid.  We're just agreeing on the order first.
	// This means that block.AppHash does not include these txs.
	Txs Txs `json:"txs"`

	// The blobs included in this block.
	Blobs []Blob `json:"blobs"`

	// SquareSize is the size of the square after splitting all the block data
	// into shares. The erasure data is discarded after generation, and keeping this
	// value avoids unnecessarily regenerating all of the shares when returning
	// proofs that some element was included in the block
	SquareSize uint64 `json:"square_size"`

	// Volatile
	hash cmtbytes.HexBytes
}

<<<<<<< HEAD
// Hash returns the hash of the data. `data.hash` is expected to be set by
// PrepareProposal in celestia-app. However, this function falls back to
// calculating `data.hash` as vanilla tendermint would in order to satisfy unit
// and e2e tests.
func (data *Data) Hash() tmbytes.HexBytes {
=======
// Hash returns the hash of the data
func (data *Data) Hash() cmtbytes.HexBytes {
>>>>>>> 5989a731
	if data == nil {
		return (Txs{}).Hash()
	}
	if data.hash == nil {
		data.hash = data.Txs.Hash() // NOTE: leaves of merkle tree are TxIDs
	}

	// this is the expected behavior where `data.hash` was set by celestia-app
	// in PrepareProposal
	return data.hash
}

// BlobsByNamespace implements sort.Interface for Blob
type BlobsByNamespace []Blob

func (b BlobsByNamespace) Len() int {
	return len(b)
}

func (b BlobsByNamespace) Swap(i, j int) {
	b[i], b[j] = b[j], b[i]
}

func (b BlobsByNamespace) Less(i, j int) bool {
	// The following comparison is `<` and not `<=` because bytes.Compare returns 0 for if a == b.
	// We want this comparison to return `false` if a == b because:
	// If both Less(i, j) and Less(j, i) are false,
	// then the elements at index i and j are considered equal.
	// See https://pkg.go.dev/sort#Interface
	return bytes.Compare(b[i].NamespaceID, b[j].NamespaceID) < 0
}

type Blob struct {
	// NamespaceID defines the namespace of this blob, i.e. the
	// namespace it will use in the namespaced Merkle tree.
	NamespaceID namespace.ID

	// Data is the actual data of the blob.
	// (e.g. a block of a virtual sidechain).
	Data []byte

	// ShareVersion is the version of the share format that this blob should use
	// when encoded into shares.
	ShareVersion uint8
}

func BlobFromProto(p *tmproto.Blob) Blob {
	if p == nil {
		return Blob{}
	}
	return Blob{
		NamespaceID:  p.NamespaceId,
		Data:         p.Data,
		ShareVersion: uint8(p.ShareVersion),
	}
}

func BlobsFromProto(p []*tmproto.Blob) []Blob {
	if p == nil {
		return []Blob{}
	}

	blobs := make([]Blob, 0, len(p))

	for i := 0; i < len(p); i++ {
		blobs = append(blobs, BlobFromProto(p[i]))
	}
	return blobs
}

// StringIndented returns an indented string representation of the transactions.
func (data *Data) StringIndented(indent string) string {
	if data == nil {
		return "nil-Data"
	}
	txStrings := make([]string, cmtmath.MinInt(len(data.Txs), 21))
	for i, tx := range data.Txs {
		if i == 20 {
			txStrings[i] = fmt.Sprintf("... (%v total)", len(data.Txs))
			break
		}
		txStrings[i] = fmt.Sprintf("%X (%d bytes)", tx.Hash(), len(tx))
	}
	return fmt.Sprintf(`Data{
%s  %v
}`,
		indent, strings.Join(txStrings, "\n"+indent+"  "))
}

// ToProto converts Data to protobuf
func (data *Data) ToProto() cmtproto.Data {
	tp := new(cmtproto.Data)

	if len(data.Txs) > 0 {
		txBzs := make([][]byte, len(data.Txs))
		for i := range data.Txs {
			txBzs[i] = data.Txs[i]
		}
		tp.Txs = txBzs
	}

	protoBlobs := make([]tmproto.Blob, len(data.Blobs))
	for i, b := range data.Blobs {
		protoBlobs[i] = tmproto.Blob{
			NamespaceId:  b.NamespaceID,
			Data:         b.Data,
			ShareVersion: uint32(b.ShareVersion),
		}
	}
	tp.Blobs = protoBlobs
	tp.SquareSize = data.SquareSize

	tp.Hash = data.hash

	return *tp
}

// DataFromProto takes a protobuf representation of Data &
// returns the native type.
func DataFromProto(dp *cmtproto.Data) (Data, error) {
	if dp == nil {
		return Data{}, errors.New("nil data")
	}
	data := new(Data)

	if len(dp.Txs) > 0 {
		txBzs := make(Txs, len(dp.Txs))
		for i := range dp.Txs {
			txBzs[i] = Tx(dp.Txs[i])
		}
		data.Txs = txBzs
	} else {
		data.Txs = Txs{}
	}

	blobs := make([]Blob, len(dp.Blobs))
	for i, m := range dp.Blobs {
		if m.ShareVersion > math.MaxUint8 {
			return Data{}, fmt.Errorf("share version %d is too large", m.ShareVersion)
		}
		blobs[i] = Blob{NamespaceID: m.NamespaceId, Data: m.Data, ShareVersion: uint8(m.ShareVersion)}
	}
	data.Blobs = blobs
	data.SquareSize = dp.SquareSize
	data.hash = dp.Hash

	return *data, nil
}

//-----------------------------------------------------------------------------

// EvidenceData contains any evidence of malicious wrong-doing by validators
type EvidenceData struct {
	Evidence EvidenceList `json:"evidence"`

	// Volatile. Used as cache
	hash     cmtbytes.HexBytes
	byteSize int64
}

// Hash returns the hash of the data.
func (data *EvidenceData) Hash() cmtbytes.HexBytes {
	if data.hash == nil {
		data.hash = data.Evidence.Hash()
	}
	return data.hash
}

// ByteSize returns the total byte size of all the evidence
func (data *EvidenceData) ByteSize() int64 {
	if data.byteSize == 0 && len(data.Evidence) != 0 {
		pb, err := data.ToProto()
		if err != nil {
			panic(err)
		}
		data.byteSize = int64(pb.Size())
	}
	return data.byteSize
}

// StringIndented returns a string representation of the evidence.
func (data *EvidenceData) StringIndented(indent string) string {
	if data == nil {
		return "nil-Evidence"
	}
	evStrings := make([]string, cmtmath.MinInt(len(data.Evidence), 21))
	for i, ev := range data.Evidence {
		if i == 20 {
			evStrings[i] = fmt.Sprintf("... (%v total)", len(data.Evidence))
			break
		}
		evStrings[i] = fmt.Sprintf("Evidence:%v", ev)
	}
	return fmt.Sprintf(`EvidenceData{
%s  %v
%s}#%v`,
		indent, strings.Join(evStrings, "\n"+indent+"  "),
		indent, data.hash)
}

// ToProto converts EvidenceData to protobuf
func (data *EvidenceData) ToProto() (*cmtproto.EvidenceList, error) {
	if data == nil {
		return nil, errors.New("nil evidence data")
	}

	evi := new(cmtproto.EvidenceList)
	eviBzs := make([]cmtproto.Evidence, len(data.Evidence))
	for i := range data.Evidence {
		protoEvi, err := EvidenceToProto(data.Evidence[i])
		if err != nil {
			return nil, err
		}
		eviBzs[i] = *protoEvi
	}
	evi.Evidence = eviBzs

	return evi, nil
}

// FromProto sets a protobuf EvidenceData to the given pointer.
func (data *EvidenceData) FromProto(eviData *cmtproto.EvidenceList) error {
	if eviData == nil {
		return errors.New("nil evidenceData")
	}

	eviBzs := make(EvidenceList, len(eviData.Evidence))
	for i := range eviData.Evidence {
		evi, err := EvidenceFromProto(&eviData.Evidence[i])
		if err != nil {
			return err
		}
		eviBzs[i] = evi
	}
	data.Evidence = eviBzs
	data.byteSize = int64(eviData.Size())

	return nil
}

//--------------------------------------------------------------------------------

// BlockID
type BlockID struct {
	Hash          cmtbytes.HexBytes `json:"hash"`
	PartSetHeader PartSetHeader     `json:"parts"`
}

// Equals returns true if the BlockID matches the given BlockID
func (blockID BlockID) Equals(other BlockID) bool {
	return bytes.Equal(blockID.Hash, other.Hash) &&
		blockID.PartSetHeader.Equals(other.PartSetHeader)
}

// Key returns a machine-readable string representation of the BlockID
func (blockID BlockID) Key() string {
	pbph := blockID.PartSetHeader.ToProto()
	bz, err := pbph.Marshal()
	if err != nil {
		panic(err)
	}

	return fmt.Sprint(string(blockID.Hash), string(bz))
}

// ValidateBasic performs basic validation.
func (blockID BlockID) ValidateBasic() error {
	// Hash can be empty in case of POLBlockID in Proposal.
	if err := ValidateHash(blockID.Hash); err != nil {
		return fmt.Errorf("wrong Hash")
	}
	if err := blockID.PartSetHeader.ValidateBasic(); err != nil {
		return fmt.Errorf("wrong PartSetHeader: %v", err)
	}
	return nil
}

// IsZero returns true if this is the BlockID of a nil block.
func (blockID BlockID) IsZero() bool {
	return len(blockID.Hash) == 0 &&
		blockID.PartSetHeader.IsZero()
}

// IsComplete returns true if this is a valid BlockID of a non-nil block.
func (blockID BlockID) IsComplete() bool {
	return len(blockID.Hash) == tmhash.Size &&
		blockID.PartSetHeader.Total > 0 &&
		len(blockID.PartSetHeader.Hash) == tmhash.Size
}

// String returns a human readable string representation of the BlockID.
//
// 1. hash
// 2. part set header
//
// See PartSetHeader#String
func (blockID BlockID) String() string {
	return fmt.Sprintf(`%v:%v`, blockID.Hash, blockID.PartSetHeader)
}

// ToProto converts BlockID to protobuf
func (blockID *BlockID) ToProto() cmtproto.BlockID {
	if blockID == nil {
		return cmtproto.BlockID{}
	}

	return cmtproto.BlockID{
		Hash:          blockID.Hash,
		PartSetHeader: blockID.PartSetHeader.ToProto(),
	}
}

// FromProto sets a protobuf BlockID to the given pointer.
// It returns an error if the block id is invalid.
func BlockIDFromProto(bID *cmtproto.BlockID) (*BlockID, error) {
	if bID == nil {
		return nil, errors.New("nil BlockID")
	}

	blockID := new(BlockID)
	ph, err := PartSetHeaderFromProto(&bID.PartSetHeader)
	if err != nil {
		return nil, err
	}

	blockID.PartSetHeader = *ph
	blockID.Hash = bID.Hash

	return blockID, blockID.ValidateBasic()
}<|MERGE_RESOLUTION|>--- conflicted
+++ resolved
@@ -321,7 +321,7 @@
 	evidence []Evidence) *Block {
 	block := &Block{
 		Header: Header{
-			Version: tmversion.Consensus{Block: version.BlockProtocol, App: 0},
+			Version: cmtversion.Consensus{Block: version.BlockProtocol, App: 0},
 			Height:  height,
 		},
 		Data:       data,
@@ -1027,16 +1027,8 @@
 	hash cmtbytes.HexBytes
 }
 
-<<<<<<< HEAD
-// Hash returns the hash of the data. `data.hash` is expected to be set by
-// PrepareProposal in celestia-app. However, this function falls back to
-// calculating `data.hash` as vanilla tendermint would in order to satisfy unit
-// and e2e tests.
-func (data *Data) Hash() tmbytes.HexBytes {
-=======
 // Hash returns the hash of the data
 func (data *Data) Hash() cmtbytes.HexBytes {
->>>>>>> 5989a731
 	if data == nil {
 		return (Txs{}).Hash()
 	}
@@ -1083,7 +1075,7 @@
 	ShareVersion uint8
 }
 
-func BlobFromProto(p *tmproto.Blob) Blob {
+func BlobFromProto(p *cmtproto.Blob) Blob {
 	if p == nil {
 		return Blob{}
 	}
@@ -1094,7 +1086,7 @@
 	}
 }
 
-func BlobsFromProto(p []*tmproto.Blob) []Blob {
+func BlobsFromProto(p []*cmtproto.Blob) []Blob {
 	if p == nil {
 		return []Blob{}
 	}
@@ -1138,9 +1130,9 @@
 		tp.Txs = txBzs
 	}
 
-	protoBlobs := make([]tmproto.Blob, len(data.Blobs))
+	protoBlobs := make([]cmtproto.Blob, len(data.Blobs))
 	for i, b := range data.Blobs {
-		protoBlobs[i] = tmproto.Blob{
+		protoBlobs[i] = cmtproto.Blob{
 			NamespaceId:  b.NamespaceID,
 			Data:         b.Data,
 			ShareVersion: uint32(b.ShareVersion),
