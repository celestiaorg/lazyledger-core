--- conflicted
+++ resolved
@@ -78,11 +78,8 @@
 	bm.BlockSize = int(pb.BlockSize)
 	bm.Header = h
 	bm.NumTxs = int(pb.NumTxs)
-<<<<<<< HEAD
-=======
 	bm.DAHeader = *dah
 
->>>>>>> 8da16447
 	return bm, bm.ValidateBasic()
 }
 
