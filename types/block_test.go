--- conflicted
+++ resolved
@@ -4,6 +4,7 @@
 	// it is ok to use math/rand here: we do not need a cryptographically secure random
 	// number generator here and we can run the tests a bit faster
 	stdbytes "bytes"
+	"context"
 	"encoding/hex"
 	"math"
 	mrand "math/rand"
@@ -14,14 +15,7 @@
 	"time"
 
 	gogotypes "github.com/gogo/protobuf/types"
-<<<<<<< HEAD
-	coreapi "github.com/ipfs/go-ipfs/core/coreapi"
-	coremock "github.com/ipfs/go-ipfs/core/mock"
-	abci "github.com/lazyledger/lazyledger-core/abci/types"
-	"github.com/lazyledger/lazyledger-core/p2p/ipld/plugin/nodes"
-	"github.com/lazyledger/nmt"
-=======
->>>>>>> 7d73008e
+	"github.com/ipfs/go-ipfs/core/coreapi"
 	"github.com/stretchr/testify/assert"
 	"github.com/stretchr/testify/require"
 
@@ -36,6 +30,7 @@
 	"github.com/lazyledger/lazyledger-core/types/consts"
 	tmtime "github.com/lazyledger/lazyledger-core/types/time"
 	"github.com/lazyledger/lazyledger-core/version"
+	"github.com/lazyledger/nmt"
 )
 
 func TestMain(m *testing.M) {
@@ -1341,71 +1336,6 @@
 	}
 }
 
-<<<<<<< HEAD
-func TestPutBlock(t *testing.T) {
-	ipfsNode, err := coremock.NewMockNode()
-	if err != nil {
-		t.Error(err)
-	}
-
-	ipfsAPI, err := coreapi.NewCoreAPI(ipfsNode)
-	if err != nil {
-		t.Error(err)
-	}
-
-	maxOriginalSquareSize := consts.MaxSquareSize / 2
-	maxShareCount := maxOriginalSquareSize * maxOriginalSquareSize
-
-	testCases := []struct {
-		name      string
-		blockData Data
-		expectErr bool
-		errString string
-	}{
-		{"no leaves", generateRandomMsgOnlyData(0), false, ""},
-		{"single leaf", generateRandomMsgOnlyData(1), false, ""},
-		{"16 leaves", generateRandomMsgOnlyData(16), false, ""},
-		{"max square size", generateRandomMsgOnlyData(maxShareCount), false, ""},
-	}
-	ctx := context.Background()
-	for _, tc := range testCases {
-		tc := tc
-
-		block := &Block{Data: tc.blockData}
-
-		t.Run(tc.name, func(t *testing.T) {
-			err = block.PutBlock(ctx, ipfsAPI.Dag())
-			if tc.expectErr {
-				require.Error(t, err)
-				require.Contains(t, err.Error(), tc.errString)
-				return
-			}
-
-			require.NoError(t, err)
-
-			timeoutCtx, cancel := context.WithTimeout(ctx, time.Second)
-			defer cancel()
-
-			block.fillDataAvailabilityHeader()
-			for _, rowRoot := range block.DataAvailabilityHeader.RowsRoots.Bytes() {
-				// recreate the cids using only the computed roots
-				cid, err := nodes.CidFromNamespacedSha256(rowRoot)
-				if err != nil {
-					t.Error(err)
-				}
-
-				// retrieve the data from IPFS
-				_, err = ipfsAPI.Dag().Get(timeoutCtx, cid)
-				if err != nil {
-					t.Errorf("Root not found: %s", cid.String())
-				}
-			}
-		})
-	}
-}
-
-=======
->>>>>>> 7d73008e
 func TestPaddedLength(t *testing.T) {
 	type test struct {
 		input, expected int
@@ -1470,19 +1400,6 @@
 	}
 }
 
-<<<<<<< HEAD
-func generateRandomMsgOnlyData(msgCount int) Data {
-	out := make([]Message, msgCount)
-	for i, msg := range generateRandNamespacedRawData(msgCount, consts.NamespaceSize, consts.MsgShareSize-2) {
-		out[i] = Message{NamespaceID: msg[:consts.NamespaceSize], Data: msg[consts.NamespaceSize:]}
-	}
-	return Data{
-		Messages: Messages{MessagesList: out},
-	}
-}
-
-=======
->>>>>>> 7d73008e
 // this code is copy pasted from the plugin, and should likely be exported in the plugin instead
 func generateRandNamespacedRawData(total int, nidSize int, leafSize int) [][]byte {
 	data := make([][]byte, total)
