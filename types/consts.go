package types

import (
	"crypto/sha256"

	"github.com/lazyledger/nmt/namespace"
)

// This contains all constants of:
// https://github.com/lazyledger/lazyledger-specs/blob/master/specs/consensus.md#constants
const (
	// ShareSize is the size of a share (in bytes).
	// see: https://github.com/lazyledger/lazyledger-specs/blob/master/specs/consensus.md#constants
	ShareSize = 256

	// NamespaceSize is the namespace size in bytes.
	NamespaceSize = 8

<<<<<<< HEAD
	// AdjustedMessageSize describes the numbers of bytes in a share that are
	// not reserved for the namespace
=======
>>>>>>> a2f2ba17
	AdjustedMessageSize = ShareSize - NamespaceSize

	// MaxSquareSize is the maximum number of
	// rows/columns of the original data shares in square layout.
	// Corresponds to AVAILABLE_DATA_ORIGINAL_SQUARE_MAX in the spec.
	// 128*128*256 = 4 Megabytes
	// TODO(ismail): settle on a proper max square
	MaxSquareSize = 128
)

var (
	TxNamespaceID                     = namespace.ID{0, 0, 0, 0, 0, 0, 0, 1}
	IntermediateStateRootsNamespaceID = namespace.ID{0, 0, 0, 0, 0, 0, 0, 2}
	EvidenceNamespaceID               = namespace.ID{0, 0, 0, 0, 0, 0, 0, 3}

	TailPaddingNamespaceID  = namespace.ID{0xFF, 0xFF, 0xFF, 0xFF, 0xFF, 0xFF, 0xFF, 0xFE}
	ParitySharesNamespaceID = namespace.ID{0xFF, 0xFF, 0xFF, 0xFF, 0xFF, 0xFF, 0xFF, 0xFF}

	// change accordingly if another hash.Hash should be used as a base hasher in the NMT:
	newBaseHashFunc = sha256.New
)<|MERGE_RESOLUTION|>--- conflicted
+++ resolved
@@ -16,11 +16,6 @@
 	// NamespaceSize is the namespace size in bytes.
 	NamespaceSize = 8
 
-<<<<<<< HEAD
-	// AdjustedMessageSize describes the numbers of bytes in a share that are
-	// not reserved for the namespace
-=======
->>>>>>> a2f2ba17
 	AdjustedMessageSize = ShareSize - NamespaceSize
 
 	// MaxSquareSize is the maximum number of
