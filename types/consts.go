--- conflicted
+++ resolved
@@ -16,9 +16,6 @@
 	// NamespaceSize is the namespace size in bytes.
 	NamespaceSize = 8
 
-<<<<<<< HEAD
-	AdjustedMessageSize = ShareSize - NamespaceSize
-=======
 	// ShareReservedBytes is the reserved bytes for contiguous appends.
 	ShareReservedBytes = 1
 
@@ -26,7 +23,6 @@
 	TxShareSize = ShareSize - NamespaceSize - ShareReservedBytes
 	// MsgShareSize is the number of bytes usable for message shares.
 	MsgShareSize = ShareSize - NamespaceSize
->>>>>>> e4e0c74b
 
 	// MaxSquareSize is the maximum number of
 	// rows/columns of the original data shares in square layout.
