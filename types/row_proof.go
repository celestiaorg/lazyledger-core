--- conflicted
+++ resolved
@@ -21,17 +21,11 @@
 }
 
 // Validate performs checks on the fields of this RowProof. Returns an error if
-<<<<<<< HEAD
-// the proof fails validation. If the proof passes validation, this function
-// attempts to verify the proof. It returns nil if the proof is valid.
-func (rp RowProof) Validate(root []byte) error {
+// the proof is not correctly constructed.
+func (rp RowProof) Validate() error {
 	if rp.EndRow < rp.StartRow {
 		return fmt.Errorf("end row %d cannot be smaller than start row %d", rp.EndRow, rp.StartRow)
 	}
-=======
-// the proof is not correctly constructed.
-func (rp RowProof) Validate() error {
->>>>>>> e33c03ca
 	// HACKHACK performing subtraction with unsigned integers is unsafe.
 	if int(rp.EndRow-rp.StartRow+1) != len(rp.RowRoots) {
 		return fmt.Errorf("the number of rows %d must equal the number of row roots %d", int(rp.EndRow-rp.StartRow+1), len(rp.RowRoots))
